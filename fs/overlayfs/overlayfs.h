/* SPDX-License-Identifier: GPL-2.0-only */
/*
 *
 * Copyright (C) 2011 Novell Inc.
 */

#include <linux/kernel.h>
#include <linux/uuid.h>
#include <linux/fs.h>
#include <linux/fsverity.h>
#include <linux/namei.h>
#include <linux/posix_acl.h>
#include <linux/posix_acl_xattr.h>
#include "ovl_entry.h"

#undef pr_fmt
#define pr_fmt(fmt) "overlayfs: " fmt

enum ovl_path_type {
	__OVL_PATH_UPPER	= (1 << 0),
	__OVL_PATH_MERGE	= (1 << 1),
	__OVL_PATH_ORIGIN	= (1 << 2),
};

#define OVL_TYPE_UPPER(type)	((type) & __OVL_PATH_UPPER)
#define OVL_TYPE_MERGE(type)	((type) & __OVL_PATH_MERGE)
#define OVL_TYPE_ORIGIN(type)	((type) & __OVL_PATH_ORIGIN)

#define OVL_XATTR_NAMESPACE "overlay."
#define OVL_XATTR_TRUSTED_PREFIX XATTR_TRUSTED_PREFIX OVL_XATTR_NAMESPACE
#define OVL_XATTR_TRUSTED_PREFIX_LEN (sizeof(OVL_XATTR_TRUSTED_PREFIX) - 1)
#define OVL_XATTR_USER_PREFIX XATTR_USER_PREFIX OVL_XATTR_NAMESPACE
#define OVL_XATTR_USER_PREFIX_LEN (sizeof(OVL_XATTR_USER_PREFIX) - 1)

#define OVL_XATTR_ESCAPE_PREFIX OVL_XATTR_NAMESPACE
#define OVL_XATTR_ESCAPE_PREFIX_LEN (sizeof(OVL_XATTR_ESCAPE_PREFIX) - 1)
#define OVL_XATTR_ESCAPE_TRUSTED_PREFIX OVL_XATTR_TRUSTED_PREFIX OVL_XATTR_ESCAPE_PREFIX
#define OVL_XATTR_ESCAPE_TRUSTED_PREFIX_LEN (sizeof(OVL_XATTR_ESCAPE_TRUSTED_PREFIX) - 1)
#define OVL_XATTR_ESCAPE_USER_PREFIX OVL_XATTR_USER_PREFIX OVL_XATTR_ESCAPE_PREFIX
#define OVL_XATTR_ESCAPE_USER_PREFIX_LEN (sizeof(OVL_XATTR_ESCAPE_USER_PREFIX) - 1)

enum ovl_xattr {
	OVL_XATTR_OPAQUE,
	OVL_XATTR_REDIRECT,
	OVL_XATTR_ORIGIN,
	OVL_XATTR_IMPURE,
	OVL_XATTR_NLINK,
	OVL_XATTR_UPPER,
	OVL_XATTR_UUID,
	OVL_XATTR_METACOPY,
	OVL_XATTR_PROTATTR,
	OVL_XATTR_XWHITEOUT,
};

enum ovl_inode_flag {
	/* Pure upper dir that may contain non pure upper entries */
	OVL_IMPURE,
	/* Non-merge dir that may contain whiteout entries */
	OVL_WHITEOUTS,
	OVL_INDEX,
	OVL_UPPERDATA,
	/* Inode number will remain constant over copy up. */
	OVL_CONST_INO,
	OVL_HAS_DIGEST,
	OVL_VERIFIED_DIGEST,
};

enum ovl_entry_flag {
	OVL_E_UPPER_ALIAS,
	OVL_E_OPAQUE,
	OVL_E_CONNECTED,
	/* Lower stack may contain xwhiteout entries */
	OVL_E_XWHITEOUTS,
};

enum {
	OVL_REDIRECT_OFF,	/* "off" mode is never used. In effect	*/
	OVL_REDIRECT_FOLLOW,	/* ...it translates to either "follow"	*/
	OVL_REDIRECT_NOFOLLOW,	/* ...or "nofollow".			*/
	OVL_REDIRECT_ON,
};

enum {
	OVL_UUID_OFF,
	OVL_UUID_NULL,
	OVL_UUID_AUTO,
	OVL_UUID_ON,
};

enum {
	OVL_XINO_OFF,
	OVL_XINO_AUTO,
	OVL_XINO_ON,
};

enum {
	OVL_VERITY_OFF,
	OVL_VERITY_ON,
	OVL_VERITY_REQUIRE,
};

/*
 * The tuple (fh,uuid) is a universal unique identifier for a copy up origin,
 * where:
 * origin.fh	- exported file handle of the lower file
 * origin.uuid	- uuid of the lower filesystem
 */
#define OVL_FH_VERSION	0
#define OVL_FH_MAGIC	0xfb

/* CPU byte order required for fid decoding:  */
#define OVL_FH_FLAG_BIG_ENDIAN	(1 << 0)
#define OVL_FH_FLAG_ANY_ENDIAN	(1 << 1)
/* Is the real inode encoded in fid an upper inode? */
#define OVL_FH_FLAG_PATH_UPPER	(1 << 2)

#define OVL_FH_FLAG_ALL (OVL_FH_FLAG_BIG_ENDIAN | OVL_FH_FLAG_ANY_ENDIAN | \
			 OVL_FH_FLAG_PATH_UPPER)

#if defined(__LITTLE_ENDIAN)
#define OVL_FH_FLAG_CPU_ENDIAN 0
#elif defined(__BIG_ENDIAN)
#define OVL_FH_FLAG_CPU_ENDIAN OVL_FH_FLAG_BIG_ENDIAN
#else
#error Endianness not defined
#endif

/* The type used to be returned by overlay exportfs for misaligned fid */
#define OVL_FILEID_V0	0xfb
/* The type returned by overlay exportfs for 32bit aligned fid */
#define OVL_FILEID_V1	0xf8

/* On-disk format for "origin" file handle */
struct ovl_fb {
	u8 version;	/* 0 */
	u8 magic;	/* 0xfb */
	u8 len;		/* size of this header + size of fid */
	u8 flags;	/* OVL_FH_FLAG_* */
	u8 type;	/* fid_type of fid */
	uuid_t uuid;	/* uuid of filesystem */
	u32 fid[];	/* file identifier should be 32bit aligned in-memory */
} __packed;

/* In-memory and on-wire format for overlay file handle */
struct ovl_fh {
	u8 padding[3];	/* make sure fb.fid is 32bit aligned */
	union {
		struct ovl_fb fb;
		DECLARE_FLEX_ARRAY(u8, buf);
	};
} __packed;

#define OVL_FH_WIRE_OFFSET	offsetof(struct ovl_fh, fb)
#define OVL_FH_LEN(fh)		(OVL_FH_WIRE_OFFSET + (fh)->fb.len)
#define OVL_FH_FID_OFFSET	(OVL_FH_WIRE_OFFSET + \
				 offsetof(struct ovl_fb, fid))

/* On-disk format for "metacopy" xattr (if non-zero size) */
struct ovl_metacopy {
	u8 version;	/* 0 */
	u8 len;         /* size of this header + used digest bytes */
	u8 flags;
	u8 digest_algo;	/* FS_VERITY_HASH_ALG_* constant, 0 for no digest */
	u8 digest[FS_VERITY_MAX_DIGEST_SIZE];  /* Only the used part on disk */
} __packed;

#define OVL_METACOPY_MAX_SIZE (sizeof(struct ovl_metacopy))
#define OVL_METACOPY_MIN_SIZE (OVL_METACOPY_MAX_SIZE - FS_VERITY_MAX_DIGEST_SIZE)
#define OVL_METACOPY_INIT { 0, OVL_METACOPY_MIN_SIZE }

static inline int ovl_metadata_digest_size(const struct ovl_metacopy *metacopy)
{
	if (metacopy->len < OVL_METACOPY_MIN_SIZE)
		return 0;
	return (int)metacopy->len - OVL_METACOPY_MIN_SIZE;
}

<<<<<<< HEAD
=======
/* No atime modification on underlying */
#define OVL_OPEN_FLAGS (O_NOATIME)

>>>>>>> 0c383648
extern const char *const ovl_xattr_table[][2];
static inline const char *ovl_xattr(struct ovl_fs *ofs, enum ovl_xattr ox)
{
	return ovl_xattr_table[ox][ofs->config.userxattr];
}

/*
 * When changing ownership of an upper object map the intended ownership
 * according to the upper layer's idmapping. When an upper mount idmaps files
 * that are stored on-disk as owned by id 1001 to id 1000 this means stat on
 * this object will report it as being owned by id 1000 when calling stat via
 * the upper mount.
 * In order to change ownership of an object so stat reports id 1000 when
 * called on an idmapped upper mount the value written to disk - i.e., the
 * value stored in ia_*id - must 1001. The mount mapping helper will thus take
 * care to map 1000 to 1001.
 * The mnt idmapping helpers are nops if the upper layer isn't idmapped.
 */
static inline int ovl_do_notify_change(struct ovl_fs *ofs,
				       struct dentry *upperdentry,
				       struct iattr *attr)
{
	return notify_change(ovl_upper_mnt_idmap(ofs), upperdentry, attr, NULL);
}

static inline int ovl_do_rmdir(struct ovl_fs *ofs,
			       struct inode *dir, struct dentry *dentry)
{
	int err = vfs_rmdir(ovl_upper_mnt_idmap(ofs), dir, dentry);

	pr_debug("rmdir(%pd2) = %i\n", dentry, err);
	return err;
}

static inline int ovl_do_unlink(struct ovl_fs *ofs, struct inode *dir,
				struct dentry *dentry)
{
	int err = vfs_unlink(ovl_upper_mnt_idmap(ofs), dir, dentry, NULL);

	pr_debug("unlink(%pd2) = %i\n", dentry, err);
	return err;
}

static inline int ovl_do_link(struct ovl_fs *ofs, struct dentry *old_dentry,
			      struct inode *dir, struct dentry *new_dentry)
{
	int err = vfs_link(old_dentry, ovl_upper_mnt_idmap(ofs), dir,
			   new_dentry, NULL);

	pr_debug("link(%pd2, %pd2) = %i\n", old_dentry, new_dentry, err);
	return err;
}

static inline int ovl_do_create(struct ovl_fs *ofs,
				struct inode *dir, struct dentry *dentry,
				umode_t mode)
{
	int err = vfs_create(ovl_upper_mnt_idmap(ofs), dir, dentry, mode, true);

	pr_debug("create(%pd2, 0%o) = %i\n", dentry, mode, err);
	return err;
}

static inline int ovl_do_mkdir(struct ovl_fs *ofs,
			       struct inode *dir, struct dentry *dentry,
			       umode_t mode)
{
	int err = vfs_mkdir(ovl_upper_mnt_idmap(ofs), dir, dentry, mode);
	pr_debug("mkdir(%pd2, 0%o) = %i\n", dentry, mode, err);
	return err;
}

static inline int ovl_do_mknod(struct ovl_fs *ofs,
			       struct inode *dir, struct dentry *dentry,
			       umode_t mode, dev_t dev)
{
	int err = vfs_mknod(ovl_upper_mnt_idmap(ofs), dir, dentry, mode, dev);

	pr_debug("mknod(%pd2, 0%o, 0%o) = %i\n", dentry, mode, dev, err);
	return err;
}

static inline int ovl_do_symlink(struct ovl_fs *ofs,
				 struct inode *dir, struct dentry *dentry,
				 const char *oldname)
{
	int err = vfs_symlink(ovl_upper_mnt_idmap(ofs), dir, dentry, oldname);

	pr_debug("symlink(\"%s\", %pd2) = %i\n", oldname, dentry, err);
	return err;
}

static inline ssize_t ovl_do_getxattr(const struct path *path, const char *name,
				      void *value, size_t size)
{
	int err, len;

	WARN_ON(path->dentry->d_sb != path->mnt->mnt_sb);

	err = vfs_getxattr(mnt_idmap(path->mnt), path->dentry,
			       name, value, size);
	len = (value && err > 0) ? err : 0;

	pr_debug("getxattr(%pd2, \"%s\", \"%*pE\", %zu, 0) = %i\n",
		 path->dentry, name, min(len, 48), value, size, err);
	return err;
}

static inline ssize_t ovl_getxattr_upper(struct ovl_fs *ofs,
					 struct dentry *upperdentry,
					 enum ovl_xattr ox, void *value,
					 size_t size)
{
	struct path upperpath = {
		.dentry = upperdentry,
		.mnt = ovl_upper_mnt(ofs),
	};

	return ovl_do_getxattr(&upperpath, ovl_xattr(ofs, ox), value, size);
}

static inline ssize_t ovl_path_getxattr(struct ovl_fs *ofs,
					 const struct path *path,
					 enum ovl_xattr ox, void *value,
					 size_t size)
{
	return ovl_do_getxattr(path, ovl_xattr(ofs, ox), value, size);
}

static inline int ovl_do_setxattr(struct ovl_fs *ofs, struct dentry *dentry,
				  const char *name, const void *value,
				  size_t size, int flags)
{
	int err = vfs_setxattr(ovl_upper_mnt_idmap(ofs), dentry, name,
			       value, size, flags);

	pr_debug("setxattr(%pd2, \"%s\", \"%*pE\", %zu, %d) = %i\n",
		 dentry, name, min((int)size, 48), value, size, flags, err);
	return err;
}

static inline int ovl_setxattr(struct ovl_fs *ofs, struct dentry *dentry,
			       enum ovl_xattr ox, const void *value,
			       size_t size)
{
	return ovl_do_setxattr(ofs, dentry, ovl_xattr(ofs, ox), value, size, 0);
}

static inline int ovl_do_removexattr(struct ovl_fs *ofs, struct dentry *dentry,
				     const char *name)
{
	int err = vfs_removexattr(ovl_upper_mnt_idmap(ofs), dentry, name);
	pr_debug("removexattr(%pd2, \"%s\") = %i\n", dentry, name, err);
	return err;
}

static inline int ovl_removexattr(struct ovl_fs *ofs, struct dentry *dentry,
				  enum ovl_xattr ox)
{
	return ovl_do_removexattr(ofs, dentry, ovl_xattr(ofs, ox));
}

static inline int ovl_do_set_acl(struct ovl_fs *ofs, struct dentry *dentry,
				 const char *acl_name, struct posix_acl *acl)
{
	return vfs_set_acl(ovl_upper_mnt_idmap(ofs), dentry, acl_name, acl);
}

static inline int ovl_do_remove_acl(struct ovl_fs *ofs, struct dentry *dentry,
				    const char *acl_name)
{
	return vfs_remove_acl(ovl_upper_mnt_idmap(ofs), dentry, acl_name);
}

static inline int ovl_do_rename(struct ovl_fs *ofs, struct inode *olddir,
				struct dentry *olddentry, struct inode *newdir,
				struct dentry *newdentry, unsigned int flags)
{
	int err;
	struct renamedata rd = {
		.old_mnt_idmap	= ovl_upper_mnt_idmap(ofs),
		.old_dir 	= olddir,
		.old_dentry 	= olddentry,
		.new_mnt_idmap	= ovl_upper_mnt_idmap(ofs),
		.new_dir 	= newdir,
		.new_dentry 	= newdentry,
		.flags 		= flags,
	};

	pr_debug("rename(%pd2, %pd2, 0x%x)\n", olddentry, newdentry, flags);
	err = vfs_rename(&rd);
	if (err) {
		pr_debug("...rename(%pd2, %pd2, ...) = %i\n",
			 olddentry, newdentry, err);
	}
	return err;
}

static inline int ovl_do_whiteout(struct ovl_fs *ofs,
				  struct inode *dir, struct dentry *dentry)
{
	int err = vfs_whiteout(ovl_upper_mnt_idmap(ofs), dir, dentry);
	pr_debug("whiteout(%pd2) = %i\n", dentry, err);
	return err;
}

static inline struct file *ovl_do_tmpfile(struct ovl_fs *ofs,
					  struct dentry *dentry, umode_t mode)
{
	struct path path = { .mnt = ovl_upper_mnt(ofs), .dentry = dentry };
	struct file *file = kernel_tmpfile_open(ovl_upper_mnt_idmap(ofs), &path,
						mode, O_LARGEFILE | O_WRONLY,
						current_cred());
	int err = PTR_ERR_OR_ZERO(file);

	pr_debug("tmpfile(%pd2, 0%o) = %i\n", dentry, mode, err);
	return file;
}

static inline struct dentry *ovl_lookup_upper(struct ovl_fs *ofs,
					      const char *name,
					      struct dentry *base, int len)
{
	return lookup_one(ovl_upper_mnt_idmap(ofs), name, base, len);
}

static inline bool ovl_open_flags_need_copy_up(int flags)
{
	if (!flags)
		return false;

	return ((OPEN_FMODE(flags) & FMODE_WRITE) || (flags & O_TRUNC));
}

static inline int ovl_do_getattr(const struct path *path, struct kstat *stat,
				 u32 request_mask, unsigned int flags)
{
	if (flags & AT_GETATTR_NOSEC)
		return vfs_getattr_nosec(path, stat, request_mask, flags);
	return vfs_getattr(path, stat, request_mask, flags);
}

/* util.c */
int ovl_get_write_access(struct dentry *dentry);
void ovl_put_write_access(struct dentry *dentry);
void ovl_start_write(struct dentry *dentry);
void ovl_end_write(struct dentry *dentry);
int ovl_want_write(struct dentry *dentry);
void ovl_drop_write(struct dentry *dentry);
struct dentry *ovl_workdir(struct dentry *dentry);
const struct cred *ovl_override_creds(struct super_block *sb);

static inline const struct cred *ovl_creds(struct super_block *sb)
{
	return OVL_FS(sb)->creator_cred;
}

int ovl_can_decode_fh(struct super_block *sb);
struct dentry *ovl_indexdir(struct super_block *sb);
bool ovl_index_all(struct super_block *sb);
bool ovl_verify_lower(struct super_block *sb);
struct ovl_path *ovl_stack_alloc(unsigned int n);
void ovl_stack_cpy(struct ovl_path *dst, struct ovl_path *src, unsigned int n);
void ovl_stack_put(struct ovl_path *stack, unsigned int n);
void ovl_stack_free(struct ovl_path *stack, unsigned int n);
struct ovl_entry *ovl_alloc_entry(unsigned int numlower);
void ovl_free_entry(struct ovl_entry *oe);
bool ovl_dentry_remote(struct dentry *dentry);
void ovl_dentry_update_reval(struct dentry *dentry, struct dentry *realdentry);
void ovl_dentry_init_reval(struct dentry *dentry, struct dentry *upperdentry,
			   struct ovl_entry *oe);
void ovl_dentry_init_flags(struct dentry *dentry, struct dentry *upperdentry,
			   struct ovl_entry *oe, unsigned int mask);
bool ovl_dentry_weird(struct dentry *dentry);
enum ovl_path_type ovl_path_type(struct dentry *dentry);
void ovl_path_upper(struct dentry *dentry, struct path *path);
void ovl_path_lower(struct dentry *dentry, struct path *path);
void ovl_path_lowerdata(struct dentry *dentry, struct path *path);
struct inode *ovl_i_path_real(struct inode *inode, struct path *path);
enum ovl_path_type ovl_path_real(struct dentry *dentry, struct path *path);
enum ovl_path_type ovl_path_realdata(struct dentry *dentry, struct path *path);
struct dentry *ovl_dentry_upper(struct dentry *dentry);
struct dentry *ovl_dentry_lower(struct dentry *dentry);
struct dentry *ovl_dentry_lowerdata(struct dentry *dentry);
int ovl_dentry_set_lowerdata(struct dentry *dentry, struct ovl_path *datapath);
const struct ovl_layer *ovl_i_layer_lower(struct inode *inode);
const struct ovl_layer *ovl_layer_lower(struct dentry *dentry);
struct dentry *ovl_dentry_real(struct dentry *dentry);
struct dentry *ovl_i_dentry_upper(struct inode *inode);
struct inode *ovl_inode_upper(struct inode *inode);
struct inode *ovl_inode_lower(struct inode *inode);
struct inode *ovl_inode_lowerdata(struct inode *inode);
struct inode *ovl_inode_real(struct inode *inode);
struct inode *ovl_inode_realdata(struct inode *inode);
const char *ovl_lowerdata_redirect(struct inode *inode);
struct ovl_dir_cache *ovl_dir_cache(struct inode *inode);
void ovl_set_dir_cache(struct inode *inode, struct ovl_dir_cache *cache);
void ovl_dentry_set_flag(unsigned long flag, struct dentry *dentry);
void ovl_dentry_clear_flag(unsigned long flag, struct dentry *dentry);
bool ovl_dentry_test_flag(unsigned long flag, struct dentry *dentry);
bool ovl_dentry_is_opaque(struct dentry *dentry);
bool ovl_dentry_is_whiteout(struct dentry *dentry);
void ovl_dentry_set_opaque(struct dentry *dentry);
bool ovl_dentry_has_xwhiteouts(struct dentry *dentry);
void ovl_dentry_set_xwhiteouts(struct dentry *dentry);
void ovl_layer_set_xwhiteouts(struct ovl_fs *ofs,
			      const struct ovl_layer *layer);
bool ovl_dentry_has_upper_alias(struct dentry *dentry);
void ovl_dentry_set_upper_alias(struct dentry *dentry);
bool ovl_dentry_needs_data_copy_up(struct dentry *dentry, int flags);
bool ovl_dentry_needs_data_copy_up_locked(struct dentry *dentry, int flags);
bool ovl_has_upperdata(struct inode *inode);
void ovl_set_upperdata(struct inode *inode);
const char *ovl_dentry_get_redirect(struct dentry *dentry);
void ovl_dentry_set_redirect(struct dentry *dentry, const char *redirect);
void ovl_inode_update(struct inode *inode, struct dentry *upperdentry);
void ovl_dir_modified(struct dentry *dentry, bool impurity);
u64 ovl_inode_version_get(struct inode *inode);
bool ovl_is_whiteout(struct dentry *dentry);
bool ovl_path_is_whiteout(struct ovl_fs *ofs, const struct path *path);
struct file *ovl_path_open(const struct path *path, int flags);
int ovl_copy_up_start(struct dentry *dentry, int flags);
void ovl_copy_up_end(struct dentry *dentry);
bool ovl_already_copied_up(struct dentry *dentry, int flags);
char ovl_get_dir_xattr_val(struct ovl_fs *ofs, const struct path *path,
			   enum ovl_xattr ox);
bool ovl_path_check_origin_xattr(struct ovl_fs *ofs, const struct path *path);
bool ovl_path_check_xwhiteout_xattr(struct ovl_fs *ofs, const struct path *path);
bool ovl_init_uuid_xattr(struct super_block *sb, struct ovl_fs *ofs,
			 const struct path *upperpath);

static inline bool ovl_upper_is_whiteout(struct ovl_fs *ofs,
					 struct dentry *upperdentry)
{
	struct path upperpath = {
		.dentry = upperdentry,
		.mnt = ovl_upper_mnt(ofs),
	};
	return ovl_path_is_whiteout(ofs, &upperpath);
}

static inline bool ovl_check_origin_xattr(struct ovl_fs *ofs,
					  struct dentry *upperdentry)
{
	struct path upperpath = {
		.dentry = upperdentry,
		.mnt = ovl_upper_mnt(ofs),
	};
	return ovl_path_check_origin_xattr(ofs, &upperpath);
}

int ovl_check_setxattr(struct ovl_fs *ofs, struct dentry *upperdentry,
		       enum ovl_xattr ox, const void *value, size_t size,
		       int xerr);
int ovl_set_impure(struct dentry *dentry, struct dentry *upperdentry);
bool ovl_inuse_trylock(struct dentry *dentry);
void ovl_inuse_unlock(struct dentry *dentry);
bool ovl_is_inuse(struct dentry *dentry);
bool ovl_need_index(struct dentry *dentry);
int ovl_nlink_start(struct dentry *dentry);
void ovl_nlink_end(struct dentry *dentry);
int ovl_lock_rename_workdir(struct dentry *workdir, struct dentry *upperdir);
int ovl_check_metacopy_xattr(struct ovl_fs *ofs, const struct path *path,
			     struct ovl_metacopy *data);
int ovl_set_metacopy_xattr(struct ovl_fs *ofs, struct dentry *d,
			   struct ovl_metacopy *metacopy);
bool ovl_is_metacopy_dentry(struct dentry *dentry);
char *ovl_get_redirect_xattr(struct ovl_fs *ofs, const struct path *path, int padding);
int ovl_ensure_verity_loaded(struct path *path);
int ovl_get_verity_xattr(struct ovl_fs *ofs, const struct path *path,
			 u8 *digest_buf, int *buf_length);
int ovl_validate_verity(struct ovl_fs *ofs,
			struct path *metapath,
			struct path *datapath);
int ovl_get_verity_digest(struct ovl_fs *ofs, struct path *src,
			  struct ovl_metacopy *metacopy);
int ovl_sync_status(struct ovl_fs *ofs);

static inline void ovl_set_flag(unsigned long flag, struct inode *inode)
{
	set_bit(flag, &OVL_I(inode)->flags);
}

static inline void ovl_clear_flag(unsigned long flag, struct inode *inode)
{
	clear_bit(flag, &OVL_I(inode)->flags);
}

static inline bool ovl_test_flag(unsigned long flag, struct inode *inode)
{
	return test_bit(flag, &OVL_I(inode)->flags);
}

static inline bool ovl_is_impuredir(struct super_block *sb,
				    struct dentry *upperdentry)
{
	struct ovl_fs *ofs = OVL_FS(sb);
	struct path upperpath = {
		.dentry = upperdentry,
		.mnt = ovl_upper_mnt(ofs),
	};

	return ovl_get_dir_xattr_val(ofs, &upperpath, OVL_XATTR_IMPURE) == 'y';
}

static inline char ovl_get_opaquedir_val(struct ovl_fs *ofs,
					 const struct path *path)
{
	return ovl_get_dir_xattr_val(ofs, path, OVL_XATTR_OPAQUE);
}

static inline bool ovl_redirect_follow(struct ovl_fs *ofs)
{
	return ofs->config.redirect_mode != OVL_REDIRECT_NOFOLLOW;
}

static inline bool ovl_redirect_dir(struct ovl_fs *ofs)
{
	return ofs->config.redirect_mode == OVL_REDIRECT_ON;
}

static inline bool ovl_origin_uuid(struct ovl_fs *ofs)
{
	return ofs->config.uuid != OVL_UUID_OFF;
}

static inline bool ovl_has_fsid(struct ovl_fs *ofs)
{
	return ofs->config.uuid == OVL_UUID_ON ||
	       ofs->config.uuid == OVL_UUID_AUTO;
}

/*
 * With xino=auto, we do best effort to keep all inodes on same st_dev and
 * d_ino consistent with st_ino.
 * With xino=on, we do the same effort but we warn if we failed.
 */
static inline bool ovl_xino_warn(struct ovl_fs *ofs)
{
	return ofs->config.xino == OVL_XINO_ON;
}

/*
 * To avoid regressions in existing setups with overlay lower offline changes,
 * we allow lower changes only if none of the new features are used.
 */
static inline bool ovl_allow_offline_changes(struct ovl_fs *ofs)
{
	return (!ofs->config.index && !ofs->config.metacopy &&
		!ovl_redirect_dir(ofs) && !ovl_xino_warn(ofs));
}

/* All layers on same fs? */
static inline bool ovl_same_fs(struct ovl_fs *ofs)
{
	return ofs->xino_mode == 0;
}

/* All overlay inodes have same st_dev? */
static inline bool ovl_same_dev(struct ovl_fs *ofs)
{
	return ofs->xino_mode >= 0;
}

static inline unsigned int ovl_xino_bits(struct ovl_fs *ofs)
{
	return ovl_same_dev(ofs) ? ofs->xino_mode : 0;
}

static inline void ovl_inode_lock(struct inode *inode)
{
	mutex_lock(&OVL_I(inode)->lock);
}

static inline int ovl_inode_lock_interruptible(struct inode *inode)
{
	return mutex_lock_interruptible(&OVL_I(inode)->lock);
}

static inline void ovl_inode_unlock(struct inode *inode)
{
	mutex_unlock(&OVL_I(inode)->lock);
}


/* namei.c */
int ovl_check_fb_len(struct ovl_fb *fb, int fb_len);

static inline int ovl_check_fh_len(struct ovl_fh *fh, int fh_len)
{
	if (fh_len < sizeof(struct ovl_fh))
		return -EINVAL;

	return ovl_check_fb_len(&fh->fb, fh_len - OVL_FH_WIRE_OFFSET);
}

struct dentry *ovl_decode_real_fh(struct ovl_fs *ofs, struct ovl_fh *fh,
				  struct vfsmount *mnt, bool connected);
int ovl_check_origin_fh(struct ovl_fs *ofs, struct ovl_fh *fh, bool connected,
			struct dentry *upperdentry, struct ovl_path **stackp);
int ovl_verify_set_fh(struct ovl_fs *ofs, struct dentry *dentry,
		      enum ovl_xattr ox, const struct ovl_fh *fh,
		      bool is_upper, bool set);
int ovl_verify_origin_xattr(struct ovl_fs *ofs, struct dentry *dentry,
			    enum ovl_xattr ox, struct dentry *real,
			    bool is_upper, bool set);
struct dentry *ovl_index_upper(struct ovl_fs *ofs, struct dentry *index,
			       bool connected);
int ovl_verify_index(struct ovl_fs *ofs, struct dentry *index);
int ovl_get_index_name_fh(const struct ovl_fh *fh, struct qstr *name);
int ovl_get_index_name(struct ovl_fs *ofs, struct dentry *origin,
		       struct qstr *name);
struct dentry *ovl_get_index_fh(struct ovl_fs *ofs, struct ovl_fh *fh);
struct dentry *ovl_lookup_index(struct ovl_fs *ofs, struct dentry *upper,
				struct dentry *origin, bool verify);
int ovl_path_next(int idx, struct dentry *dentry, struct path *path,
		  const struct ovl_layer **layer);
int ovl_verify_lowerdata(struct dentry *dentry);
struct dentry *ovl_lookup(struct inode *dir, struct dentry *dentry,
			  unsigned int flags);
bool ovl_lower_positive(struct dentry *dentry);

static inline int ovl_verify_origin_fh(struct ovl_fs *ofs, struct dentry *upper,
				       const struct ovl_fh *fh, bool set)
{
	return ovl_verify_set_fh(ofs, upper, OVL_XATTR_ORIGIN, fh, false, set);
}

static inline int ovl_verify_origin(struct ovl_fs *ofs, struct dentry *upper,
				    struct dentry *origin, bool set)
{
	return ovl_verify_origin_xattr(ofs, upper, OVL_XATTR_ORIGIN, origin,
				       false, set);
}

static inline int ovl_verify_upper(struct ovl_fs *ofs, struct dentry *index,
				   struct dentry *upper, bool set)
{
	return ovl_verify_origin_xattr(ofs, index, OVL_XATTR_UPPER, upper,
				       true, set);
}

/* readdir.c */
extern const struct file_operations ovl_dir_operations;
struct file *ovl_dir_real_file(const struct file *file, bool want_upper);
int ovl_check_empty_dir(struct dentry *dentry, struct list_head *list);
void ovl_cleanup_whiteouts(struct ovl_fs *ofs, struct dentry *upper,
			   struct list_head *list);
void ovl_cache_free(struct list_head *list);
void ovl_dir_cache_free(struct inode *inode);
int ovl_check_d_type_supported(const struct path *realpath);
int ovl_workdir_cleanup(struct ovl_fs *ofs, struct inode *dir,
			struct vfsmount *mnt, struct dentry *dentry, int level);
int ovl_indexdir_cleanup(struct ovl_fs *ofs);

/*
 * Can we iterate real dir directly?
 *
 * Non-merge dir may contain whiteouts from a time it was a merge upper, before
 * lower dir was removed under it and possibly before it was rotated from upper
 * to lower layer.
 */
static inline bool ovl_dir_is_real(struct inode *dir)
{
	return !ovl_test_flag(OVL_WHITEOUTS, dir);
}

/* inode.c */
int ovl_set_nlink_upper(struct dentry *dentry);
int ovl_set_nlink_lower(struct dentry *dentry);
unsigned int ovl_get_nlink(struct ovl_fs *ofs, struct dentry *lowerdentry,
			   struct dentry *upperdentry,
			   unsigned int fallback);
int ovl_permission(struct mnt_idmap *idmap, struct inode *inode,
		   int mask);

#ifdef CONFIG_FS_POSIX_ACL
struct posix_acl *do_ovl_get_acl(struct mnt_idmap *idmap,
				 struct inode *inode, int type,
				 bool rcu, bool noperm);
static inline struct posix_acl *ovl_get_inode_acl(struct inode *inode, int type,
						  bool rcu)
{
	return do_ovl_get_acl(&nop_mnt_idmap, inode, type, rcu, true);
}
static inline struct posix_acl *ovl_get_acl(struct mnt_idmap *idmap,
					    struct dentry *dentry, int type)
{
	return do_ovl_get_acl(idmap, d_inode(dentry), type, false, false);
}
int ovl_set_acl(struct mnt_idmap *idmap, struct dentry *dentry,
		struct posix_acl *acl, int type);
struct posix_acl *ovl_get_acl_path(const struct path *path,
				   const char *acl_name, bool noperm);
#else
#define ovl_get_inode_acl	NULL
#define ovl_get_acl		NULL
#define ovl_set_acl		NULL
static inline struct posix_acl *ovl_get_acl_path(const struct path *path,
						 const char *acl_name,
						 bool noperm)
{
	return NULL;
}
#endif

int ovl_update_time(struct inode *inode, int flags);
bool ovl_is_private_xattr(struct super_block *sb, const char *name);

struct ovl_inode_params {
	struct inode *newinode;
	struct dentry *upperdentry;
	struct ovl_entry *oe;
	bool index;
	char *redirect;
	char *lowerdata_redirect;
};
void ovl_inode_init(struct inode *inode, struct ovl_inode_params *oip,
		    unsigned long ino, int fsid);
struct inode *ovl_new_inode(struct super_block *sb, umode_t mode, dev_t rdev);
struct inode *ovl_lookup_inode(struct super_block *sb, struct dentry *real,
			       bool is_upper);
bool ovl_lookup_trap_inode(struct super_block *sb, struct dentry *dir);
struct inode *ovl_get_trap_inode(struct super_block *sb, struct dentry *dir);
struct inode *ovl_get_inode(struct super_block *sb,
			    struct ovl_inode_params *oip);
void ovl_copyattr(struct inode *to);

/* vfs inode flags copied from real to ovl inode */
#define OVL_COPY_I_FLAGS_MASK	(S_SYNC | S_NOATIME | S_APPEND | S_IMMUTABLE)
/* vfs inode flags read from overlay.protattr xattr to ovl inode */
#define OVL_PROT_I_FLAGS_MASK	(S_APPEND | S_IMMUTABLE)

/*
 * fileattr flags copied from lower to upper inode on copy up.
 * We cannot copy up immutable/append-only flags, because that would prevent
 * linking temp inode to upper dir, so we store them in xattr instead.
 */
#define OVL_COPY_FS_FLAGS_MASK	(FS_SYNC_FL | FS_NOATIME_FL)
#define OVL_COPY_FSX_FLAGS_MASK	(FS_XFLAG_SYNC | FS_XFLAG_NOATIME)
#define OVL_PROT_FS_FLAGS_MASK  (FS_APPEND_FL | FS_IMMUTABLE_FL)
#define OVL_PROT_FSX_FLAGS_MASK (FS_XFLAG_APPEND | FS_XFLAG_IMMUTABLE)

void ovl_check_protattr(struct inode *inode, struct dentry *upper);
int ovl_set_protattr(struct inode *inode, struct dentry *upper,
		      struct fileattr *fa);

static inline void ovl_copyflags(struct inode *from, struct inode *to)
{
	unsigned int mask = OVL_COPY_I_FLAGS_MASK;

	inode_set_flags(to, from->i_flags & mask, mask);
}

/* dir.c */
extern const struct inode_operations ovl_dir_inode_operations;
int ovl_cleanup_and_whiteout(struct ovl_fs *ofs, struct inode *dir,
			     struct dentry *dentry);
struct ovl_cattr {
	dev_t rdev;
	umode_t mode;
	const char *link;
	struct dentry *hardlink;
};

#define OVL_CATTR(m) (&(struct ovl_cattr) { .mode = (m) })

int ovl_mkdir_real(struct ovl_fs *ofs, struct inode *dir,
		   struct dentry **newdentry, umode_t mode);
struct dentry *ovl_create_real(struct ovl_fs *ofs,
			       struct inode *dir, struct dentry *newdentry,
			       struct ovl_cattr *attr);
int ovl_cleanup(struct ovl_fs *ofs, struct inode *dir, struct dentry *dentry);
struct dentry *ovl_lookup_temp(struct ovl_fs *ofs, struct dentry *workdir);
struct dentry *ovl_create_temp(struct ovl_fs *ofs, struct dentry *workdir,
			       struct ovl_cattr *attr);

/* file.c */
extern const struct file_operations ovl_file_operations;
int ovl_real_fileattr_get(const struct path *realpath, struct fileattr *fa);
int ovl_real_fileattr_set(const struct path *realpath, struct fileattr *fa);
int ovl_fileattr_get(struct dentry *dentry, struct fileattr *fa);
int ovl_fileattr_set(struct mnt_idmap *idmap,
		     struct dentry *dentry, struct fileattr *fa);

/* copy_up.c */
int ovl_copy_up(struct dentry *dentry);
int ovl_copy_up_with_data(struct dentry *dentry);
int ovl_maybe_copy_up(struct dentry *dentry, int flags);
int ovl_copy_xattr(struct super_block *sb, const struct path *path, struct dentry *new);
int ovl_set_attr(struct ovl_fs *ofs, struct dentry *upper, struct kstat *stat);
struct ovl_fh *ovl_encode_real_fh(struct ovl_fs *ofs, struct dentry *real,
				  bool is_upper);
struct ovl_fh *ovl_get_origin_fh(struct ovl_fs *ofs, struct dentry *origin);
int ovl_set_origin_fh(struct ovl_fs *ofs, const struct ovl_fh *fh,
		      struct dentry *upper);

/* export.c */
extern const struct export_operations ovl_export_operations;
extern const struct export_operations ovl_export_fid_operations;

/* super.c */
int ovl_fill_super(struct super_block *sb, struct fs_context *fc);

/* Will this overlay be forced to mount/remount ro? */
static inline bool ovl_force_readonly(struct ovl_fs *ofs)
{
	return (!ovl_upper_mnt(ofs) || !ofs->workdir);
}

/* xattr.c */

const struct xattr_handler * const *ovl_xattr_handlers(struct ovl_fs *ofs);
int ovl_setattr(struct mnt_idmap *idmap, struct dentry *dentry,
		struct iattr *attr);
int ovl_getattr(struct mnt_idmap *idmap, const struct path *path,
		struct kstat *stat, u32 request_mask, unsigned int flags);
ssize_t ovl_listxattr(struct dentry *dentry, char *list, size_t size);<|MERGE_RESOLUTION|>--- conflicted
+++ resolved
@@ -175,12 +175,9 @@
 	return (int)metacopy->len - OVL_METACOPY_MIN_SIZE;
 }
 
-<<<<<<< HEAD
-=======
 /* No atime modification on underlying */
 #define OVL_OPEN_FLAGS (O_NOATIME)
 
->>>>>>> 0c383648
 extern const char *const ovl_xattr_table[][2];
 static inline const char *ovl_xattr(struct ovl_fs *ofs, enum ovl_xattr ox)
 {

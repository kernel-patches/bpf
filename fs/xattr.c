--- conflicted
+++ resolved
@@ -290,7 +290,7 @@
 
 int
 vfs_setxattr(struct user_namespace *mnt_userns, struct dentry *dentry,
-	     const char *name, void *value, size_t size, int flags)
+	     const char *name, const void *value, size_t size, int flags)
 {
 	struct inode *inode = dentry->d_inode;
 	struct inode *delegated_inode = NULL;
@@ -298,15 +298,11 @@
 	int error;
 
 	if (size && strcmp(name, XATTR_NAME_CAPS) == 0) {
-		error = cap_convert_nscap(mnt_userns, dentry,
-					  (const void **)&value, size);
+		error = cap_convert_nscap(mnt_userns, dentry, &value, size);
 		if (error < 0)
 			return error;
 		size = error;
 	}
-
-	if (size && is_posix_acl_xattr(name))
-		posix_acl_setxattr_idmapped_mnt(mnt_userns, inode, value, size);
 
 retry_deleg:
 	inode_lock(inode);
@@ -587,13 +583,7 @@
 static void setxattr_convert(struct user_namespace *mnt_userns,
 			     struct dentry *d, struct xattr_ctx *ctx)
 {
-<<<<<<< HEAD
-	if (ctx->size &&
-		((strcmp(ctx->kname->name, XATTR_NAME_POSIX_ACL_ACCESS) == 0) ||
-		(strcmp(ctx->kname->name, XATTR_NAME_POSIX_ACL_DEFAULT) == 0)))
-=======
 	if (ctx->size && is_posix_acl_xattr(ctx->kname->name))
->>>>>>> 7365df19
 		posix_acl_fix_xattr_from_user(ctx->kvalue, ctx->size);
 }
 
@@ -709,12 +699,7 @@
 
 	error = vfs_getxattr(mnt_userns, d, kname, ctx->kvalue, ctx->size);
 	if (error > 0) {
-<<<<<<< HEAD
-		if ((strcmp(kname, XATTR_NAME_POSIX_ACL_ACCESS) == 0) ||
-		    (strcmp(kname, XATTR_NAME_POSIX_ACL_DEFAULT) == 0))
-=======
 		if (is_posix_acl_xattr(kname))
->>>>>>> 7365df19
 			posix_acl_fix_xattr_to_user(ctx->kvalue, error);
 		if (ctx->size && copy_to_user(ctx->value, ctx->kvalue, error))
 			error = -EFAULT;

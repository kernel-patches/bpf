/* SPDX-License-Identifier: GPL-2.0 */
/*
 * Copyright (C) 2007 Oracle.  All rights reserved.
 */

#ifndef BTRFS_VOLUMES_H
#define BTRFS_VOLUMES_H

#include <linux/bio.h>
#include <linux/sort.h>
#include <linux/btrfs.h>
#include "async-thread.h"

#define BTRFS_MAX_DATA_CHUNK_SIZE	(10ULL * SZ_1G)

extern struct mutex uuid_mutex;

#define BTRFS_STRIPE_LEN	SZ_64K

/* Used by sanity check for btrfs_raid_types. */
#define const_ffs(n) (__builtin_ctzll(n) + 1)

/*
 * The conversion from BTRFS_BLOCK_GROUP_* bits to btrfs_raid_type requires
 * RAID0 always to be the lowest profile bit.
 * Although it's part of on-disk format and should never change, do extra
 * compile-time sanity checks.
 */
static_assert(const_ffs(BTRFS_BLOCK_GROUP_RAID0) <
	      const_ffs(BTRFS_BLOCK_GROUP_PROFILE_MASK & ~BTRFS_BLOCK_GROUP_RAID0));
static_assert(const_ilog2(BTRFS_BLOCK_GROUP_RAID0) >
	      ilog2(BTRFS_BLOCK_GROUP_TYPE_MASK));

/* ilog2() can handle both constants and variables */
#define BTRFS_BG_FLAG_TO_INDEX(profile)					\
	ilog2((profile) >> (ilog2(BTRFS_BLOCK_GROUP_RAID0) - 1))

enum btrfs_raid_types {
	/* SINGLE is the special one as it doesn't have on-disk bit. */
	BTRFS_RAID_SINGLE  = 0,

	BTRFS_RAID_RAID0   = BTRFS_BG_FLAG_TO_INDEX(BTRFS_BLOCK_GROUP_RAID0),
	BTRFS_RAID_RAID1   = BTRFS_BG_FLAG_TO_INDEX(BTRFS_BLOCK_GROUP_RAID1),
	BTRFS_RAID_DUP	   = BTRFS_BG_FLAG_TO_INDEX(BTRFS_BLOCK_GROUP_DUP),
	BTRFS_RAID_RAID10  = BTRFS_BG_FLAG_TO_INDEX(BTRFS_BLOCK_GROUP_RAID10),
	BTRFS_RAID_RAID5   = BTRFS_BG_FLAG_TO_INDEX(BTRFS_BLOCK_GROUP_RAID5),
	BTRFS_RAID_RAID6   = BTRFS_BG_FLAG_TO_INDEX(BTRFS_BLOCK_GROUP_RAID6),
	BTRFS_RAID_RAID1C3 = BTRFS_BG_FLAG_TO_INDEX(BTRFS_BLOCK_GROUP_RAID1C3),
	BTRFS_RAID_RAID1C4 = BTRFS_BG_FLAG_TO_INDEX(BTRFS_BLOCK_GROUP_RAID1C4),

	BTRFS_NR_RAID_TYPES
};

struct btrfs_io_geometry {
	/* remaining bytes before crossing a stripe */
	u64 len;
	/* offset of logical address in chunk */
	u64 offset;
	/* length of single IO stripe */
	u32 stripe_len;
	/* offset of address in stripe */
	u32 stripe_offset;
	/* number of stripe where address falls */
	u64 stripe_nr;
	/* offset of raid56 stripe into the chunk */
	u64 raid56_stripe_offset;
};

/*
 * Use sequence counter to get consistent device stat data on
 * 32-bit processors.
 */
#if BITS_PER_LONG==32 && defined(CONFIG_SMP)
#include <linux/seqlock.h>
#define __BTRFS_NEED_DEVICE_DATA_ORDERED
#define btrfs_device_data_ordered_init(device)	\
	seqcount_init(&device->data_seqcount)
#else
#define btrfs_device_data_ordered_init(device) do { } while (0)
#endif

#define BTRFS_DEV_STATE_WRITEABLE	(0)
#define BTRFS_DEV_STATE_IN_FS_METADATA	(1)
#define BTRFS_DEV_STATE_MISSING		(2)
#define BTRFS_DEV_STATE_REPLACE_TGT	(3)
#define BTRFS_DEV_STATE_FLUSH_SENT	(4)
#define BTRFS_DEV_STATE_NO_READA	(5)

struct btrfs_zoned_device_info;

struct btrfs_device {
	struct list_head dev_list; /* device_list_mutex */
	struct list_head dev_alloc_list; /* chunk mutex */
	struct list_head post_commit_list; /* chunk mutex */
	struct btrfs_fs_devices *fs_devices;
	struct btrfs_fs_info *fs_info;

	struct rcu_string __rcu *name;

	u64 generation;

	struct block_device *bdev;

	struct btrfs_zoned_device_info *zone_info;

	/* the mode sent to blkdev_get */
	fmode_t mode;

	/*
	 * Device's major-minor number. Must be set even if the device is not
	 * opened (bdev == NULL), unless the device is missing.
	 */
	dev_t devt;
	unsigned long dev_state;
	blk_status_t last_flush_error;

#ifdef __BTRFS_NEED_DEVICE_DATA_ORDERED
	seqcount_t data_seqcount;
#endif

	/* the internal btrfs device id */
	u64 devid;

	/* size of the device in memory */
	u64 total_bytes;

	/* size of the device on disk */
	u64 disk_total_bytes;

	/* bytes used */
	u64 bytes_used;

	/* optimal io alignment for this device */
	u32 io_align;

	/* optimal io width for this device */
	u32 io_width;
	/* type and info about this device */
	u64 type;

	/* minimal io size for this device */
	u32 sector_size;

	/* physical drive uuid (or lvm uuid) */
	u8 uuid[BTRFS_UUID_SIZE];

	/*
	 * size of the device on the current transaction
	 *
	 * This variant is update when committing the transaction,
	 * and protected by chunk mutex
	 */
	u64 commit_total_bytes;

	/* bytes used on the current transaction */
	u64 commit_bytes_used;

	/* Bio used for flushing device barriers */
	struct bio flush_bio;
	struct completion flush_wait;

	/* per-device scrub information */
	struct scrub_ctx *scrub_ctx;

	/* disk I/O failure stats. For detailed description refer to
	 * enum btrfs_dev_stat_values in ioctl.h */
	int dev_stats_valid;

	/* Counter to record the change of device stats */
	atomic_t dev_stats_ccnt;
	atomic_t dev_stat_values[BTRFS_DEV_STAT_VALUES_MAX];

	struct extent_io_tree alloc_state;

	struct completion kobj_unregister;
	/* For sysfs/FSID/devinfo/devid/ */
	struct kobject devid_kobj;

	/* Bandwidth limit for scrub, in bytes */
	u64 scrub_speed_max;
};

/*
 * Block group or device which contains an active swapfile. Used for preventing
 * unsafe operations while a swapfile is active.
 *
 * These are sorted on (ptr, inode) (note that a block group or device can
 * contain more than one swapfile). We compare the pointer values because we
 * don't actually care what the object is, we just need a quick check whether
 * the object exists in the rbtree.
 */
struct btrfs_swapfile_pin {
	struct rb_node node;
	void *ptr;
	struct inode *inode;
	/*
	 * If true, ptr points to a struct btrfs_block_group. Otherwise, ptr
	 * points to a struct btrfs_device.
	 */
	bool is_block_group;
	/*
	 * Only used when 'is_block_group' is true and it is the number of
	 * extents used by a swapfile for this block group ('ptr' field).
	 */
	int bg_extent_count;
};

/*
 * If we read those variants at the context of their own lock, we needn't
 * use the following helpers, reading them directly is safe.
 */
#if BITS_PER_LONG==32 && defined(CONFIG_SMP)
#define BTRFS_DEVICE_GETSET_FUNCS(name)					\
static inline u64							\
btrfs_device_get_##name(const struct btrfs_device *dev)			\
{									\
	u64 size;							\
	unsigned int seq;						\
									\
	do {								\
		seq = read_seqcount_begin(&dev->data_seqcount);		\
		size = dev->name;					\
	} while (read_seqcount_retry(&dev->data_seqcount, seq));	\
	return size;							\
}									\
									\
static inline void							\
btrfs_device_set_##name(struct btrfs_device *dev, u64 size)		\
{									\
	preempt_disable();						\
	write_seqcount_begin(&dev->data_seqcount);			\
	dev->name = size;						\
	write_seqcount_end(&dev->data_seqcount);			\
	preempt_enable();						\
}
#elif BITS_PER_LONG==32 && defined(CONFIG_PREEMPTION)
#define BTRFS_DEVICE_GETSET_FUNCS(name)					\
static inline u64							\
btrfs_device_get_##name(const struct btrfs_device *dev)			\
{									\
	u64 size;							\
									\
	preempt_disable();						\
	size = dev->name;						\
	preempt_enable();						\
	return size;							\
}									\
									\
static inline void							\
btrfs_device_set_##name(struct btrfs_device *dev, u64 size)		\
{									\
	preempt_disable();						\
	dev->name = size;						\
	preempt_enable();						\
}
#else
#define BTRFS_DEVICE_GETSET_FUNCS(name)					\
static inline u64							\
btrfs_device_get_##name(const struct btrfs_device *dev)			\
{									\
	return dev->name;						\
}									\
									\
static inline void							\
btrfs_device_set_##name(struct btrfs_device *dev, u64 size)		\
{									\
	dev->name = size;						\
}
#endif

BTRFS_DEVICE_GETSET_FUNCS(total_bytes);
BTRFS_DEVICE_GETSET_FUNCS(disk_total_bytes);
BTRFS_DEVICE_GETSET_FUNCS(bytes_used);

enum btrfs_chunk_allocation_policy {
	BTRFS_CHUNK_ALLOC_REGULAR,
	BTRFS_CHUNK_ALLOC_ZONED,
};

/*
 * Read policies for mirrored block group profiles, read picks the stripe based
 * on these policies.
 */
enum btrfs_read_policy {
	/* Use process PID to choose the stripe */
	BTRFS_READ_POLICY_PID,
	BTRFS_NR_READ_POLICY,
};

struct btrfs_fs_devices {
	u8 fsid[BTRFS_FSID_SIZE]; /* FS specific uuid */
	u8 metadata_uuid[BTRFS_FSID_SIZE];
	bool fsid_change;
	struct list_head fs_list;

	/*
	 * Number of devices under this fsid including missing and
	 * replace-target device and excludes seed devices.
	 */
	u64 num_devices;

	/*
	 * The number of devices that successfully opened, including
	 * replace-target, excludes seed devices.
	 */
	u64 open_devices;

	/* The number of devices that are under the chunk allocation list. */
	u64 rw_devices;

	/* Count of missing devices under this fsid excluding seed device. */
	u64 missing_devices;
	u64 total_rw_bytes;

	/*
	 * Count of devices from btrfs_super_block::num_devices for this fsid,
	 * which includes the seed device, excludes the transient replace-target
	 * device.
	 */
	u64 total_devices;

	/* Highest generation number of seen devices */
	u64 latest_generation;

	/*
	 * The mount device or a device with highest generation after removal
	 * or replace.
	 */
	struct btrfs_device *latest_dev;

	/* all of the devices in the FS, protected by a mutex
	 * so we can safely walk it to write out the supers without
	 * worrying about add/remove by the multi-device code.
	 * Scrubbing super can kick off supers writing by holding
	 * this mutex lock.
	 */
	struct mutex device_list_mutex;

	/* List of all devices, protected by device_list_mutex */
	struct list_head devices;

	/*
	 * Devices which can satisfy space allocation. Protected by
	 * chunk_mutex
	 */
	struct list_head alloc_list;

	struct list_head seed_list;
	bool seeding;

	int opened;

	/* set when we find or add a device that doesn't have the
	 * nonrot flag set
	 */
	bool rotating;

	struct btrfs_fs_info *fs_info;
	/* sysfs kobjects */
	struct kobject fsid_kobj;
	struct kobject *devices_kobj;
	struct kobject *devinfo_kobj;
	struct completion kobj_unregister;

	enum btrfs_chunk_allocation_policy chunk_alloc_policy;

	/* Policy used to read the mirrored stripes */
	enum btrfs_read_policy read_policy;
};

#define BTRFS_BIO_INLINE_CSUM_SIZE	64

#define BTRFS_MAX_DEVS(info) ((BTRFS_MAX_ITEM_SIZE(info)	\
			- sizeof(struct btrfs_chunk))		\
			/ sizeof(struct btrfs_stripe) + 1)

#define BTRFS_MAX_DEVS_SYS_CHUNK ((BTRFS_SYSTEM_CHUNK_ARRAY_SIZE	\
				- 2 * sizeof(struct btrfs_disk_key)	\
				- 2 * sizeof(struct btrfs_chunk))	\
				/ sizeof(struct btrfs_stripe) + 1)

/*
 * Maximum number of sectors for a single bio to limit the size of the
 * checksum array.  This matches the number of bio_vecs per bio and thus the
 * I/O size for buffered I/O.
 */
#define BTRFS_MAX_BIO_SECTORS				(256)

<<<<<<< HEAD
=======
typedef void (*btrfs_bio_end_io_t)(struct btrfs_bio *bbio);

>>>>>>> 7365df19
/*
 * Additional info to pass along bio.
 *
 * Mostly for btrfs specific features like csum and mirror_num.
 */
struct btrfs_bio {
	unsigned int mirror_num;

	/* for direct I/O */
	u64 file_offset;

	/* @device is for stripe IO submission. */
	struct btrfs_device *device;
	u8 *csum;
	u8 csum_inline[BTRFS_BIO_INLINE_CSUM_SIZE];
	struct bvec_iter iter;

<<<<<<< HEAD
=======
	/* End I/O information supplied to btrfs_bio_alloc */
	btrfs_bio_end_io_t end_io;
	void *private;

>>>>>>> 7365df19
	/* For read end I/O handling */
	struct work_struct end_io_work;

	/*
	 * This member must come last, bio_alloc_bioset will allocate enough
	 * bytes for entire btrfs_bio but relies on bio being last.
	 */
	struct bio bio;
};

static inline struct btrfs_bio *btrfs_bio(struct bio *bio)
{
	return container_of(bio, struct btrfs_bio, bio);
}

int __init btrfs_bioset_init(void);
void __cold btrfs_bioset_exit(void);

struct bio *btrfs_bio_alloc(unsigned int nr_vecs, blk_opf_t opf,
			    btrfs_bio_end_io_t end_io, void *private);
struct bio *btrfs_bio_clone_partial(struct bio *orig, u64 offset, u64 size,
				    btrfs_bio_end_io_t end_io, void *private);

static inline void btrfs_bio_end_io(struct btrfs_bio *bbio, blk_status_t status)
{
	bbio->bio.bi_status = status;
	bbio->end_io(bbio);
}

static inline void btrfs_bio_free_csum(struct btrfs_bio *bbio)
{
	if (bbio->csum != bbio->csum_inline) {
		kfree(bbio->csum);
		bbio->csum = NULL;
	}
}

/*
 * Iterate through a btrfs_bio (@bbio) on a per-sector basis.
 *
 * bvl        - struct bio_vec
 * bbio       - struct btrfs_bio
 * iters      - struct bvec_iter
 * bio_offset - unsigned int
 */
#define btrfs_bio_for_each_sector(fs_info, bvl, bbio, iter, bio_offset)	\
	for ((iter) = (bbio)->iter, (bio_offset) = 0;			\
	     (iter).bi_size &&					\
	     (((bvl) = bio_iter_iovec((&(bbio)->bio), (iter))), 1);	\
	     (bio_offset) += fs_info->sectorsize,			\
	     bio_advance_iter_single(&(bbio)->bio, &(iter),		\
	     (fs_info)->sectorsize))

struct btrfs_io_stripe {
	struct btrfs_device *dev;
	union {
		/* Block mapping */
		u64 physical;
		/* For the endio handler */
		struct btrfs_io_context *bioc;
	};
};

struct btrfs_discard_stripe {
	struct btrfs_device *dev;
	u64 physical;
	u64 length;
};

/*
 * Context for IO subsmission for device stripe.
 *
 * - Track the unfinished mirrors for mirror based profiles
 *   Mirror based profiles are SINGLE/DUP/RAID1/RAID10.
 *
 * - Contain the logical -> physical mapping info
 *   Used by submit_stripe_bio() for mapping logical bio
 *   into physical device address.
 *
 * - Contain device replace info
 *   Used by handle_ops_on_dev_replace() to copy logical bios
 *   into the new device.
 *
 * - Contain RAID56 full stripe logical bytenrs
 */
struct btrfs_io_context {
	refcount_t refs;
	struct btrfs_fs_info *fs_info;
	u64 map_type; /* get from map_lookup->type */
	struct bio *orig_bio;
	atomic_t error;
	int max_errors;
	int num_stripes;
	int mirror_num;
	int num_tgtdevs;
	int *tgtdev_map;
	/*
	 * logical block numbers for the start of each stripe
	 * The last one or two are p/q.  These are sorted,
	 * so raid_map[0] is the start of our full stripe
	 */
	u64 *raid_map;
	struct btrfs_io_stripe stripes[];
};

struct btrfs_device_info {
	struct btrfs_device *dev;
	u64 dev_offset;
	u64 max_avail;
	u64 total_avail;
};

struct btrfs_raid_attr {
	u8 sub_stripes;		/* sub_stripes info for map */
	u8 dev_stripes;		/* stripes per dev */
	u8 devs_max;		/* max devs to use */
	u8 devs_min;		/* min devs needed */
	u8 tolerated_failures;	/* max tolerated fail devs */
	u8 devs_increment;	/* ndevs has to be a multiple of this */
	u8 ncopies;		/* how many copies to data has */
	u8 nparity;		/* number of stripes worth of bytes to store
				 * parity information */
	u8 mindev_error;	/* error code if min devs requisite is unmet */
	const char raid_name[8]; /* name of the raid */
	u64 bg_flag;		/* block group flag of the raid */
};

extern const struct btrfs_raid_attr btrfs_raid_array[BTRFS_NR_RAID_TYPES];

struct map_lookup {
	u64 type;
	int io_align;
	int io_width;
	u32 stripe_len;
	int num_stripes;
	int sub_stripes;
	int verified_stripes; /* For mount time dev extent verification */
	struct btrfs_io_stripe stripes[];
};

#define map_lookup_size(n) (sizeof(struct map_lookup) + \
			    (sizeof(struct btrfs_io_stripe) * (n)))

struct btrfs_balance_args;
struct btrfs_balance_progress;
struct btrfs_balance_control {
	struct btrfs_balance_args data;
	struct btrfs_balance_args meta;
	struct btrfs_balance_args sys;

	u64 flags;

	struct btrfs_balance_progress stat;
};

/*
 * Search for a given device by the set parameters
 */
struct btrfs_dev_lookup_args {
	u64 devid;
	u8 *uuid;
	u8 *fsid;
	bool missing;
};

/* We have to initialize to -1 because BTRFS_DEV_REPLACE_DEVID is 0 */
#define BTRFS_DEV_LOOKUP_ARGS_INIT { .devid = (u64)-1 }

#define BTRFS_DEV_LOOKUP_ARGS(name) \
	struct btrfs_dev_lookup_args name = BTRFS_DEV_LOOKUP_ARGS_INIT

enum btrfs_map_op {
	BTRFS_MAP_READ,
	BTRFS_MAP_WRITE,
	BTRFS_MAP_DISCARD,
	BTRFS_MAP_GET_READ_MIRRORS,
};

static inline enum btrfs_map_op btrfs_op(struct bio *bio)
{
	switch (bio_op(bio)) {
	case REQ_OP_DISCARD:
		return BTRFS_MAP_DISCARD;
	case REQ_OP_WRITE:
	case REQ_OP_ZONE_APPEND:
		return BTRFS_MAP_WRITE;
	default:
		WARN_ON_ONCE(1);
		fallthrough;
	case REQ_OP_READ:
		return BTRFS_MAP_READ;
	}
}

void btrfs_get_bioc(struct btrfs_io_context *bioc);
void btrfs_put_bioc(struct btrfs_io_context *bioc);
int btrfs_map_block(struct btrfs_fs_info *fs_info, enum btrfs_map_op op,
		    u64 logical, u64 *length,
		    struct btrfs_io_context **bioc_ret, int mirror_num);
int btrfs_map_sblock(struct btrfs_fs_info *fs_info, enum btrfs_map_op op,
		     u64 logical, u64 *length,
		     struct btrfs_io_context **bioc_ret);
struct btrfs_discard_stripe *btrfs_map_discard(struct btrfs_fs_info *fs_info,
					       u64 logical, u64 *length_ret,
					       u32 *num_stripes);
int btrfs_get_io_geometry(struct btrfs_fs_info *fs_info, struct extent_map *map,
			  enum btrfs_map_op op, u64 logical,
			  struct btrfs_io_geometry *io_geom);
int btrfs_read_sys_array(struct btrfs_fs_info *fs_info);
int btrfs_read_chunk_tree(struct btrfs_fs_info *fs_info);
struct btrfs_block_group *btrfs_create_chunk(struct btrfs_trans_handle *trans,
					    u64 type);
void btrfs_mapping_tree_free(struct extent_map_tree *tree);
void btrfs_submit_bio(struct btrfs_fs_info *fs_info, struct bio *bio, int mirror_num);
int btrfs_open_devices(struct btrfs_fs_devices *fs_devices,
		       fmode_t flags, void *holder);
struct btrfs_device *btrfs_scan_one_device(const char *path,
					   fmode_t flags, void *holder);
int btrfs_forget_devices(dev_t devt);
void btrfs_close_devices(struct btrfs_fs_devices *fs_devices);
void btrfs_free_extra_devids(struct btrfs_fs_devices *fs_devices);
void btrfs_assign_next_active_device(struct btrfs_device *device,
				     struct btrfs_device *this_dev);
struct btrfs_device *btrfs_find_device_by_devspec(struct btrfs_fs_info *fs_info,
						  u64 devid,
						  const char *devpath);
int btrfs_get_dev_args_from_path(struct btrfs_fs_info *fs_info,
				 struct btrfs_dev_lookup_args *args,
				 const char *path);
struct btrfs_device *btrfs_alloc_device(struct btrfs_fs_info *fs_info,
					const u64 *devid,
					const u8 *uuid);
void btrfs_put_dev_args_from_path(struct btrfs_dev_lookup_args *args);
void btrfs_free_device(struct btrfs_device *device);
int btrfs_rm_device(struct btrfs_fs_info *fs_info,
		    struct btrfs_dev_lookup_args *args,
		    struct block_device **bdev, fmode_t *mode);
void __exit btrfs_cleanup_fs_uuids(void);
int btrfs_num_copies(struct btrfs_fs_info *fs_info, u64 logical, u64 len);
int btrfs_grow_device(struct btrfs_trans_handle *trans,
		      struct btrfs_device *device, u64 new_size);
struct btrfs_device *btrfs_find_device(const struct btrfs_fs_devices *fs_devices,
				       const struct btrfs_dev_lookup_args *args);
int btrfs_shrink_device(struct btrfs_device *device, u64 new_size);
int btrfs_init_new_device(struct btrfs_fs_info *fs_info, const char *path);
int btrfs_balance(struct btrfs_fs_info *fs_info,
		  struct btrfs_balance_control *bctl,
		  struct btrfs_ioctl_balance_args *bargs);
void btrfs_describe_block_groups(u64 flags, char *buf, u32 size_buf);
int btrfs_resume_balance_async(struct btrfs_fs_info *fs_info);
int btrfs_recover_balance(struct btrfs_fs_info *fs_info);
int btrfs_pause_balance(struct btrfs_fs_info *fs_info);
int btrfs_relocate_chunk(struct btrfs_fs_info *fs_info, u64 chunk_offset);
int btrfs_cancel_balance(struct btrfs_fs_info *fs_info);
int btrfs_create_uuid_tree(struct btrfs_fs_info *fs_info);
int btrfs_uuid_scan_kthread(void *data);
bool btrfs_chunk_writeable(struct btrfs_fs_info *fs_info, u64 chunk_offset);
int find_free_dev_extent(struct btrfs_device *device, u64 num_bytes,
			 u64 *start, u64 *max_avail);
void btrfs_dev_stat_inc_and_print(struct btrfs_device *dev, int index);
int btrfs_get_dev_stats(struct btrfs_fs_info *fs_info,
			struct btrfs_ioctl_get_dev_stats *stats);
void btrfs_init_devices_late(struct btrfs_fs_info *fs_info);
int btrfs_init_dev_stats(struct btrfs_fs_info *fs_info);
int btrfs_run_dev_stats(struct btrfs_trans_handle *trans);
void btrfs_rm_dev_replace_remove_srcdev(struct btrfs_device *srcdev);
void btrfs_rm_dev_replace_free_srcdev(struct btrfs_device *srcdev);
void btrfs_destroy_dev_replace_tgtdev(struct btrfs_device *tgtdev);
int btrfs_is_parity_mirror(struct btrfs_fs_info *fs_info,
			   u64 logical, u64 len);
unsigned long btrfs_full_stripe_len(struct btrfs_fs_info *fs_info,
				    u64 logical);
u64 btrfs_calc_stripe_length(const struct extent_map *em);
int btrfs_nr_parity_stripes(u64 type);
int btrfs_chunk_alloc_add_chunk_item(struct btrfs_trans_handle *trans,
				     struct btrfs_block_group *bg);
int btrfs_remove_chunk(struct btrfs_trans_handle *trans, u64 chunk_offset);
struct extent_map *btrfs_get_chunk_map(struct btrfs_fs_info *fs_info,
				       u64 logical, u64 length);
void btrfs_release_disk_super(struct btrfs_super_block *super);

static inline void btrfs_dev_stat_inc(struct btrfs_device *dev,
				      int index)
{
	atomic_inc(dev->dev_stat_values + index);
	/*
	 * This memory barrier orders stores updating statistics before stores
	 * updating dev_stats_ccnt.
	 *
	 * It pairs with smp_rmb() in btrfs_run_dev_stats().
	 */
	smp_mb__before_atomic();
	atomic_inc(&dev->dev_stats_ccnt);
}

static inline int btrfs_dev_stat_read(struct btrfs_device *dev,
				      int index)
{
	return atomic_read(dev->dev_stat_values + index);
}

static inline int btrfs_dev_stat_read_and_reset(struct btrfs_device *dev,
						int index)
{
	int ret;

	ret = atomic_xchg(dev->dev_stat_values + index, 0);
	/*
	 * atomic_xchg implies a full memory barriers as per atomic_t.txt:
	 * - RMW operations that have a return value are fully ordered;
	 *
	 * This implicit memory barriers is paired with the smp_rmb in
	 * btrfs_run_dev_stats
	 */
	atomic_inc(&dev->dev_stats_ccnt);
	return ret;
}

static inline void btrfs_dev_stat_set(struct btrfs_device *dev,
				      int index, unsigned long val)
{
	atomic_set(dev->dev_stat_values + index, val);
	/*
	 * This memory barrier orders stores updating statistics before stores
	 * updating dev_stats_ccnt.
	 *
	 * It pairs with smp_rmb() in btrfs_run_dev_stats().
	 */
	smp_mb__before_atomic();
	atomic_inc(&dev->dev_stats_ccnt);
}

void btrfs_commit_device_sizes(struct btrfs_transaction *trans);

struct list_head * __attribute_const__ btrfs_get_fs_uuids(void);
bool btrfs_check_rw_degradable(struct btrfs_fs_info *fs_info,
					struct btrfs_device *failing_dev);
void btrfs_scratch_superblocks(struct btrfs_fs_info *fs_info,
			       struct block_device *bdev,
			       const char *device_path);

enum btrfs_raid_types __attribute_const__ btrfs_bg_flags_to_raid_index(u64 flags);
int btrfs_bg_type_to_factor(u64 flags);
const char *btrfs_bg_type_to_raid_name(u64 flags);
int btrfs_verify_dev_extents(struct btrfs_fs_info *fs_info);
bool btrfs_repair_one_zone(struct btrfs_fs_info *fs_info, u64 logical);

bool btrfs_pinned_by_swapfile(struct btrfs_fs_info *fs_info, void *ptr);

#endif<|MERGE_RESOLUTION|>--- conflicted
+++ resolved
@@ -386,11 +386,8 @@
  */
 #define BTRFS_MAX_BIO_SECTORS				(256)
 
-<<<<<<< HEAD
-=======
 typedef void (*btrfs_bio_end_io_t)(struct btrfs_bio *bbio);
 
->>>>>>> 7365df19
 /*
  * Additional info to pass along bio.
  *
@@ -408,13 +405,10 @@
 	u8 csum_inline[BTRFS_BIO_INLINE_CSUM_SIZE];
 	struct bvec_iter iter;
 
-<<<<<<< HEAD
-=======
 	/* End I/O information supplied to btrfs_bio_alloc */
 	btrfs_bio_end_io_t end_io;
 	void *private;
 
->>>>>>> 7365df19
 	/* For read end I/O handling */
 	struct work_struct end_io_work;
 

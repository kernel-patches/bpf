--- conflicted
+++ resolved
@@ -168,27 +168,9 @@
 	       !inode_is_open_for_write(inode) && S_ISREG(inode->i_mode);
 }
 
-<<<<<<< HEAD
-static inline bool file_thp_enabled(struct vm_area_struct *vma)
-{
-	struct inode *inode;
-
-	if (!vma->vm_file)
-		return false;
-
-	inode = vma->vm_file->f_inode;
-
-	return (IS_ENABLED(CONFIG_READ_ONLY_THP_FOR_FS)) &&
-	       (vma->vm_flags & VM_EXEC) &&
-	       !inode_is_open_for_write(inode) && S_ISREG(inode->i_mode);
-}
-
-bool transparent_hugepage_active(struct vm_area_struct *vma);
-=======
 bool hugepage_vma_check(struct vm_area_struct *vma,
 			unsigned long vm_flags,
 			bool smaps, bool in_pf);
->>>>>>> 7365df19
 
 #define transparent_hugepage_use_zero_page()				\
 	(transparent_hugepage_flags &					\

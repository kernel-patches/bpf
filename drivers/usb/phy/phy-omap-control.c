/*
 * omap-control-usb.c - The USB part of control module.
 *
 * Copyright (C) 2013 Texas Instruments Incorporated - http://www.ti.com
 * This program is free software; you can redistribute it and/or modify
 * it under the terms of the GNU General Public License as published by
 * the Free Software Foundation; either version 2 of the License, or
 * (at your option) any later version.
 *
 * Author: Kishon Vijay Abraham I <kishon@ti.com>
 *
 * This program is distributed in the hope that it will be useful,
 * but WITHOUT ANY WARRANTY; without even the implied warranty of
 * MERCHANTABILITY or FITNESS FOR A PARTICULAR PURPOSE.  See the
 * GNU General Public License for more details.
 *
 */

#include <linux/module.h>
#include <linux/platform_device.h>
#include <linux/slab.h>
#include <linux/of.h>
#include <linux/of_device.h>
#include <linux/err.h>
#include <linux/io.h>
#include <linux/clk.h>
#include <linux/usb/omap_control_usb.h>

/**
 * omap_control_usb_phy_power - power on/off the phy using control module reg
 * @dev: the control module device
 * @on: 0 or 1, based on powering on or off the PHY
 */
void omap_control_usb_phy_power(struct device *dev, int on)
{
	u32 val;
	unsigned long rate;
	struct omap_control_usb	*control_usb;

	if (IS_ERR(dev) || !dev) {
		pr_err("%s: invalid device\n", __func__);
		return;
	}

	control_usb = dev_get_drvdata(dev);
	if (!control_usb) {
		dev_err(dev, "%s: invalid control usb device\n", __func__);
		return;
	}

	if (control_usb->type == OMAP_CTRL_TYPE_OTGHS)
		return;

	val = readl(control_usb->power);

	switch (control_usb->type) {
	case OMAP_CTRL_TYPE_USB2:
		if (on)
			val &= ~OMAP_CTRL_DEV_PHY_PD;
		else
			val |= OMAP_CTRL_DEV_PHY_PD;
		break;

	case OMAP_CTRL_TYPE_PIPE3:
		rate = clk_get_rate(control_usb->sys_clk);
		rate = rate/1000000;

		if (on) {
			val &= ~(OMAP_CTRL_USB_PWRCTL_CLK_CMD_MASK |
					OMAP_CTRL_USB_PWRCTL_CLK_FREQ_MASK);
			val |= OMAP_CTRL_USB3_PHY_TX_RX_POWERON <<
				OMAP_CTRL_USB_PWRCTL_CLK_CMD_SHIFT;
			val |= rate << OMAP_CTRL_USB_PWRCTL_CLK_FREQ_SHIFT;
		} else {
			val &= ~OMAP_CTRL_USB_PWRCTL_CLK_CMD_MASK;
			val |= OMAP_CTRL_USB3_PHY_TX_RX_POWEROFF <<
				OMAP_CTRL_USB_PWRCTL_CLK_CMD_SHIFT;
		}
		break;

	case OMAP_CTRL_TYPE_DRA7USB2:
		if (on)
			val &= ~OMAP_CTRL_USB2_PHY_PD;
		else
			val |= OMAP_CTRL_USB2_PHY_PD;
		break;
	default:
		dev_err(dev, "%s: type %d not recognized\n",
					__func__, control_usb->type);
		break;
	}

	writel(val, control_usb->power);
}
EXPORT_SYMBOL_GPL(omap_control_usb_phy_power);

/**
 * omap_control_usb_host_mode - set AVALID, VBUSVALID and ID pin in grounded
 * @ctrl_usb: struct omap_control_usb *
 *
 * Writes to the mailbox register to notify the usb core that a usb
 * device has been connected.
 */
static void omap_control_usb_host_mode(struct omap_control_usb *ctrl_usb)
{
	u32 val;

	val = readl(ctrl_usb->otghs_control);
	val &= ~(OMAP_CTRL_DEV_IDDIG | OMAP_CTRL_DEV_SESSEND);
	val |= OMAP_CTRL_DEV_AVALID | OMAP_CTRL_DEV_VBUSVALID;
	writel(val, ctrl_usb->otghs_control);
}

/**
 * omap_control_usb_device_mode - set AVALID, VBUSVALID and ID pin in high
 * impedance
 * @ctrl_usb: struct omap_control_usb *
 *
 * Writes to the mailbox register to notify the usb core that it has been
 * connected to a usb host.
 */
static void omap_control_usb_device_mode(struct omap_control_usb *ctrl_usb)
{
	u32 val;

	val = readl(ctrl_usb->otghs_control);
	val &= ~OMAP_CTRL_DEV_SESSEND;
	val |= OMAP_CTRL_DEV_IDDIG | OMAP_CTRL_DEV_AVALID |
		OMAP_CTRL_DEV_VBUSVALID;
	writel(val, ctrl_usb->otghs_control);
}

/**
 * omap_control_usb_set_sessionend - Enable SESSIONEND and IDIG to high
 * impedance
 * @ctrl_usb: struct omap_control_usb *
 *
 * Writes to the mailbox register to notify the usb core it's now in
 * disconnected state.
 */
static void omap_control_usb_set_sessionend(struct omap_control_usb *ctrl_usb)
{
	u32 val;

	val = readl(ctrl_usb->otghs_control);
	val &= ~(OMAP_CTRL_DEV_AVALID | OMAP_CTRL_DEV_VBUSVALID);
	val |= OMAP_CTRL_DEV_IDDIG | OMAP_CTRL_DEV_SESSEND;
	writel(val, ctrl_usb->otghs_control);
}

/**
 * omap_control_usb_set_mode - Calls to functions to set USB in one of host mode
 * or device mode or to denote disconnected state
 * @dev: the control module device
 * @mode: The mode to which usb should be configured
 *
 * This is an API to write to the mailbox register to notify the usb core that
 * a usb device has been connected.
 */
void omap_control_usb_set_mode(struct device *dev,
	enum omap_control_usb_mode mode)
{
	struct omap_control_usb	*ctrl_usb;

	if (IS_ERR(dev) || !dev)
		return;

	ctrl_usb = dev_get_drvdata(dev);

	if (!ctrl_usb) {
		dev_err(dev, "Invalid control usb device\n");
		return;
	}

	if (ctrl_usb->type != OMAP_CTRL_TYPE_OTGHS)
		return;

	switch (mode) {
	case USB_MODE_HOST:
		omap_control_usb_host_mode(ctrl_usb);
		break;
	case USB_MODE_DEVICE:
		omap_control_usb_device_mode(ctrl_usb);
		break;
	case USB_MODE_DISCONNECT:
		omap_control_usb_set_sessionend(ctrl_usb);
		break;
	default:
		dev_vdbg(dev, "invalid omap control usb mode\n");
	}
}
EXPORT_SYMBOL_GPL(omap_control_usb_set_mode);

#ifdef CONFIG_OF

static const enum omap_control_usb_type otghs_data = OMAP_CTRL_TYPE_OTGHS;
static const enum omap_control_usb_type usb2_data = OMAP_CTRL_TYPE_USB2;
static const enum omap_control_usb_type pipe3_data = OMAP_CTRL_TYPE_PIPE3;
static const enum omap_control_usb_type dra7usb2_data = OMAP_CTRL_TYPE_DRA7USB2;

static const struct of_device_id omap_control_usb_id_table[] = {
	{
		.compatible = "ti,control-phy-otghs",
		.data = &otghs_data,
	},
	{
		.compatible = "ti,control-phy-usb2",
		.data = &usb2_data,
	},
	{
		.compatible = "ti,control-phy-pipe3",
		.data = &pipe3_data,
	},
	{
		.compatible = "ti,control-phy-dra7usb2",
		.data = &dra7usb2_data,
	},
	{},
};
MODULE_DEVICE_TABLE(of, omap_control_usb_id_table);
#endif


static int omap_control_usb_probe(struct platform_device *pdev)
{
	struct resource	*res;
<<<<<<< HEAD
	struct device_node *np = pdev->dev.of_node;
	struct omap_control_usb_platform_data *pdata =
			dev_get_platdata(&pdev->dev);
=======
	const struct of_device_id *of_id;
	struct omap_control_usb *control_usb;

	of_id = of_match_device(of_match_ptr(omap_control_usb_id_table),
								&pdev->dev);
	if (!of_id)
		return -EINVAL;
>>>>>>> d8ec26d7

	control_usb = devm_kzalloc(&pdev->dev, sizeof(*control_usb),
		GFP_KERNEL);
	if (!control_usb) {
		dev_err(&pdev->dev, "unable to alloc memory for control usb\n");
		return -ENOMEM;
	}

	control_usb->dev = &pdev->dev;
	control_usb->type = *(enum omap_control_usb_type *)of_id->data;

	if (control_usb->type == OMAP_CTRL_TYPE_OTGHS) {
		res = platform_get_resource_byname(pdev, IORESOURCE_MEM,
			"otghs_control");
		control_usb->otghs_control = devm_ioremap_resource(
			&pdev->dev, res);
		if (IS_ERR(control_usb->otghs_control))
			return PTR_ERR(control_usb->otghs_control);
	} else {
		res = platform_get_resource_byname(pdev, IORESOURCE_MEM,
				"power");
		control_usb->power = devm_ioremap_resource(&pdev->dev, res);
		if (IS_ERR(control_usb->power)) {
			dev_err(&pdev->dev, "Couldn't get power register\n");
			return PTR_ERR(control_usb->power);
		}
	}

	if (control_usb->type == OMAP_CTRL_TYPE_PIPE3) {
		control_usb->sys_clk = devm_clk_get(control_usb->dev,
			"sys_clkin");
		if (IS_ERR(control_usb->sys_clk)) {
			pr_err("%s: unable to get sys_clkin\n", __func__);
			return -EINVAL;
		}
	}

	dev_set_drvdata(control_usb->dev, control_usb);

	return 0;
}

static struct platform_driver omap_control_usb_driver = {
	.probe		= omap_control_usb_probe,
	.driver		= {
		.name	= "omap-control-usb",
		.owner	= THIS_MODULE,
		.of_match_table = of_match_ptr(omap_control_usb_id_table),
	},
};

static int __init omap_control_usb_init(void)
{
	return platform_driver_register(&omap_control_usb_driver);
}
subsys_initcall(omap_control_usb_init);

static void __exit omap_control_usb_exit(void)
{
	platform_driver_unregister(&omap_control_usb_driver);
}
module_exit(omap_control_usb_exit);

MODULE_ALIAS("platform: omap_control_usb");
MODULE_AUTHOR("Texas Instruments Inc.");
MODULE_DESCRIPTION("OMAP Control Module USB Driver");
MODULE_LICENSE("GPL v2");<|MERGE_RESOLUTION|>--- conflicted
+++ resolved
@@ -224,11 +224,6 @@
 static int omap_control_usb_probe(struct platform_device *pdev)
 {
 	struct resource	*res;
-<<<<<<< HEAD
-	struct device_node *np = pdev->dev.of_node;
-	struct omap_control_usb_platform_data *pdata =
-			dev_get_platdata(&pdev->dev);
-=======
 	const struct of_device_id *of_id;
 	struct omap_control_usb *control_usb;
 
@@ -236,7 +231,6 @@
 								&pdev->dev);
 	if (!of_id)
 		return -EINVAL;
->>>>>>> d8ec26d7
 
 	control_usb = devm_kzalloc(&pdev->dev, sizeof(*control_usb),
 		GFP_KERNEL);

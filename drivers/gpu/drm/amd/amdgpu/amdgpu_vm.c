--- conflicted
+++ resolved
@@ -377,11 +377,6 @@
 	struct amdgpu_bo *bo;
 	int r;
 
-<<<<<<< HEAD
-	list_for_each_entry_safe(bo_base, tmp, &vm->evicted, vm_status) {
-		struct amdgpu_bo *bo = bo_base->bo;
-		struct amdgpu_bo *shadow = amdgpu_bo_shadowed(bo);
-=======
 	spin_lock(&vm->status_lock);
 	while (!list_empty(&vm->evicted)) {
 		bo_base = list_first_entry(&vm->evicted,
@@ -391,7 +386,6 @@
 
 		bo = bo_base->bo;
 		shadow = amdgpu_bo_shadowed(bo);
->>>>>>> 7365df19
 
 		r = validate(param, bo);
 		if (r)
@@ -438,15 +432,11 @@
 	ret = !vm->evicting;
 	amdgpu_vm_eviction_unlock(vm);
 
-<<<<<<< HEAD
-	return ret && list_empty(&vm->evicted);
-=======
 	spin_lock(&vm->status_lock);
 	empty = list_empty(&vm->evicted);
 	spin_unlock(&vm->status_lock);
 
 	return ret && empty;
->>>>>>> 7365df19
 }
 
 /**
@@ -714,10 +704,7 @@
 	struct amdgpu_vm_update_params params;
 	struct amdgpu_vm_bo_base *entry;
 	bool flush_tlb_needed = false;
-<<<<<<< HEAD
-=======
 	LIST_HEAD(relocated);
->>>>>>> 7365df19
 	int r, idx;
 
 	spin_lock(&vm->status_lock);
@@ -739,11 +726,7 @@
 	if (r)
 		goto error;
 
-<<<<<<< HEAD
-	list_for_each_entry(entry, &vm->relocated, vm_status) {
-=======
 	list_for_each_entry(entry, &relocated, vm_status) {
->>>>>>> 7365df19
 		/* vm_flush_needed after updating moved PDEs */
 		flush_tlb_needed |= entry->moved;
 
@@ -755,22 +738,12 @@
 	r = vm->update_funcs->commit(&params, &vm->last_update);
 	if (r)
 		goto error;
-<<<<<<< HEAD
 
 	if (flush_tlb_needed)
 		atomic64_inc(&vm->tlb_seq);
 
-	while (!list_empty(&vm->relocated)) {
-		entry = list_first_entry(&vm->relocated,
-					 struct amdgpu_vm_bo_base,
-=======
-
-	if (flush_tlb_needed)
-		atomic64_inc(&vm->tlb_seq);
-
 	while (!list_empty(&relocated)) {
 		entry = list_first_entry(&relocated, struct amdgpu_vm_bo_base,
->>>>>>> 7365df19
 					 vm_status);
 		amdgpu_vm_bo_idle(entry);
 	}
@@ -778,7 +751,6 @@
 error:
 	drm_dev_exit(idx);
 	return r;
-<<<<<<< HEAD
 }
 
 /**
@@ -799,28 +771,6 @@
 }
 
 /**
-=======
-}
-
-/**
- * amdgpu_vm_tlb_seq_cb - make sure to increment tlb sequence
- * @fence: unused
- * @cb: the callback structure
- *
- * Increments the tlb sequence to make sure that future CS execute a VM flush.
- */
-static void amdgpu_vm_tlb_seq_cb(struct dma_fence *fence,
-				 struct dma_fence_cb *cb)
-{
-	struct amdgpu_vm_tlb_seq_cb *tlb_cb;
-
-	tlb_cb = container_of(cb, typeof(*tlb_cb), cb);
-	atomic64_inc(&tlb_cb->vm->tlb_seq);
-	kfree(tlb_cb);
-}
-
-/**
->>>>>>> 7365df19
  * amdgpu_vm_update_range - update a range in the vm page table
  *
  * @adev: amdgpu_device pointer to use for commands

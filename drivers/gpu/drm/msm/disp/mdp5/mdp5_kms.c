// SPDX-License-Identifier: GPL-2.0-only
/*
 * Copyright (c) 2014, The Linux Foundation. All rights reserved.
 * Copyright (C) 2013 Red Hat
 * Author: Rob Clark <robdclark@gmail.com>
 */

#include <linux/delay.h>
#include <linux/interconnect.h>
#include <linux/of_irq.h>

#include <drm/drm_debugfs.h>
#include <drm/drm_drv.h>
#include <drm/drm_file.h>
#include <drm/drm_vblank.h>

#include "msm_drv.h"
#include "msm_gem.h"
#include "msm_mmu.h"
#include "mdp5_kms.h"

static int mdp5_hw_init(struct msm_kms *kms)
{
	struct mdp5_kms *mdp5_kms = to_mdp5_kms(to_mdp_kms(kms));
	struct device *dev = &mdp5_kms->pdev->dev;
	unsigned long flags;

	pm_runtime_get_sync(dev);

	/* Magic unknown register writes:
	 *
	 *    W VBIF:0x004 00000001      (mdss_mdp.c:839)
	 *    W MDP5:0x2e0 0xe9          (mdss_mdp.c:839)
	 *    W MDP5:0x2e4 0x55          (mdss_mdp.c:839)
	 *    W MDP5:0x3ac 0xc0000ccc    (mdss_mdp.c:839)
	 *    W MDP5:0x3b4 0xc0000ccc    (mdss_mdp.c:839)
	 *    W MDP5:0x3bc 0xcccccc      (mdss_mdp.c:839)
	 *    W MDP5:0x4a8 0xcccc0c0     (mdss_mdp.c:839)
	 *    W MDP5:0x4b0 0xccccc0c0    (mdss_mdp.c:839)
	 *    W MDP5:0x4b8 0xccccc000    (mdss_mdp.c:839)
	 *
	 * Downstream fbdev driver gets these register offsets/values
	 * from DT.. not really sure what these registers are or if
	 * different values for different boards/SoC's, etc.  I guess
	 * they are the golden registers.
	 *
	 * Not setting these does not seem to cause any problem.  But
	 * we may be getting lucky with the bootloader initializing
	 * them for us.  OTOH, if we can always count on the bootloader
	 * setting the golden registers, then perhaps we don't need to
	 * care.
	 */

	spin_lock_irqsave(&mdp5_kms->resource_lock, flags);
	mdp5_write(mdp5_kms, REG_MDP5_DISP_INTF_SEL, 0);
	spin_unlock_irqrestore(&mdp5_kms->resource_lock, flags);

	mdp5_ctlm_hw_reset(mdp5_kms->ctlm);

	pm_runtime_put_sync(dev);

	return 0;
}

/* Global/shared object state funcs */

/*
 * This is a helper that returns the private state currently in operation.
 * Note that this would return the "old_state" if called in the atomic check
 * path, and the "new_state" after the atomic swap has been done.
 */
struct mdp5_global_state *
mdp5_get_existing_global_state(struct mdp5_kms *mdp5_kms)
{
	return to_mdp5_global_state(mdp5_kms->glob_state.state);
}

/*
 * This acquires the modeset lock set aside for global state, creates
 * a new duplicated private object state.
 */
struct mdp5_global_state *mdp5_get_global_state(struct drm_atomic_state *s)
{
	struct msm_drm_private *priv = s->dev->dev_private;
	struct mdp5_kms *mdp5_kms = to_mdp5_kms(to_mdp_kms(priv->kms));
	struct drm_private_state *priv_state;
	int ret;

	ret = drm_modeset_lock(&mdp5_kms->glob_state_lock, s->acquire_ctx);
	if (ret)
		return ERR_PTR(ret);

	priv_state = drm_atomic_get_private_obj_state(s, &mdp5_kms->glob_state);
	if (IS_ERR(priv_state))
		return ERR_CAST(priv_state);

	return to_mdp5_global_state(priv_state);
}

static struct drm_private_state *
mdp5_global_duplicate_state(struct drm_private_obj *obj)
{
	struct mdp5_global_state *state;

	state = kmemdup(obj->state, sizeof(*state), GFP_KERNEL);
	if (!state)
		return NULL;

	__drm_atomic_helper_private_obj_duplicate_state(obj, &state->base);

	return &state->base;
}

static void mdp5_global_destroy_state(struct drm_private_obj *obj,
				      struct drm_private_state *state)
{
	struct mdp5_global_state *mdp5_state = to_mdp5_global_state(state);

	kfree(mdp5_state);
}

static const struct drm_private_state_funcs mdp5_global_state_funcs = {
	.atomic_duplicate_state = mdp5_global_duplicate_state,
	.atomic_destroy_state = mdp5_global_destroy_state,
};

static int mdp5_global_obj_init(struct mdp5_kms *mdp5_kms)
{
	struct mdp5_global_state *state;

	drm_modeset_lock_init(&mdp5_kms->glob_state_lock);

	state = kzalloc(sizeof(*state), GFP_KERNEL);
	if (!state)
		return -ENOMEM;

	state->mdp5_kms = mdp5_kms;

	drm_atomic_private_obj_init(mdp5_kms->dev, &mdp5_kms->glob_state,
				    &state->base,
				    &mdp5_global_state_funcs);
	return 0;
}

static void mdp5_enable_commit(struct msm_kms *kms)
{
	struct mdp5_kms *mdp5_kms = to_mdp5_kms(to_mdp_kms(kms));
	pm_runtime_get_sync(&mdp5_kms->pdev->dev);
}

static void mdp5_disable_commit(struct msm_kms *kms)
{
	struct mdp5_kms *mdp5_kms = to_mdp5_kms(to_mdp_kms(kms));
	pm_runtime_put_sync(&mdp5_kms->pdev->dev);
}

static void mdp5_prepare_commit(struct msm_kms *kms, struct drm_atomic_state *state)
{
	struct mdp5_kms *mdp5_kms = to_mdp5_kms(to_mdp_kms(kms));
	struct mdp5_global_state *global_state;

	global_state = mdp5_get_existing_global_state(mdp5_kms);

	if (mdp5_kms->smp)
		mdp5_smp_prepare_commit(mdp5_kms->smp, &global_state->smp);
}

static void mdp5_flush_commit(struct msm_kms *kms, unsigned crtc_mask)
{
	/* TODO */
}

static void mdp5_wait_flush(struct msm_kms *kms, unsigned crtc_mask)
{
	struct mdp5_kms *mdp5_kms = to_mdp5_kms(to_mdp_kms(kms));
	struct drm_crtc *crtc;

	for_each_crtc_mask(mdp5_kms->dev, crtc, crtc_mask)
		mdp5_crtc_wait_for_commit_done(crtc);
}

static void mdp5_complete_commit(struct msm_kms *kms, unsigned crtc_mask)
{
	struct mdp5_kms *mdp5_kms = to_mdp5_kms(to_mdp_kms(kms));
	struct mdp5_global_state *global_state;

	global_state = mdp5_get_existing_global_state(mdp5_kms);

	if (mdp5_kms->smp)
		mdp5_smp_complete_commit(mdp5_kms->smp, &global_state->smp);
}

static int mdp5_set_split_display(struct msm_kms *kms,
		struct drm_encoder *encoder,
		struct drm_encoder *slave_encoder,
		bool is_cmd_mode)
{
	if (is_cmd_mode)
		return mdp5_cmd_encoder_set_split_display(encoder,
							slave_encoder);
	else
		return mdp5_vid_encoder_set_split_display(encoder,
							  slave_encoder);
}

static void mdp5_destroy(struct platform_device *pdev);

static void mdp5_kms_destroy(struct msm_kms *kms)
{
	struct mdp5_kms *mdp5_kms = to_mdp5_kms(to_mdp_kms(kms));
	struct msm_gem_address_space *aspace = kms->aspace;
	int i;

	for (i = 0; i < mdp5_kms->num_hwmixers; i++)
		mdp5_mixer_destroy(mdp5_kms->hwmixers[i]);

	for (i = 0; i < mdp5_kms->num_hwpipes; i++)
		mdp5_pipe_destroy(mdp5_kms->hwpipes[i]);

	if (aspace) {
		aspace->mmu->funcs->detach(aspace->mmu);
		msm_gem_address_space_put(aspace);
	}

	mdp_kms_destroy(&mdp5_kms->base);
	mdp5_destroy(mdp5_kms->pdev);
}

#ifdef CONFIG_DEBUG_FS
static int smp_show(struct seq_file *m, void *arg)
{
	struct drm_info_node *node = (struct drm_info_node *) m->private;
	struct drm_device *dev = node->minor->dev;
	struct msm_drm_private *priv = dev->dev_private;
	struct mdp5_kms *mdp5_kms = to_mdp5_kms(to_mdp_kms(priv->kms));
	struct drm_printer p = drm_seq_file_printer(m);

	if (!mdp5_kms->smp) {
		drm_printf(&p, "no SMP pool\n");
		return 0;
	}

	mdp5_smp_dump(mdp5_kms->smp, &p);

	return 0;
}

static struct drm_info_list mdp5_debugfs_list[] = {
		{"smp", smp_show },
};

static int mdp5_kms_debugfs_init(struct msm_kms *kms, struct drm_minor *minor)
{
	drm_debugfs_create_files(mdp5_debugfs_list,
				 ARRAY_SIZE(mdp5_debugfs_list),
				 minor->debugfs_root, minor);

	return 0;
}
#endif

static const struct mdp_kms_funcs kms_funcs = {
	.base = {
		.hw_init         = mdp5_hw_init,
		.irq_preinstall  = mdp5_irq_preinstall,
		.irq_postinstall = mdp5_irq_postinstall,
		.irq_uninstall   = mdp5_irq_uninstall,
		.irq             = mdp5_irq,
		.enable_vblank   = mdp5_enable_vblank,
		.disable_vblank  = mdp5_disable_vblank,
		.flush_commit    = mdp5_flush_commit,
		.enable_commit   = mdp5_enable_commit,
		.disable_commit  = mdp5_disable_commit,
		.prepare_commit  = mdp5_prepare_commit,
		.wait_flush      = mdp5_wait_flush,
		.complete_commit = mdp5_complete_commit,
		.get_format      = mdp_get_format,
		.set_split_display = mdp5_set_split_display,
		.destroy         = mdp5_kms_destroy,
#ifdef CONFIG_DEBUG_FS
		.debugfs_init    = mdp5_kms_debugfs_init,
#endif
	},
	.set_irqmask         = mdp5_set_irqmask,
};

static int mdp5_disable(struct mdp5_kms *mdp5_kms)
{
	DBG("");

	mdp5_kms->enable_count--;
	WARN_ON(mdp5_kms->enable_count < 0);

	clk_disable_unprepare(mdp5_kms->tbu_rt_clk);
	clk_disable_unprepare(mdp5_kms->tbu_clk);
	clk_disable_unprepare(mdp5_kms->ahb_clk);
	clk_disable_unprepare(mdp5_kms->axi_clk);
	clk_disable_unprepare(mdp5_kms->core_clk);
	clk_disable_unprepare(mdp5_kms->lut_clk);

	return 0;
}

static int mdp5_enable(struct mdp5_kms *mdp5_kms)
{
	DBG("");

	mdp5_kms->enable_count++;

	clk_prepare_enable(mdp5_kms->ahb_clk);
	clk_prepare_enable(mdp5_kms->axi_clk);
	clk_prepare_enable(mdp5_kms->core_clk);
	clk_prepare_enable(mdp5_kms->lut_clk);
	clk_prepare_enable(mdp5_kms->tbu_clk);
	clk_prepare_enable(mdp5_kms->tbu_rt_clk);

	return 0;
}

static struct drm_encoder *construct_encoder(struct mdp5_kms *mdp5_kms,
					     struct mdp5_interface *intf,
					     struct mdp5_ctl *ctl)
{
	struct drm_device *dev = mdp5_kms->dev;
	struct drm_encoder *encoder;

	encoder = mdp5_encoder_init(dev, intf, ctl);
	if (IS_ERR(encoder)) {
		DRM_DEV_ERROR(dev->dev, "failed to construct encoder\n");
		return encoder;
	}

	return encoder;
}

static int get_dsi_id_from_intf(const struct mdp5_cfg_hw *hw_cfg, int intf_num)
{
	const enum mdp5_intf_type *intfs = hw_cfg->intf.connect;
	const int intf_cnt = ARRAY_SIZE(hw_cfg->intf.connect);
	int id = 0, i;

	for (i = 0; i < intf_cnt; i++) {
		if (intfs[i] == INTF_DSI) {
			if (intf_num == i)
				return id;

			id++;
		}
	}

	return -EINVAL;
}

static int modeset_init_intf(struct mdp5_kms *mdp5_kms,
			     struct mdp5_interface *intf)
{
	struct drm_device *dev = mdp5_kms->dev;
	struct msm_drm_private *priv = dev->dev_private;
	struct mdp5_ctl_manager *ctlm = mdp5_kms->ctlm;
	struct mdp5_ctl *ctl;
	struct drm_encoder *encoder;
	int ret = 0;

	switch (intf->type) {
	case INTF_eDP:
		DRM_DEV_INFO(dev->dev, "Skipping eDP interface %d\n", intf->num);
		break;
	case INTF_HDMI:
		if (!priv->hdmi)
			break;

		ctl = mdp5_ctlm_request(ctlm, intf->num);
		if (!ctl) {
			ret = -EINVAL;
			break;
		}

		encoder = construct_encoder(mdp5_kms, intf, ctl);
		if (IS_ERR(encoder)) {
			ret = PTR_ERR(encoder);
			break;
		}

		ret = msm_hdmi_modeset_init(priv->hdmi, dev, encoder);
		break;
	case INTF_DSI:
	{
		const struct mdp5_cfg_hw *hw_cfg =
					mdp5_cfg_get_hw_config(mdp5_kms->cfg);
		int dsi_id = get_dsi_id_from_intf(hw_cfg, intf->num);

		if ((dsi_id >= ARRAY_SIZE(priv->dsi)) || (dsi_id < 0)) {
			DRM_DEV_ERROR(dev->dev, "failed to find dsi from intf %d\n",
				intf->num);
			ret = -EINVAL;
			break;
		}

		if (!priv->dsi[dsi_id])
			break;

		ctl = mdp5_ctlm_request(ctlm, intf->num);
		if (!ctl) {
			ret = -EINVAL;
			break;
		}

		encoder = construct_encoder(mdp5_kms, intf, ctl);
		if (IS_ERR(encoder)) {
			ret = PTR_ERR(encoder);
			break;
		}

		ret = msm_dsi_modeset_init(priv->dsi[dsi_id], dev, encoder);
		if (!ret)
			mdp5_encoder_set_intf_mode(encoder, msm_dsi_is_cmd_mode(priv->dsi[dsi_id]));

		break;
	}
	default:
		DRM_DEV_ERROR(dev->dev, "unknown intf: %d\n", intf->type);
		ret = -EINVAL;
		break;
	}

	return ret;
}

static int modeset_init(struct mdp5_kms *mdp5_kms)
{
	struct drm_device *dev = mdp5_kms->dev;
	struct msm_drm_private *priv = dev->dev_private;
	unsigned int num_crtcs;
	int i, ret, pi = 0, ci = 0;
	struct drm_plane *primary[MAX_BASES] = { NULL };
	struct drm_plane *cursor[MAX_BASES] = { NULL };
	struct drm_encoder *encoder;
	unsigned int num_encoders;

	/*
	 * Construct encoders and modeset initialize connector devices
	 * for each external display interface.
	 */
	for (i = 0; i < mdp5_kms->num_intfs; i++) {
		ret = modeset_init_intf(mdp5_kms, mdp5_kms->intfs[i]);
		if (ret)
			goto fail;
	}

	num_encoders = 0;
	drm_for_each_encoder(encoder, dev)
		num_encoders++;

	/*
	 * We should ideally have less number of encoders (set up by parsing
	 * the MDP5 interfaces) than the number of layer mixers present in HW,
	 * but let's be safe here anyway
	 */
	num_crtcs = min(num_encoders, mdp5_kms->num_hwmixers);

	/*
	 * Construct planes equaling the number of hw pipes, and CRTCs for the
	 * N encoders set up by the driver. The first N planes become primary
	 * planes for the CRTCs, with the remainder as overlay planes:
	 */
	for (i = 0; i < mdp5_kms->num_hwpipes; i++) {
		struct mdp5_hw_pipe *hwpipe = mdp5_kms->hwpipes[i];
		struct drm_plane *plane;
		enum drm_plane_type type;

		if (i < num_crtcs)
			type = DRM_PLANE_TYPE_PRIMARY;
		else if (hwpipe->caps & MDP_PIPE_CAP_CURSOR)
			type = DRM_PLANE_TYPE_CURSOR;
		else
			type = DRM_PLANE_TYPE_OVERLAY;

		plane = mdp5_plane_init(dev, type);
		if (IS_ERR(plane)) {
			ret = PTR_ERR(plane);
			DRM_DEV_ERROR(dev->dev, "failed to construct plane %d (%d)\n", i, ret);
			goto fail;
		}

		if (type == DRM_PLANE_TYPE_PRIMARY)
			primary[pi++] = plane;
		if (type == DRM_PLANE_TYPE_CURSOR)
			cursor[ci++] = plane;
	}

	for (i = 0; i < num_crtcs; i++) {
		struct drm_crtc *crtc;

		crtc  = mdp5_crtc_init(dev, primary[i], cursor[i], i);
		if (IS_ERR(crtc)) {
			ret = PTR_ERR(crtc);
			DRM_DEV_ERROR(dev->dev, "failed to construct crtc %d (%d)\n", i, ret);
			goto fail;
		}
		priv->crtcs[priv->num_crtcs++] = crtc;
	}

	/*
	 * Now that we know the number of crtcs we've created, set the possible
	 * crtcs for the encoders
	 */
	drm_for_each_encoder(encoder, dev)
		encoder->possible_crtcs = (1 << priv->num_crtcs) - 1;

	return 0;

fail:
	return ret;
}

static void read_mdp_hw_revision(struct mdp5_kms *mdp5_kms,
				 u32 *major, u32 *minor)
{
	struct device *dev = &mdp5_kms->pdev->dev;
	u32 version;

	pm_runtime_get_sync(dev);
	version = mdp5_read(mdp5_kms, REG_MDP5_HW_VERSION);
	pm_runtime_put_sync(dev);

	*major = FIELD(version, MDP5_HW_VERSION_MAJOR);
	*minor = FIELD(version, MDP5_HW_VERSION_MINOR);

	DRM_DEV_INFO(dev, "MDP5 version v%d.%d", *major, *minor);
}

static int get_clk(struct platform_device *pdev, struct clk **clkp,
		const char *name, bool mandatory)
{
	struct device *dev = &pdev->dev;
	struct clk *clk = msm_clk_get(pdev, name);
	if (IS_ERR(clk) && mandatory) {
		DRM_DEV_ERROR(dev, "failed to get %s (%ld)\n", name, PTR_ERR(clk));
		return PTR_ERR(clk);
	}
	if (IS_ERR(clk))
		DBG("skipping %s", name);
	else
		*clkp = clk;

	return 0;
}

static int mdp5_init(struct platform_device *pdev, struct drm_device *dev);

static int mdp5_kms_init(struct drm_device *dev)
{
	struct msm_drm_private *priv = dev->dev_private;
	struct platform_device *pdev;
	struct mdp5_kms *mdp5_kms;
	struct mdp5_cfg *config;
	struct msm_kms *kms;
	struct msm_gem_address_space *aspace;
	int irq, i, ret;

	ret = mdp5_init(to_platform_device(dev->dev), dev);

	/* priv->kms would have been populated by the MDP5 driver */
	kms = priv->kms;
	if (!kms)
		return -ENOMEM;

	mdp5_kms = to_mdp5_kms(to_mdp_kms(kms));
	pdev = mdp5_kms->pdev;

	ret = mdp_kms_init(&mdp5_kms->base, &kms_funcs);
	if (ret) {
		DRM_DEV_ERROR(&pdev->dev, "failed to init kms\n");
		goto fail;
	}

	irq = irq_of_parse_and_map(pdev->dev.of_node, 0);
	if (!irq) {
		ret = -EINVAL;
		DRM_DEV_ERROR(&pdev->dev, "failed to get irq\n");
		goto fail;
	}

	kms->irq = irq;

	config = mdp5_cfg_get_config(mdp5_kms->cfg);

	/* make sure things are off before attaching iommu (bootloader could
	 * have left things on, in which case we'll start getting faults if
	 * we don't disable):
	 */
	pm_runtime_get_sync(&pdev->dev);
	for (i = 0; i < MDP5_INTF_NUM_MAX; i++) {
		if (mdp5_cfg_intf_is_virtual(config->hw->intf.connect[i]) ||
		    !config->hw->intf.base[i])
			continue;
		mdp5_write(mdp5_kms, REG_MDP5_INTF_TIMING_ENGINE_EN(i), 0);

		mdp5_write(mdp5_kms, REG_MDP5_INTF_FRAME_LINE_COUNT_EN(i), 0x3);
	}
	mdelay(16);

	aspace = msm_kms_init_aspace(mdp5_kms->dev);
	if (IS_ERR(aspace)) {
		ret = PTR_ERR(aspace);
		goto fail;
	}

	kms->aspace = aspace;

	pm_runtime_put_sync(&pdev->dev);

	ret = modeset_init(mdp5_kms);
	if (ret) {
		DRM_DEV_ERROR(&pdev->dev, "modeset_init failed: %d\n", ret);
		goto fail;
	}

	dev->mode_config.min_width = 0;
	dev->mode_config.min_height = 0;
	dev->mode_config.max_width = 0xffff;
	dev->mode_config.max_height = 0xffff;

	dev->max_vblank_count = 0; /* max_vblank_count is set on each CRTC */
	dev->vblank_disable_immediate = true;

	return 0;
fail:
	if (kms)
		mdp5_kms_destroy(kms);

	return ret;
}

static void mdp5_destroy(struct platform_device *pdev)
{
	struct mdp5_kms *mdp5_kms = platform_get_drvdata(pdev);
	int i;

	if (mdp5_kms->ctlm)
		mdp5_ctlm_destroy(mdp5_kms->ctlm);
	if (mdp5_kms->smp)
		mdp5_smp_destroy(mdp5_kms->smp);
	if (mdp5_kms->cfg)
		mdp5_cfg_destroy(mdp5_kms->cfg);

	for (i = 0; i < mdp5_kms->num_intfs; i++)
		kfree(mdp5_kms->intfs[i]);

	if (mdp5_kms->rpm_enabled)
		pm_runtime_disable(&pdev->dev);

	drm_atomic_private_obj_fini(&mdp5_kms->glob_state);
	drm_modeset_lock_fini(&mdp5_kms->glob_state_lock);
}

static int construct_pipes(struct mdp5_kms *mdp5_kms, int cnt,
		const enum mdp5_pipe *pipes, const uint32_t *offsets,
		uint32_t caps)
{
	struct drm_device *dev = mdp5_kms->dev;
	int i, ret;

	for (i = 0; i < cnt; i++) {
		struct mdp5_hw_pipe *hwpipe;

		hwpipe = mdp5_pipe_init(pipes[i], offsets[i], caps);
		if (IS_ERR(hwpipe)) {
			ret = PTR_ERR(hwpipe);
			DRM_DEV_ERROR(dev->dev, "failed to construct pipe for %s (%d)\n",
					pipe2name(pipes[i]), ret);
			return ret;
		}
		hwpipe->idx = mdp5_kms->num_hwpipes;
		mdp5_kms->hwpipes[mdp5_kms->num_hwpipes++] = hwpipe;
	}

	return 0;
}

static int hwpipe_init(struct mdp5_kms *mdp5_kms)
{
	static const enum mdp5_pipe rgb_planes[] = {
			SSPP_RGB0, SSPP_RGB1, SSPP_RGB2, SSPP_RGB3,
	};
	static const enum mdp5_pipe vig_planes[] = {
			SSPP_VIG0, SSPP_VIG1, SSPP_VIG2, SSPP_VIG3,
	};
	static const enum mdp5_pipe dma_planes[] = {
			SSPP_DMA0, SSPP_DMA1,
	};
	static const enum mdp5_pipe cursor_planes[] = {
			SSPP_CURSOR0, SSPP_CURSOR1,
	};
	const struct mdp5_cfg_hw *hw_cfg;
	int ret;

	hw_cfg = mdp5_cfg_get_hw_config(mdp5_kms->cfg);

	/* Construct RGB pipes: */
	ret = construct_pipes(mdp5_kms, hw_cfg->pipe_rgb.count, rgb_planes,
			hw_cfg->pipe_rgb.base, hw_cfg->pipe_rgb.caps);
	if (ret)
		return ret;

	/* Construct video (VIG) pipes: */
	ret = construct_pipes(mdp5_kms, hw_cfg->pipe_vig.count, vig_planes,
			hw_cfg->pipe_vig.base, hw_cfg->pipe_vig.caps);
	if (ret)
		return ret;

	/* Construct DMA pipes: */
	ret = construct_pipes(mdp5_kms, hw_cfg->pipe_dma.count, dma_planes,
			hw_cfg->pipe_dma.base, hw_cfg->pipe_dma.caps);
	if (ret)
		return ret;

	/* Construct cursor pipes: */
	ret = construct_pipes(mdp5_kms, hw_cfg->pipe_cursor.count,
			cursor_planes, hw_cfg->pipe_cursor.base,
			hw_cfg->pipe_cursor.caps);
	if (ret)
		return ret;

	return 0;
}

static int hwmixer_init(struct mdp5_kms *mdp5_kms)
{
	struct drm_device *dev = mdp5_kms->dev;
	const struct mdp5_cfg_hw *hw_cfg;
	int i, ret;

	hw_cfg = mdp5_cfg_get_hw_config(mdp5_kms->cfg);

	for (i = 0; i < hw_cfg->lm.count; i++) {
		struct mdp5_hw_mixer *mixer;

		mixer = mdp5_mixer_init(&hw_cfg->lm.instances[i]);
		if (IS_ERR(mixer)) {
			ret = PTR_ERR(mixer);
			DRM_DEV_ERROR(dev->dev, "failed to construct LM%d (%d)\n",
				i, ret);
			return ret;
		}

		mixer->idx = mdp5_kms->num_hwmixers;
		mdp5_kms->hwmixers[mdp5_kms->num_hwmixers++] = mixer;
	}

	return 0;
}

static int interface_init(struct mdp5_kms *mdp5_kms)
{
	struct drm_device *dev = mdp5_kms->dev;
	const struct mdp5_cfg_hw *hw_cfg;
	const enum mdp5_intf_type *intf_types;
	int i;

	hw_cfg = mdp5_cfg_get_hw_config(mdp5_kms->cfg);
	intf_types = hw_cfg->intf.connect;

	for (i = 0; i < ARRAY_SIZE(hw_cfg->intf.connect); i++) {
		struct mdp5_interface *intf;

		if (intf_types[i] == INTF_DISABLED)
			continue;

		intf = kzalloc(sizeof(*intf), GFP_KERNEL);
		if (!intf) {
			DRM_DEV_ERROR(dev->dev, "failed to construct INTF%d\n", i);
			return -ENOMEM;
		}

		intf->num = i;
		intf->type = intf_types[i];
		intf->mode = MDP5_INTF_MODE_NONE;
		intf->idx = mdp5_kms->num_intfs;
		mdp5_kms->intfs[mdp5_kms->num_intfs++] = intf;
	}

	return 0;
}

static int mdp5_init(struct platform_device *pdev, struct drm_device *dev)
{
	struct msm_drm_private *priv = dev->dev_private;
	struct mdp5_kms *mdp5_kms;
	struct mdp5_cfg *config;
	u32 major, minor;
	int ret;

	mdp5_kms = devm_kzalloc(&pdev->dev, sizeof(*mdp5_kms), GFP_KERNEL);
	if (!mdp5_kms) {
		ret = -ENOMEM;
		goto fail;
	}

	platform_set_drvdata(pdev, mdp5_kms);

	spin_lock_init(&mdp5_kms->resource_lock);

	mdp5_kms->dev = dev;
	mdp5_kms->pdev = pdev;

	ret = mdp5_global_obj_init(mdp5_kms);
	if (ret)
		goto fail;

	mdp5_kms->mmio = msm_ioremap(pdev, "mdp_phys");
	if (IS_ERR(mdp5_kms->mmio)) {
		ret = PTR_ERR(mdp5_kms->mmio);
		goto fail;
	}

	/* mandatory clocks: */
	ret = get_clk(pdev, &mdp5_kms->axi_clk, "bus", true);
	if (ret)
		goto fail;
	ret = get_clk(pdev, &mdp5_kms->ahb_clk, "iface", true);
	if (ret)
		goto fail;
	ret = get_clk(pdev, &mdp5_kms->core_clk, "core", true);
	if (ret)
		goto fail;
	ret = get_clk(pdev, &mdp5_kms->vsync_clk, "vsync", true);
	if (ret)
		goto fail;

	/* optional clocks: */
	get_clk(pdev, &mdp5_kms->lut_clk, "lut", false);
	get_clk(pdev, &mdp5_kms->tbu_clk, "tbu", false);
	get_clk(pdev, &mdp5_kms->tbu_rt_clk, "tbu_rt", false);

	/* we need to set a default rate before enabling.  Set a safe
	 * rate first, then figure out hw revision, and then set a
	 * more optimal rate:
	 */
	clk_set_rate(mdp5_kms->core_clk, 200000000);

	pm_runtime_enable(&pdev->dev);
	mdp5_kms->rpm_enabled = true;

	read_mdp_hw_revision(mdp5_kms, &major, &minor);

	mdp5_kms->cfg = mdp5_cfg_init(mdp5_kms, major, minor);
	if (IS_ERR(mdp5_kms->cfg)) {
		ret = PTR_ERR(mdp5_kms->cfg);
		mdp5_kms->cfg = NULL;
		goto fail;
	}

	config = mdp5_cfg_get_config(mdp5_kms->cfg);
	mdp5_kms->caps = config->hw->mdp.caps;

	/* TODO: compute core clock rate at runtime */
	clk_set_rate(mdp5_kms->core_clk, config->hw->max_clk);

	/*
	 * Some chipsets have a Shared Memory Pool (SMP), while others
	 * have dedicated latency buffering per source pipe instead;
	 * this section initializes the SMP:
	 */
	if (mdp5_kms->caps & MDP_CAP_SMP) {
		mdp5_kms->smp = mdp5_smp_init(mdp5_kms, &config->hw->smp);
		if (IS_ERR(mdp5_kms->smp)) {
			ret = PTR_ERR(mdp5_kms->smp);
			mdp5_kms->smp = NULL;
			goto fail;
		}
	}

	mdp5_kms->ctlm = mdp5_ctlm_init(dev, mdp5_kms->mmio, mdp5_kms->cfg);
	if (IS_ERR(mdp5_kms->ctlm)) {
		ret = PTR_ERR(mdp5_kms->ctlm);
		mdp5_kms->ctlm = NULL;
		goto fail;
	}

	ret = hwpipe_init(mdp5_kms);
	if (ret)
		goto fail;

	ret = hwmixer_init(mdp5_kms);
	if (ret)
		goto fail;

	ret = interface_init(mdp5_kms);
	if (ret)
		goto fail;

	/* set uninit-ed kms */
	priv->kms = &mdp5_kms->base.base;

	return 0;
fail:
	if (mdp5_kms)
		mdp5_destroy(pdev);
	return ret;
}

static int mdp5_setup_interconnect(struct platform_device *pdev)
{
<<<<<<< HEAD
	/* Interconnects are a part of MDSS device tree binding, not the
	 * MDP5 device. */
	struct device *mdss_dev = pdev->dev.parent;
	struct icc_path *path0 = of_icc_get(mdss_dev, "mdp0-mem");
	struct icc_path *path1 = of_icc_get(mdss_dev, "mdp1-mem");
	struct icc_path *path_rot = of_icc_get(mdss_dev, "rotator-mem");
=======
	struct icc_path *path0 = msm_icc_get(&pdev->dev, "mdp0-mem");
	struct icc_path *path1 = msm_icc_get(&pdev->dev, "mdp1-mem");
	struct icc_path *path_rot = msm_icc_get(&pdev->dev, "rotator-mem");
>>>>>>> 7365df19

	if (IS_ERR(path0))
		return PTR_ERR(path0);

	if (!path0) {
		/* no interconnect support is not necessarily a fatal
		 * condition, the platform may simply not have an
		 * interconnect driver yet.  But warn about it in case
		 * bootloader didn't setup bus clocks high enough for
		 * scanout.
		 */
		dev_warn(&pdev->dev, "No interconnect support may cause display underflows!\n");
		return 0;
	}

	icc_set_bw(path0, 0, MBps_to_icc(6400));

	if (!IS_ERR_OR_NULL(path1))
		icc_set_bw(path1, 0, MBps_to_icc(6400));
	if (!IS_ERR_OR_NULL(path_rot))
		icc_set_bw(path_rot, 0, MBps_to_icc(6400));

	return 0;
}

static int mdp5_dev_probe(struct platform_device *pdev)
{
	int ret;

	DBG("");

	ret = mdp5_setup_interconnect(pdev);
	if (ret)
		return ret;

	return msm_drv_probe(&pdev->dev, mdp5_kms_init);
}

static int mdp5_dev_remove(struct platform_device *pdev)
{
	DBG("");
	component_master_del(&pdev->dev, &msm_drm_ops);
	return 0;
}

static __maybe_unused int mdp5_runtime_suspend(struct device *dev)
{
	struct platform_device *pdev = to_platform_device(dev);
	struct mdp5_kms *mdp5_kms = platform_get_drvdata(pdev);

	DBG("");

	return mdp5_disable(mdp5_kms);
}

static __maybe_unused int mdp5_runtime_resume(struct device *dev)
{
	struct platform_device *pdev = to_platform_device(dev);
	struct mdp5_kms *mdp5_kms = platform_get_drvdata(pdev);

	DBG("");

	return mdp5_enable(mdp5_kms);
}

static const struct dev_pm_ops mdp5_pm_ops = {
	SET_RUNTIME_PM_OPS(mdp5_runtime_suspend, mdp5_runtime_resume, NULL)
	.prepare = msm_pm_prepare,
	.complete = msm_pm_complete,
};

static const struct of_device_id mdp5_dt_match[] = {
	{ .compatible = "qcom,mdp5", },
	/* to support downstream DT files */
	{ .compatible = "qcom,mdss_mdp", },
	{}
};
MODULE_DEVICE_TABLE(of, mdp5_dt_match);

static struct platform_driver mdp5_driver = {
	.probe = mdp5_dev_probe,
	.remove = mdp5_dev_remove,
	.shutdown = msm_drv_shutdown,
	.driver = {
		.name = "msm_mdp",
		.of_match_table = mdp5_dt_match,
		.pm = &mdp5_pm_ops,
	},
};

void __init msm_mdp_register(void)
{
	DBG("");
	platform_driver_register(&mdp5_driver);
}

void __exit msm_mdp_unregister(void)
{
	DBG("");
	platform_driver_unregister(&mdp5_driver);
}<|MERGE_RESOLUTION|>--- conflicted
+++ resolved
@@ -902,18 +902,9 @@
 
 static int mdp5_setup_interconnect(struct platform_device *pdev)
 {
-<<<<<<< HEAD
-	/* Interconnects are a part of MDSS device tree binding, not the
-	 * MDP5 device. */
-	struct device *mdss_dev = pdev->dev.parent;
-	struct icc_path *path0 = of_icc_get(mdss_dev, "mdp0-mem");
-	struct icc_path *path1 = of_icc_get(mdss_dev, "mdp1-mem");
-	struct icc_path *path_rot = of_icc_get(mdss_dev, "rotator-mem");
-=======
 	struct icc_path *path0 = msm_icc_get(&pdev->dev, "mdp0-mem");
 	struct icc_path *path1 = msm_icc_get(&pdev->dev, "mdp1-mem");
 	struct icc_path *path_rot = msm_icc_get(&pdev->dev, "rotator-mem");
->>>>>>> 7365df19
 
 	if (IS_ERR(path0))
 		return PTR_ERR(path0);

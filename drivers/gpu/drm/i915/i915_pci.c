--- conflicted
+++ resolved
@@ -571,11 +571,7 @@
 	.ddb_size = 1024, \
 	GLK_COLORS
 
-<<<<<<< HEAD
-static const struct intel_device_info intel_cannonlake_gt2_info = {
-=======
 static const struct intel_device_info intel_cannonlake_info = {
->>>>>>> 2f2f2db8
 	GEN10_FEATURES,
 	.is_alpha_support = 1,
 	.platform = INTEL_CANNONLAKE,

/*
 * Copyright © 2006-2016 Intel Corporation
 *
 * Permission is hereby granted, free of charge, to any person obtaining a
 * copy of this software and associated documentation files (the "Software"),
 * to deal in the Software without restriction, including without limitation
 * the rights to use, copy, modify, merge, publish, distribute, sublicense,
 * and/or sell copies of the Software, and to permit persons to whom the
 * Software is furnished to do so, subject to the following conditions:
 *
 * The above copyright notice and this permission notice (including the next
 * paragraph) shall be included in all copies or substantial portions of the
 * Software.
 *
 * THE SOFTWARE IS PROVIDED "AS IS", WITHOUT WARRANTY OF ANY KIND, EXPRESS OR
 * IMPLIED, INCLUDING BUT NOT LIMITED TO THE WARRANTIES OF MERCHANTABILITY,
 * FITNESS FOR A PARTICULAR PURPOSE AND NONINFRINGEMENT.  IN NO EVENT SHALL
 * THE AUTHORS OR COPYRIGHT HOLDERS BE LIABLE FOR ANY CLAIM, DAMAGES OR OTHER
 * LIABILITY, WHETHER IN AN ACTION OF CONTRACT, TORT OR OTHERWISE, ARISING FROM,
 * OUT OF OR IN CONNECTION WITH THE SOFTWARE OR THE USE OR OTHER DEALINGS IN THE
 * SOFTWARE.
 *
 * Authors:
 *    Eric Anholt <eric@anholt.net>
 *
 */

/*
 * This information is private to VBT parsing in intel_bios.c.
 *
 * Please do NOT include anywhere else.
 */
#ifndef _INTEL_BIOS_PRIVATE
#error "intel_vbt_defs.h is private to intel_bios.c"
#endif

#ifndef _INTEL_VBT_DEFS_H_
#define _INTEL_VBT_DEFS_H_

#include "intel_bios.h"

/* EDID derived structures */
struct bdb_edid_pnp_id {
	u16 mfg_name;
	u16 product_code;
	u32 serial;
	u8 mfg_week;
	u8 mfg_year;
} __packed;

struct bdb_edid_product_name {
	char name[13];
} __packed;

struct bdb_edid_dtd {
	u16 clock;		/**< In 10khz */
	u8 hactive_lo;
	u8 hblank_lo;
	u8 hblank_hi:4;
	u8 hactive_hi:4;
	u8 vactive_lo;
	u8 vblank_lo;
	u8 vblank_hi:4;
	u8 vactive_hi:4;
	u8 hsync_off_lo;
	u8 hsync_pulse_width_lo;
	u8 vsync_pulse_width_lo:4;
	u8 vsync_off_lo:4;
	u8 vsync_pulse_width_hi:2;
	u8 vsync_off_hi:2;
	u8 hsync_pulse_width_hi:2;
	u8 hsync_off_hi:2;
	u8 himage_lo;
	u8 vimage_lo;
	u8 vimage_hi:4;
	u8 himage_hi:4;
	u8 h_border;
	u8 v_border;
	u8 rsvd1:3;
	u8 digital:2;
	u8 vsync_positive:1;
	u8 hsync_positive:1;
	u8 non_interlaced:1;
} __packed;

/**
 * struct vbt_header - VBT Header structure
 * @signature:		VBT signature, always starts with "$VBT"
 * @version:		Version of this structure
 * @header_size:	Size of this structure
 * @vbt_size:		Size of VBT (VBT Header, BDB Header and data blocks)
 * @vbt_checksum:	Checksum
 * @reserved0:		Reserved
 * @bdb_offset:		Offset of &struct bdb_header from beginning of VBT
 * @aim_offset:		Offsets of add-in data blocks from beginning of VBT
 */
struct vbt_header {
	u8 signature[20];
	u16 version;
	u16 header_size;
	u16 vbt_size;
	u8 vbt_checksum;
	u8 reserved0;
	u32 bdb_offset;
	u32 aim_offset[4];
} __packed;

/**
 * struct bdb_header - BDB Header structure
 * @signature:		BDB signature "BIOS_DATA_BLOCK"
 * @version:		Version of the data block definitions
 * @header_size:	Size of this structure
 * @bdb_size:		Size of BDB (BDB Header and data blocks)
 */
struct bdb_header {
	u8 signature[16];
	u16 version;
	u16 header_size;
	u16 bdb_size;
} __packed;

/*
 * BDB version number dependencies are documented as:
 *
 * <start>+
 *    indicates the field was introduced in version <start>
 *    and is still valid
 *
 * <start>-<end>
 *    indicates the field was introduced in version <start>
 *    and obsoleted in version <end>+1.
 *
 * ??? indicates the specific version number is unknown
 */

/*
 * There are several types of BIOS data blocks (BDBs), each block has
 * an ID and size in the first 3 bytes (ID in first, size in next 2).
 * Known types are listed below.
 */
enum bdb_block_id {
	BDB_GENERAL_FEATURES		= 1,
	BDB_GENERAL_DEFINITIONS		= 2,
	BDB_DISPLAY_TOGGLE		= 3,
	BDB_MODE_SUPPORT_LIST		= 4,
	BDB_GENERIC_MODE_TABLE		= 5,
	BDB_EXT_MMIO_REGS		= 6, /* VBIOS only */
	BDB_SWF_IO			= 7, /* VBIOS only */
	BDB_SWF_MMIO			= 8, /* VBIOS only */
	BDB_DOT_CLOCK_OVERRIDE_ALM	= 9,
	BDB_PSR				= 9, /* 165+ */
	BDB_MODE_REMOVAL_TABLE		= 10,
	BDB_CHILD_DEVICE_TABLE		= 11,
	BDB_DRIVER_FEATURES		= 12,
	BDB_DRIVER_PERSISTENCE		= 13,
	BDB_EXT_TABLE_PTRS		= 14, /* VBIOS only */
	BDB_DOT_CLOCK_OVERRIDE		= 15,
	BDB_DISPLAY_SELECT_OLD		= 16,
	BDB_SV_TEST_FUNCTIONS		= 17,
	BDB_DRIVER_ROTATION		= 18,
	BDB_DISPLAY_REMOVE_OLD		= 19,
	BDB_OEM_CUSTOM			= 20,
	BDB_EFP_LIST			= 21, /* workarounds for VGA hsync/vsync */
	BDB_SDVO_LVDS_OPTIONS		= 22,
	BDB_SDVO_LVDS_DTD		= 23,
	BDB_SDVO_LVDS_PNP_ID		= 24,
	BDB_SDVO_LVDS_PPS		= 25,
	BDB_TV_OPTIONS			= 26,
	BDB_EDP				= 27,
	BDB_EFP_DTD			= 28, /* 161+ */
	BDB_DISPLAY_SELECT_IVB		= 29, /* 164+ */
	BDB_DISPLAY_REMOVE_IVB		= 30, /* 164+ */
	BDB_DISPLAY_SELECT_HSW		= 31, /* 166+ */
	BDB_DISPLAY_REMOVE_HSW		= 32, /* 166+ */
	BDB_LFP_OPTIONS			= 40,
	BDB_LFP_DATA_PTRS		= 41,
	BDB_LFP_DATA			= 42,
	BDB_LFP_BACKLIGHT		= 43,
	BDB_LFP_POWER			= 44,
	BDB_EDP_BFI			= 45, /* 160+ */
	BDB_CHROMATICITY		= 46, /* 169+ */
	BDB_MIPI			= 50, /* 170-172 */
	BDB_FIXED_SET_MODE		= 51, /* 172+ */
	BDB_MIPI_CONFIG			= 52, /* 175+ */
	BDB_MIPI_SEQUENCE		= 53, /* 177+ */
	BDB_RGB_PALETTE			= 54, /* 180+ */
	BDB_COMPRESSION_PARAMETERS_OLD	= 55, /* 198-212 */
	BDB_COMPRESSION_PARAMETERS	= 56, /* 213+ */
	BDB_VSWING_PREEMPH		= 57, /* 218+ */
	BDB_GENERIC_DTD			= 58, /* 229+ */
	BDB_INT15_HOOK			= 252, /* VBIOS only */
	BDB_PRD_TABLE			= 253,
	BDB_SKIP			= 254, /* VBIOS only */
};

/*
 * Block 1 - General Bit Definitions
 */

struct bdb_general_features {
        /* bits 1 */
	u8 panel_fitting:2;
	u8 flexaim:1;
	u8 msg_enable:1;
	u8 clear_screen:3;
	u8 color_flip:1;

        /* bits 2 */
	u8 download_ext_vbt:1;
	u8 enable_ssc:1;
	u8 ssc_freq:1;
	u8 enable_lfp_on_override:1;
	u8 disable_ssc_ddt:1;
	u8 underscan_vga_timings:1;
	u8 display_clock_mode:1;
	u8 vbios_hotplug_support:1;

        /* bits 3 */
	u8 disable_smooth_vision:1;
	u8 single_dvi:1;
	u8 rotate_180:1;					/* 181+ */
	u8 fdi_rx_polarity_inverted:1;
	u8 vbios_extended_mode:1;				/* 160+ */
	u8 copy_ilfp_dtd_to_sdvo_lvds_dtd:1;			/* 160+ */
	u8 panel_best_fit_timing:1;				/* 160+ */
	u8 ignore_strap_state:1;				/* 160+ */

        /* bits 4 */
	u8 legacy_monitor_detect;

        /* bits 5 */
	u8 int_crt_support:1;
	u8 int_tv_support:1;
	u8 int_efp_support:1;
	u8 dp_ssc_enable:1;	/* PCH attached eDP supports SSC */
	u8 dp_ssc_freq:1;	/* SSC freq for PCH attached eDP */
	u8 dp_ssc_dongle_supported:1;
	u8 rsvd11:2; /* finish byte */

	/* bits 6 */
	u8 tc_hpd_retry_timeout:7;				/* 242+ */
	u8 rsvd12:1;

	/* bits 7 */
	u8 afc_startup_config:2;				/* 249+ */
	u8 rsvd13:6;
} __packed;

/*
 * Block 2 - General Bytes Definition
 */

/* pre-915 */
#define GPIO_PIN_DVI_LVDS	0x03 /* "DVI/LVDS DDC GPIO pins" */
#define GPIO_PIN_ADD_I2C	0x05 /* "ADDCARD I2C GPIO pins" */
#define GPIO_PIN_ADD_DDC	0x04 /* "ADDCARD DDC GPIO pins" */
#define GPIO_PIN_ADD_DDC_I2C	0x06 /* "ADDCARD DDC/I2C GPIO pins" */

/* Device handle */
#define DEVICE_HANDLE_CRT	0x0001
#define DEVICE_HANDLE_TV	0x0002 /* ???-214 */
#define DEVICE_HANDLE_EFP1	0x0004
#define DEVICE_HANDLE_EFP2	0x0040
#define DEVICE_HANDLE_EFP3	0x0020
#define DEVICE_HANDLE_EFP4	0x0010
#define DEVICE_HANDLE_EFP5	0x0002 /* 215+ */
#define DEVICE_HANDLE_EFP6	0x0001 /* 217+ */
#define DEVICE_HANDLE_EFP7	0x0100 /* 217+ */
#define DEVICE_HANDLE_EFP8	0x0200 /* 217+ */
#define DEVICE_HANDLE_LFP1	0x0008
#define DEVICE_HANDLE_LFP2	0x0080

/* Pre 915 */
#define DEVICE_TYPE_NONE	0x00
#define DEVICE_TYPE_CRT		0x01
#define DEVICE_TYPE_TV		0x09
#define DEVICE_TYPE_EFP		0x12
#define DEVICE_TYPE_LFP		0x22
/* On 915+ */
#define DEVICE_TYPE_CRT_DPMS		0x6001
#define DEVICE_TYPE_CRT_DPMS_HOTPLUG	0x4001
#define DEVICE_TYPE_TV_COMPOSITE	0x0209
#define DEVICE_TYPE_TV_MACROVISION	0x0289
#define DEVICE_TYPE_TV_RF_COMPOSITE	0x020c
#define DEVICE_TYPE_TV_SVIDEO_COMPOSITE	0x0609
#define DEVICE_TYPE_TV_SCART		0x0209
#define DEVICE_TYPE_TV_CODEC_HOTPLUG_PWR 0x6009
#define DEVICE_TYPE_EFP_HOTPLUG_PWR	0x6012
#define DEVICE_TYPE_EFP_DVI_HOTPLUG_PWR	0x6052
#define DEVICE_TYPE_EFP_DVI_I		0x6053
#define DEVICE_TYPE_EFP_DVI_D_DUAL	0x6152
#define DEVICE_TYPE_EFP_DVI_D_HDCP	0x60d2
#define DEVICE_TYPE_OPENLDI_HOTPLUG_PWR	0x6062
#define DEVICE_TYPE_OPENLDI_DUALPIX	0x6162
#define DEVICE_TYPE_LFP_PANELLINK	0x5012
#define DEVICE_TYPE_LFP_CMOS_PWR	0x5042
#define DEVICE_TYPE_LFP_LVDS_PWR	0x5062
#define DEVICE_TYPE_LFP_LVDS_DUAL	0x5162
#define DEVICE_TYPE_LFP_LVDS_DUAL_HDCP	0x51e2

/* Add the device class for LFP, TV, HDMI */
#define DEVICE_TYPE_INT_LFP		0x1022
#define DEVICE_TYPE_INT_TV		0x1009
#define DEVICE_TYPE_HDMI		0x60D2
#define DEVICE_TYPE_DP			0x68C6
#define DEVICE_TYPE_DP_DUAL_MODE	0x60D6
#define DEVICE_TYPE_eDP			0x78C6

#define DEVICE_TYPE_CLASS_EXTENSION	(1 << 15)
#define DEVICE_TYPE_POWER_MANAGEMENT	(1 << 14)
#define DEVICE_TYPE_HOTPLUG_SIGNALING	(1 << 13)
#define DEVICE_TYPE_INTERNAL_CONNECTOR	(1 << 12)
#define DEVICE_TYPE_NOT_HDMI_OUTPUT	(1 << 11)
#define DEVICE_TYPE_MIPI_OUTPUT		(1 << 10)
#define DEVICE_TYPE_COMPOSITE_OUTPUT	(1 << 9)
#define DEVICE_TYPE_DUAL_CHANNEL	(1 << 8)
#define DEVICE_TYPE_HIGH_SPEED_LINK	(1 << 6)
#define DEVICE_TYPE_LVDS_SIGNALING	(1 << 5)
#define DEVICE_TYPE_TMDS_DVI_SIGNALING	(1 << 4)
#define DEVICE_TYPE_VIDEO_SIGNALING	(1 << 3)
#define DEVICE_TYPE_DISPLAYPORT_OUTPUT	(1 << 2)
#define DEVICE_TYPE_DIGITAL_OUTPUT	(1 << 1)
#define DEVICE_TYPE_ANALOG_OUTPUT	(1 << 0)

#define DEVICE_CFG_NONE		0x00
#define DEVICE_CFG_12BIT_DVOB	0x01
#define DEVICE_CFG_12BIT_DVOC	0x02
#define DEVICE_CFG_24BIT_DVOBC	0x09
#define DEVICE_CFG_24BIT_DVOCB	0x0a
#define DEVICE_CFG_DUAL_DVOB	0x11
#define DEVICE_CFG_DUAL_DVOC	0x12
#define DEVICE_CFG_DUAL_DVOBC	0x13
#define DEVICE_CFG_DUAL_LINK_DVOBC	0x19
#define DEVICE_CFG_DUAL_LINK_DVOCB	0x1a

#define DEVICE_WIRE_NONE	0x00
#define DEVICE_WIRE_DVOB	0x01
#define DEVICE_WIRE_DVOC	0x02
#define DEVICE_WIRE_DVOBC	0x03
#define DEVICE_WIRE_DVOBB	0x05
#define DEVICE_WIRE_DVOCC	0x06
#define DEVICE_WIRE_DVOB_MASTER 0x0d
#define DEVICE_WIRE_DVOC_MASTER 0x0e

/* dvo_port pre BDB 155 */
#define DEVICE_PORT_DVOA	0x00 /* none on 845+ */
#define DEVICE_PORT_DVOB	0x01
#define DEVICE_PORT_DVOC	0x02

/* dvo_port BDB 155+ */
#define DVO_PORT_HDMIA		0
#define DVO_PORT_HDMIB		1
#define DVO_PORT_HDMIC		2
#define DVO_PORT_HDMID		3
#define DVO_PORT_LVDS		4
#define DVO_PORT_TV		5
#define DVO_PORT_CRT		6
#define DVO_PORT_DPB		7
#define DVO_PORT_DPC		8
#define DVO_PORT_DPD		9
#define DVO_PORT_DPA		10
#define DVO_PORT_DPE		11				/* 193+ */
#define DVO_PORT_HDMIE		12				/* 193+ */
#define DVO_PORT_DPF		13				/* N/A */
#define DVO_PORT_HDMIF		14				/* N/A */
#define DVO_PORT_DPG		15				/* 217+ */
#define DVO_PORT_HDMIG		16				/* 217+ */
#define DVO_PORT_DPH		17				/* 217+ */
#define DVO_PORT_HDMIH		18				/* 217+ */
#define DVO_PORT_DPI		19				/* 217+ */
#define DVO_PORT_HDMII		20				/* 217+ */
#define DVO_PORT_MIPIA		21				/* 171+ */
#define DVO_PORT_MIPIB		22				/* 171+ */
#define DVO_PORT_MIPIC		23				/* 171+ */
#define DVO_PORT_MIPID		24				/* 171+ */

#define HDMI_MAX_DATA_RATE_PLATFORM	0			/* 204+ */
#define HDMI_MAX_DATA_RATE_297		1			/* 204+ */
#define HDMI_MAX_DATA_RATE_165		2			/* 204+ */
#define HDMI_MAX_DATA_RATE_594		3			/* 249+ */
#define HDMI_MAX_DATA_RATE_340		4			/* 249+ */
#define HDMI_MAX_DATA_RATE_300		5			/* 249+ */

#define LEGACY_CHILD_DEVICE_CONFIG_SIZE		33

/* DDC Bus DDI Type 155+ */
enum vbt_gmbus_ddi {
	DDC_BUS_DDI_B = 0x1,
	DDC_BUS_DDI_C,
	DDC_BUS_DDI_D,
	DDC_BUS_DDI_F,
	ICL_DDC_BUS_DDI_A = 0x1,
	ICL_DDC_BUS_DDI_B,
	TGL_DDC_BUS_DDI_C,
	RKL_DDC_BUS_DDI_D = 0x3,
	RKL_DDC_BUS_DDI_E,
	ICL_DDC_BUS_PORT_1 = 0x4,
	ICL_DDC_BUS_PORT_2,
	ICL_DDC_BUS_PORT_3,
	ICL_DDC_BUS_PORT_4,
	TGL_DDC_BUS_PORT_5,
	TGL_DDC_BUS_PORT_6,
	ADLS_DDC_BUS_PORT_TC1 = 0x2,
	ADLS_DDC_BUS_PORT_TC2,
	ADLS_DDC_BUS_PORT_TC3,
	ADLS_DDC_BUS_PORT_TC4,
	ADLP_DDC_BUS_PORT_TC1 = 0x3,
	ADLP_DDC_BUS_PORT_TC2,
	ADLP_DDC_BUS_PORT_TC3,
	ADLP_DDC_BUS_PORT_TC4

};

#define DP_AUX_A 0x40
#define DP_AUX_B 0x10
#define DP_AUX_C 0x20
#define DP_AUX_D 0x30
#define DP_AUX_E 0x50
#define DP_AUX_F 0x60
#define DP_AUX_G 0x70
#define DP_AUX_H 0x80
#define DP_AUX_I 0x90

/* DP max link rate 216+ */
#define BDB_216_VBT_DP_MAX_LINK_RATE_HBR3	0
#define BDB_216_VBT_DP_MAX_LINK_RATE_HBR2	1
#define BDB_216_VBT_DP_MAX_LINK_RATE_HBR	2
#define BDB_216_VBT_DP_MAX_LINK_RATE_LBR	3

/* DP max link rate 230+ */
#define BDB_230_VBT_DP_MAX_LINK_RATE_DEF	0
#define BDB_230_VBT_DP_MAX_LINK_RATE_LBR	1
#define BDB_230_VBT_DP_MAX_LINK_RATE_HBR	2
#define BDB_230_VBT_DP_MAX_LINK_RATE_HBR2	3
#define BDB_230_VBT_DP_MAX_LINK_RATE_HBR3	4
#define BDB_230_VBT_DP_MAX_LINK_RATE_UHBR10	5
#define BDB_230_VBT_DP_MAX_LINK_RATE_UHBR13P5	6
#define BDB_230_VBT_DP_MAX_LINK_RATE_UHBR20	7

/*
 * The child device config, aka the display device data structure, provides a
 * description of a port and its configuration on the platform.
 *
 * The child device config size has been increased, and fields have been added
 * and their meaning has changed over time. Care must be taken when accessing
 * basically any of the fields to ensure the correct interpretation for the BDB
 * version in question.
 *
 * When we copy the child device configs to dev_priv->display.vbt.child_dev, we
 * reserve space for the full structure below, and initialize the tail not
 * actually present in VBT to zeros. Accessing those fields is fine, as long as
 * the default zero is taken into account, again according to the BDB version.
 *
 * BDB versions 155 and below are considered legacy, and version 155 seems to be
 * a baseline for some of the VBT documentation. When adding new fields, please
 * include the BDB version when the field was added, if it's above that.
 */
struct child_device_config {
	u16 handle;
	u16 device_type; /* See DEVICE_TYPE_* above */

	union {
		u8  device_id[10]; /* ascii string */
		struct {
			u8 i2c_speed;
			u8 dp_onboard_redriver_preemph:3;	/* 158+ */
			u8 dp_onboard_redriver_vswing:3;	/* 158+ */
			u8 dp_onboard_redriver_present:1;	/* 158+ */
			u8 reserved0:1;
			u8 dp_ondock_redriver_preemph:3;	/* 158+ */
			u8 dp_ondock_redriver_vswing:3;		/* 158+ */
			u8 dp_ondock_redriver_present:1;	/* 158+ */
			u8 reserved1:1;
			u8 hdmi_level_shifter_value:5;		/* 158+ */
			u8 hdmi_max_data_rate:3;		/* 204+ */
			u16 dtd_buf_ptr;			/* 161+ */
			u8 edidless_efp:1;			/* 161+ */
			u8 compression_enable:1;		/* 198+ */
			u8 compression_method_cps:1;		/* 198+ */
			u8 ganged_edp:1;			/* 202+ */
			u8 lttpr_non_transparent:1;		/* 235+ */
			u8 disable_compression_for_ext_disp:1;	/* 251+ */
			u8 reserved2:2;
			u8 compression_structure_index:4;	/* 198+ */
			u8 reserved3:4;
			u8 hdmi_max_frl_rate:4;			/* 237+ */
			u8 hdmi_max_frl_rate_valid:1;		/* 237+ */
			u8 reserved4:3;				/* 237+ */
			u8 reserved5;
		} __packed;
	} __packed;

	u16 addin_offset;
	u8 dvo_port; /* See DEVICE_PORT_* and DVO_PORT_* above */
	u8 i2c_pin;
	u8 slave_addr;
	u8 ddc_pin;
	u16 edid_ptr;
	u8 dvo_cfg; /* See DEVICE_CFG_* above */

	union {
		struct {
			u8 dvo2_port;
			u8 i2c2_pin;
			u8 slave2_addr;
			u8 ddc2_pin;
		} __packed;
		struct {
			u8 efp_routed:1;			/* 158+ */
			u8 lane_reversal:1;			/* 184+ */
			u8 lspcon:1;				/* 192+ */
			u8 iboost:1;				/* 196+ */
			u8 hpd_invert:1;			/* 196+ */
			u8 use_vbt_vswing:1;			/* 218+ */
			u8 dp_max_lane_count:2;			/* 244+ */
			u8 hdmi_support:1;			/* 158+ */
			u8 dp_support:1;			/* 158+ */
			u8 tmds_support:1;			/* 158+ */
			u8 support_reserved:5;
			u8 aux_channel;
			u8 dongle_detect;
		} __packed;
	} __packed;

	u8 pipe_cap:2;
	u8 sdvo_stall:1;					/* 158+ */
	u8 hpd_status:2;
	u8 integrated_encoder:1;
	u8 capabilities_reserved:2;
	u8 dvo_wiring; /* See DEVICE_WIRE_* above */

	union {
		u8 dvo2_wiring;
		u8 mipi_bridge_type;				/* 171+ */
	} __packed;

	u16 extended_type;
	u8 dvo_function;
	u8 dp_usb_type_c:1;					/* 195+ */
	u8 tbt:1;						/* 209+ */
	u8 flags2_reserved:2;					/* 195+ */
	u8 dp_port_trace_length:4;				/* 209+ */
	u8 dp_gpio_index;					/* 195+ */
	u16 dp_gpio_pin_num;					/* 195+ */
	u8 dp_iboost_level:4;					/* 196+ */
	u8 hdmi_iboost_level:4;					/* 196+ */
	u8 dp_max_link_rate:3;					/* 216+ */
	u8 dp_max_link_rate_reserved:5;				/* 216+ */
	u8 efp_index;						/* 256+ */
} __packed;

struct bdb_general_definitions {
	/* DDC GPIO */
	u8 crt_ddc_gmbus_pin;

	/* DPMS bits */
	u8 dpms_non_acpi:1;
	u8 skip_boot_crt_detect:1;
	u8 dpms_aim:1;
	u8 rsvd1:5; /* finish byte */

	/* boot device bits */
	u8 boot_display[2];
	u8 child_dev_size;

	/*
	 * Device info:
	 * If TV is present, it'll be at devices[0].
	 * LVDS will be next, either devices[0] or [1], if present.
	 * On some platforms the number of device is 6. But could be as few as
	 * 4 if both TV and LVDS are missing.
	 * And the device num is related with the size of general definition
	 * block. It is obtained by using the following formula:
	 * number = (block_size - sizeof(bdb_general_definitions))/
	 *	     defs->child_dev_size;
	 */
	u8 devices[];
} __packed;

/*
 * Block 3 - Display Toggle Option Block
 */

struct bdb_display_toggle {
	u8 feature_bits;
	u16 num_entries;					/* ALM only */
	u16 list[];						/* ALM only */
} __packed;

/*
 * Block 4 - Mode Support List
 */

struct bdb_mode_support_list {
	u8 intel_mode_number[0];
	u16 mode_list_length;
} __packed;

/*
 * Block 5 - Generic Mode Table
 */

struct generic_mode_table {
	u16 x_res;
	u16 y_res;
	u8 color_depths;
	u8 refresh_rate[3];
	u8 reserved;
	u8 text_cols;
	u8 text_rows;
	u8 font_height;
	u16 page_size;
	u8 misc;
} __packed;

struct generic_mode_timings {
	u32 dotclock_khz;
	u16 hdisplay;
	u16 htotal;
	u16 hblank_start;
	u16 hblank_end;
	u16 hsync_start;
	u16 hsync_end;
	u16 vdisplay;
	u16 vtotal;
	u16 vblank_start;
	u16 vblank_end;
	u16 vsync_start;
	u16 vsync_end;
} __packed;

struct generic_mode_timings_alm {
	struct generic_mode_timings timings;
	u8 wm_8bpp;
	u8 burst_8bpp;
	u8 wm_16bpp;
	u8 burst_16bpp;
	u8 wm_32bpp;
	u8 burst_32bpp;
} __packed;

struct bdb_generic_mode_table_alm {
	struct generic_mode_table table;
	struct generic_mode_timings_alm timings[3];
} __packed;

struct bdb_generic_mode_table_mgm {
	u16 mode_flag;
	struct generic_mode_table table;
	struct generic_mode_timings timings[3];
} __packed;

/*
 * Block 6 - Extended MMIO Register Table, VBIOS only
 * Block 7 - IO Software Flag Table, VBIOS only
 * Block 8 - MMIO SWF Register Table, VBIOS only
 */
struct bdb_reg_table {
	u16 table_id;
	u8 data_access_size;
	/*
	 * offset,value tuples:
	 * data_access_size==0xce -> u8,u8
	 * data_access_size==0x02 -> u32,u32
	 */
	/* u16 table_end_marker; */
} __packed;

/*
 * Block 9 - Undocumented table (ALM only)
 */

struct dot_clock_override_entry_gen2 {
	u32 dotclock;
	u8 n;
	u8 m1;
	u8 m2;
	u8 p1:5;
	u8 p1_div_by_2:1;
	u8 reserved:1;
	u8 p2_div_by_4:1;
} __packed;

struct bdb_dot_clock_override_alm {
	struct dot_clock_override_entry_gen2 t[0];
} __packed;

/*
 * Block 9 - SRD Feature Block
 */

struct psr_table {
	/* Feature bits */
	u8 full_link:1;						/* 165+ */
	u8 require_aux_to_wakeup:1;				/* 165+ */
	u8 feature_bits_rsvd:6;

	/* Wait times */
	u8 idle_frames:4;					/* 165+ */
	u8 lines_to_wait:3;					/* 165+ */
	u8 wait_times_rsvd:1;

	/* TP wake up time in multiple of 100 */
	u16 tp1_wakeup_time;					/* 165+ */
	u16 tp2_tp3_wakeup_time;				/* 165+ */
} __packed;

struct bdb_psr {
	struct psr_table psr_table[16];

	/* PSR2 TP2/TP3 wakeup time for 16 panels */
	u32 psr2_tp2_tp3_wakeup_time;				/* 226+ */
} __packed;

/*
 * Block 10 - Mode Removal Table
 */

struct mode_removal_table {
	u16 x_res;
	u16 y_res;
	u8 bpp;
	u16 refresh_rate;
	u8 removal_flags;
	u16 panel_flags;
} __packed;

struct bdb_mode_removal {
	u8 row_size; /* 8 or 10 bytes */
	/*
	 * VBT spec says this is always 20 entries,
	 * but ALM seems to have only 15 entries.
	 */
	struct mode_removal_table modes[];
	/* u16 terminator; 0x0000 */
} __packed;

/*
 * Block 12 - Driver Features Data Block
 */

#define BDB_DRIVER_FEATURE_NO_LVDS		0
#define BDB_DRIVER_FEATURE_INT_LVDS		1
#define BDB_DRIVER_FEATURE_SDVO_LVDS		2
#define BDB_DRIVER_FEATURE_INT_SDVO_LVDS	3

struct bdb_driver_features {
	/* Driver bits */
	u8 boot_dev_algorithm:1;
	u8 allow_display_switch_dvd:1;
	u8 allow_display_switch_dos:1;
	u8 hotplug_dvo:1;
	u8 dual_view_zoom:1;
	u8 int15h_hook:1;
	u8 sprite_in_clone:1;
	u8 primary_lfp_id:1;

	u16 boot_mode_x;
	u16 boot_mode_y;
	u8 boot_mode_bpp;
	u8 boot_mode_refresh;

	/* Extended Driver Bits 1 */
	u16 enable_lfp_primary:1;
	u16 selective_mode_pruning:1;
	u16 dual_frequency:1;
	u16 render_clock_freq:1; /* 0: high freq; 1: low freq */
	u16 nt_clone_support:1;
	u16 power_scheme_ui:1; /* 0: CUI; 1: 3rd party */
	u16 sprite_display_assign:1; /* 0: secondary; 1: primary */
	u16 cui_aspect_scaling:1;
	u16 preserve_aspect_ratio:1;
	u16 sdvo_device_power_down:1;
	u16 crt_hotplug:1;
	u16 lvds_config:2;
	u16 tv_hotplug:1;
	u16 hdmi_config:2;

	/* Driver Flags 1 */
	u8 static_display:1;					/* 163+ */
	u8 embedded_platform:1;					/* 163+ */
	u8 display_subsystem_enable:1;				/* 163+ */
	u8 reserved0:5;

	u16 legacy_crt_max_x;
	u16 legacy_crt_max_y;
	u8 legacy_crt_max_refresh;

	/* Extended Driver Bits 2 */
	u8 hdmi_termination:1;
	u8 cea861d_hdmi_support:1;
	u8 self_refresh_enable:1;
	u8 reserved1:5;

	u8 custom_vbt_version;					/* 155+ */

	/* Driver Feature Flags */
	u16 rmpm_enabled:1;					/* 159+ */
	u16 s2ddt_enabled:1;					/* 159+ */
	u16 dpst_enabled:1;					/* 159-227 */
	u16 bltclt_enabled:1;					/* 159+ */
	u16 adb_enabled:1;					/* 159-227 */
	u16 drrs_enabled:1;					/* 159-227 */
	u16 grs_enabled:1;					/* 159+ */
	u16 gpmt_enabled:1;					/* 159+ */
	u16 tbt_enabled:1;					/* 159+ */
	u16 psr_enabled:1;					/* 165-227 */
	u16 ips_enabled:1;					/* 165+ */
	u16 dfps_enabled:1;					/* 165+ */
	u16 dmrrs_enabled:1;					/* 174-227 */
	u16 adt_enabled:1;					/* ???-228 */
	u16 hpd_wake:1;						/* 201-240 */
	u16 pc_feature_valid:1;					/* 159+ */
} __packed;

/*
 * Block 13 - Driver Persistent Algorithm
 */

struct bdb_driver_persistence {
	u16 hotkey_persistent_algorithm:1;
	u16 lid_switch_persistent_algorithm:1;
	u16 power_management_persistent_algorithm:1;
	u16 hotkey_persistent_on_mds_twin:1;
	u16 hotkey_persistent_on_refresh_rate:1;
	u16 hotkey_persistent_on_restore_pipe:1;
	u16 hotkey_persistent_on_mode:1;
	u16 edid_persistent_on_mode:1;
	u16 dvo_hotplug_persistent_on_mode:1;
	u16 docking_persistent_algorithm:1;
	u16 rsvd:6;
	u8 persistent_max_config;
} __packed;

/*
 * Block 15 - Dot Clock Override Table
 */

struct dot_clock_override_entry_gen3 {
	u32 dotclock;
	u8 n;
	u8 m1;
	u8 m2;
	u8 p1;
	u8 p2;
} __packed;

struct bdb_dot_clock_override {
	u8 row_size; /* 8 == gen2, 9 == gen3+ */
	u8 num_rows;
	struct dot_clock_override_entry_gen3 table[]; /* or _gen2 */
} __packed;

/*
 * Block 16 - Toggle List Block (pre-HSW)
 */

struct toggle_list_entry_old {
	u8 display_select_pipe_a;
	u8 display_select_pipe_b;
	u8 caps;
} __packed;

struct toggle_list_table_old {
	u16 num_entries;
	u8 entry_size;
	struct toggle_list_entry_old list[];
} __packed;

struct bdb_display_select_old {
	/* each table has variable size! */
	struct toggle_list_table_old tables[4];
} __packed;

/*
 * Block 17 - SV Test Functions
 */

struct bdb_sv_test_functions {
	u8 sv_bits[8];
} __packed;

/*
 * Block 18 - Driver Rotation
 */

struct bdb_driver_rotation {
	u8 rotation_enable;
	u8 rotation_flags_1;
	u16 rotation_flags_2;
	u32 rotation_flags_3;
	u32 rotation_flags_4;
} __packed;

/*
 * Block 19 - Display Configuration Removal Table (pre-IVB)
 */

struct display_remove_entry_old {
	u8 display_select_pipe_a;
	u8 display_select_pipe_b;
} __packed;

struct bdb_display_remove_old {
	u8 num_entries;
	u8 entry_size;
	struct display_remove_entry_old table[];
} __packed;

/*
 * Block 20 - OEM Customizable Modes
 */

struct oem_mode {
	u8 enable_in_vbios:1;
	u8 enable_in_os:1;
	u8 enable_in_gop:1;					/* 207+ */
	u8 reserved:5;
	u8 display_flags;					/* ???-216 */
	u16 x_res;
	u16 y_res;
	u8 color_depth;
	u8 refresh_rate;
	struct bdb_edid_dtd dtd;
	u16 display_flags_2;					/* 217+ */
} __packed;

struct bdb_oem_custom {
	u8 num_entries;
	u8 entry_size;
	struct oem_mode modes[];
} __packed;

/*
 * Block 21 - EFP List
 */

struct efp_entry {
	u16 mfg_name;
	u16 product_code;
} __packed;

struct bdb_efp_list {
	u8 num_entries;
	u8 entry_size;
	struct efp_entry efp[];
} __packed;

/*
 * Block 22 - SDVO LVDS General Options
 */

struct bdb_sdvo_lvds_options {
	u8 panel_backlight;
	u8 h40_set_panel_type;
	u8 panel_type;
	u8 ssc_clk_freq;
	u16 als_low_trip;
	u16 als_high_trip;
	u8 sclalarcoeff_tab_row_num;
	u8 sclalarcoeff_tab_row_size;
	u8 coefficient[8];
	u8 panel_misc_bits_1;
	u8 panel_misc_bits_2;
	u8 panel_misc_bits_3;
	u8 panel_misc_bits_4;
} __packed;

/*
 * Block 23 - SDVO LVDS DTD
 */

struct bdb_sdvo_lvds_dtd {
	struct bdb_edid_dtd dtd[4];
} __packed;

/*
 * Block 24 - SDVO LVDS PnP ID
 */

struct bdb_sdvo_lvds_pnp_id {
	struct bdb_edid_pnp_id pnp_id[4];
} __packed;

/*
 * Block 25 - SDVO LVDS PPS
 */

struct sdvo_lvds_pps {
	u16 t0; /* power on */
	u16 t1; /* backlight on */
	u16 t2; /* backlight off */
	u16 t3; /* power off */
	u16 t4; /* power cycle */
} __packed;

struct bdb_sdvo_lvds_pps {
	struct sdvo_lvds_pps pps[4];
} __packed;

/*
 * Block 26 - TV Options Block
 */

struct bdb_tv_options {
	u16 underscan_overscan_hdtv_component:2;
	u16 rsvd1:10;
	u16 underscan_overscan_hdtv_dvi:2;
	u16 add_modes_to_avoid_overscan_issue:1;
	u16 d_connector_support:1;
} __packed;

/*
 * Block 27 - eDP VBT Block
 */

#define EDP_18BPP	0
#define EDP_24BPP	1
#define EDP_30BPP	2
#define EDP_RATE_1_62	0
#define EDP_RATE_2_7	1
#define EDP_RATE_5_4	2
#define EDP_LANE_1	0
#define EDP_LANE_2	1
#define EDP_LANE_4	3
#define EDP_PREEMPHASIS_NONE	0
#define EDP_PREEMPHASIS_3_5dB	1
#define EDP_PREEMPHASIS_6dB	2
#define EDP_PREEMPHASIS_9_5dB	3
#define EDP_VSWING_0_4V		0
#define EDP_VSWING_0_6V		1
#define EDP_VSWING_0_8V		2
#define EDP_VSWING_1_2V		3


struct edp_fast_link_params {
	u8 rate:4;						/* ???-223 */
	u8 lanes:4;
	u8 preemphasis:4;
	u8 vswing:4;
} __packed;

struct edp_pwm_delays {
	u16 pwm_on_to_backlight_enable;
	u16 backlight_disable_to_pwm_off;
} __packed;

struct edp_full_link_params {
	u8 preemphasis:4;
	u8 vswing:4;
} __packed;

struct edp_apical_params {
	u32 panel_oui;
	u32 dpcd_base_address;
	u32 dpcd_idridix_control_0;
	u32 dpcd_option_select;
	u32 dpcd_backlight;
	u32 ambient_light;
	u32 backlight_scale;
} __packed;

struct bdb_edp {
	struct edp_power_seq power_seqs[16];
	u32 color_depth;
	struct edp_fast_link_params fast_link_params[16];
	u32 sdrrs_msa_timing_delay;

	/* ith bit indicates enabled/disabled for (i+1)th panel */
	u16 edp_s3d_feature;					/* 162+ */
	u16 edp_t3_optimization;				/* 165+ */
	u64 edp_vswing_preemph;					/* 173+ */
	u16 fast_link_training;					/* 182+ */
	u16 dpcd_600h_write_required;				/* 185+ */
	struct edp_pwm_delays pwm_delays[16];			/* 186+ */
	u16 full_link_params_provided;				/* 199+ */
	struct edp_full_link_params full_link_params[16];	/* 199+ */
	u16 apical_enable;					/* 203+ */
	struct edp_apical_params apical_params[16];		/* 203+ */
	u16 edp_fast_link_training_rate[16];			/* 224+ */
	u16 edp_max_port_link_rate[16];				/* 244+ */
	u16 edp_dsc_disable;					/* 251+ */
} __packed;

/*
 * Block 28 - EFP DTD Block
 */

struct bdb_efp_dtd {
	struct bdb_edid_dtd dtd[3];
} __packed;

/*
 * Block 29 - Toggle List Block (IVB)
 */

struct toggle_list_entry_ivb {
	u8 display_select;
} __packed;

struct toggle_list_table_ivb {
	u16 num_entries;
	u8 entry_size;
	struct toggle_list_entry_ivb list[];
} __packed;

struct bdb_display_select_ivb {
	/* each table has variable size! */
	struct toggle_list_table_ivb tables[4];
} __packed;

/*
 * Block 30 - Display Configuration Removal Table (IVB)
 */

struct display_remove_entry_ivb {
	u8 display_select;
} __packed;

struct bdb_display_remove_ivb {
	u8 num_entries;
	u8 entry_size;
	struct display_remove_entry_ivb table[];
} __packed;

/*
 * Block 31 - Toggle List Block (HSW+)
 */

struct toggle_list_entry_hsw {
	u16 display_select;
} __packed;

struct toggle_list_table_hsw {
	u16 num_entries;
	u8 entry_size;
	struct toggle_list_entry_hsw list[];
} __packed;

struct bdb_display_select_hsw {
	/* each table has variable size! */
	struct toggle_list_table_hsw tables[4];
} __packed;

/*
 * Block 32 - Display Configuration Removal Table (HSW+)
 */

struct display_remove_entry_hsw {
	u16 display_select;
} __packed;

struct bdb_display_remove_hsw {
	u8 num_entries;
	u8 entry_size;
	struct display_remove_entry_hsw table[];
} __packed;

/*
 * Block 40 - LFP Data Block
 */

struct bdb_lfp_options {
	u8 panel_type;
	u8 panel_type2;						/* 212+ */
	/* LVDS capabilities, stored in a dword */
	u8 pfit_mode:2;
	u8 pfit_text_mode_enhanced:1;
	u8 pfit_gfx_mode_enhanced:1;
	u8 pfit_ratio_auto:1;
	u8 pixel_dither:1;
	u8 lvds_edid:1;						/* ???-240 */
	u8 rsvd2:1;
	u8 rsvd4;
	/* LVDS Panel channel bits stored here */
	u32 lvds_panel_channel_bits;
	/* LVDS SSC (Spread Spectrum Clock) bits stored here. */
	u16 ssc_bits;
	u16 ssc_freq;
	u16 ssc_ddt;
	/* Panel color depth defined here */
	u16 panel_color_depth;
	/* LVDS panel type bits stored here */
	u32 dps_panel_type_bits;
	/* LVDS backlight control type bits stored here */
	u32 blt_control_type_bits;				/* ???-240 */

	u16 lcdvcc_s0_enable;					/* 200+ */
	u32 rotation;						/* 228+ */
	u32 position;						/* 240+ */
} __packed;

/*
 * Block 41 - LFP Data Table Pointers
 */
struct lfp_data_ptr_table {
	u16 offset; /* offsets are from start of bdb */
	u8 table_size;
} __packed;

/* LFP pointer table contains entries to the struct below */
struct lfp_data_ptr {
	struct lfp_data_ptr_table fp_timing;
	struct lfp_data_ptr_table dvo_timing;
	struct lfp_data_ptr_table panel_pnp_id;
} __packed;

struct bdb_lfp_data_ptrs {
	u8 num_entries;
	struct lfp_data_ptr ptr[16];
	struct lfp_data_ptr_table panel_name;		/* (156-163?)+ */
} __packed;

/*
 * Block 42 - LFP Data Tables
 */

/* LFP data has 3 blocks per entry */
struct fp_timing {
	u16 x_res;
	u16 y_res;
	u32 lvds_reg;
	u32 lvds_reg_val;
	u32 pp_on_reg;
	u32 pp_on_reg_val;
	u32 pp_off_reg;
	u32 pp_off_reg_val;
	u32 pp_cycle_reg;
	u32 pp_cycle_reg_val;
	u32 pfit_reg;
	u32 pfit_reg_val;
	u16 terminator;
} __packed;

/*
 * For reference only. fp_timing has variable size so
 * the data must be accessed using the data table pointers.
 * Do not use this directly!
 */
struct lfp_data_entry {
	struct fp_timing fp_timing;
	struct bdb_edid_dtd dvo_timing;
	struct bdb_edid_pnp_id pnp_id;
} __packed;

struct bdb_lfp_data {
	struct lfp_data_entry data[16];
} __packed;

struct lfp_black_border {
	u8 top;		/* 227+ */
	u8 bottom;	/* 227+ */
	u8 left;	/* 238+ */
	u8 right;	/* 238+ */
} __packed;

struct bdb_lfp_data_tail {
	struct bdb_edid_product_name panel_name[16];		/* (156-163?)+ */
	u16 scaling_enable;					/* 187+ */
	u8 seamless_drrs_min_refresh_rate[16];			/* 188+ */
	u8 pixel_overlap_count[16];				/* 208+ */
	struct lfp_black_border black_border[16];		/* 227+ */
	u16 dual_lfp_port_sync_enable;				/* 231+ */
	u16 gpu_dithering_for_banding_artifacts;		/* 245+ */
} __packed;

/*
 * Block 43 - LFP Backlight Control Data Block
 */

#define BDB_BACKLIGHT_TYPE_NONE	0
#define BDB_BACKLIGHT_TYPE_PWM	2

struct lfp_backlight_data_entry {
	u8 type:2;
	u8 active_low_pwm:1;
	u8 i2c_pin:3;						/* obsolete since ? */
	u8 i2c_speed:2;						/* obsolete since ? */
	u16 pwm_freq_hz;
	u8 min_brightness;					/* ???-233 */
	u8 i2c_address;						/* obsolete since ? */
	u8 i2c_command;						/* obsolete since ? */
} __packed;

struct lfp_backlight_control_method {
	u8 type:4;
	u8 controller:4;
} __packed;

struct lfp_brightness_level {
	u16 level;
	u16 reserved;
} __packed;

<<<<<<< HEAD
struct bdb_lfp_backlight_data {
=======
struct bdb_lfp_backlight {
>>>>>>> a568ff8c
	u8 entry_size;
	struct lfp_backlight_data_entry data[16];
	u8 level[16];							/* 162-233 */
	struct lfp_backlight_control_method backlight_control[16];	/* 191+ */
	struct lfp_brightness_level brightness_level[16];		/* 234+ */
	struct lfp_brightness_level brightness_min_level[16];		/* 234+ */
	u8 brightness_precision_bits[16];				/* 236+ */
	u16 hdr_dpcd_refresh_timeout[16];				/* 239+ */
} __packed;

/*
 * Block 44 - LFP Power Conservation Features Block
 */
struct lfp_power_features {
	u8 dpst_support:1;						/* ???-159 */
	u8 power_conservation_pref:3;
	u8 reserved2:1;
	u8 lace_enabled_status:1;					/* 210+ */
	u8 lace_support:1;						/* 210+ */
	u8 als_enable:1;
} __packed;

struct als_data_entry {
	u16 backlight_adjust;
	u16 lux;
} __packed;

struct aggressiveness_profile_entry {
	u8 dpst_aggressiveness : 4;
	u8 lace_aggressiveness : 4;
} __packed;

struct aggressiveness_profile2_entry {
	u8 opst_aggressiveness : 4;
	u8 elp_aggressiveness : 4;
} __packed;

struct bdb_lfp_power {
	struct lfp_power_features features;				/* ???-227 */
	struct als_data_entry als[5];
	u8 lace_aggressiveness_profile:3;				/* 210-227 */
	u8 reserved1:5;
	u16 dpst;							/* 228+ */
	u16 psr;							/* 228+ */
	u16 drrs;							/* 228+ */
	u16 lace_support;						/* 228+ */
	u16 adt;							/* 228+ */
	u16 dmrrs;							/* 228+ */
	u16 adb;							/* 228+ */
	u16 lace_enabled_status;					/* 228+ */
	struct aggressiveness_profile_entry aggressiveness[16];		/* 228+ */
	u16 hobl;							/* 232+ */
	u16 vrr_feature_enabled;					/* 233+ */
	u16 elp;							/* 247+ */
	u16 opst;							/* 247+ */
	struct aggressiveness_profile2_entry aggressiveness2[16];	/* 247+ */
} __packed;

/*
 * Block 45 - eDP BFI Block
 */

struct edp_bfi {
	u8 enable_bfi_in_driver:1;
	u8 enable_brightness_control_in_cui:1;
	u8 reserved:6;
	u8 brightness_percentage_when_bfi_disabled;
} __packed;

struct bdb_edp_bfi {
	u8 bfi_structure_size;
	struct edp_bfi bfi[16];
} __packed;

/*
 * Block 46 - Chromaticity For Narrow Gamut Panel Configuration Block
 */

struct chromaticity {
	u8 chromaticity_enable:1;
	u8 chromaticity_from_edid_base_block:1;
	u8 rsvd:6;

	u8 red_green;
	u8 blue_white;
	u8 red_x;
	u8 red_y;
	u8 green_x;
	u8 green_y;
	u8 blue_x;
	u8 blue_y;
	u8 white_x;
	u8 white_y;
} __packed;

struct bdb_chromaticity {
	struct chromaticity chromaticity[16];
} __packed;

/*
 * Block 50 - MIPI Block
 */

struct mipi_data {
	u16 panel_identifier;
	u16 bridge_revision;

	u32 dithering:1;
	u32 pixel_format_18bpp:1;
	u32 reserved1:1;
	u32 dphy_params_valid:1;
	u32 reserved2:28;

	u16 port_info;

	u16 reserved3:2;
	u16 num_lanes:2;
	u16 reserved4:12;

	u16 virtual_channel_num:2;
	u16 video_transfer_mode:2;
	u16 reserved5:12;

	u32 dsi_ddr_clock;
	u32 renesas_bridge_ref_clock;
	u16 power_conservation;

	u32 prepare_count:5;
	u32 reserved6:3;
	u32 clk_zero_count:8;
	u32 trail_count:5;
	u32 reserved7:3;
	u32 exit_zero_count:6;
	u32 reserved8:2;

	u32 high_low_switch_count;
	u32 lp_byte_clock;
	u32 clock_lane_switch_time_counter;
	u32 panel_color_depth;
} __packed;

struct bdb_mipi {
	struct mipi_data mipi[16];
} __packed;

/*
 * Block 51 - Fixed Set Mode Table
 */

struct bdb_fixed_set_mode {
	u8 enable;
	u32 x_res;
	u32 y_res;
} __packed;

/*
 * Block 52 - MIPI Configuration Block
 */

#define MAX_MIPI_CONFIGURATIONS	6

struct bdb_mipi_config {
	struct mipi_config config[MAX_MIPI_CONFIGURATIONS];		/* 175+ */
	struct mipi_pps_data pps[MAX_MIPI_CONFIGURATIONS];		/* 177+ */
	struct edp_pwm_delays pwm_delays[MAX_MIPI_CONFIGURATIONS];	/* 186+ */
	u8 pmic_i2c_bus_number[MAX_MIPI_CONFIGURATIONS];		/* 190+ */
} __packed;

/*
 * Block 53 - MIPI Sequence Block
 */

struct bdb_mipi_sequence {
	u8 version;
	u8 data[]; /* up to 6 variable length blocks */
} __packed;

/*
 * Block 55 - RGB Palette Table
 */

struct bdb_rgb_palette {
	u8 is_enabled;
	u8 red[256];
	u8 blue[256];
	u8 green[256];
} __packed;

/*
 * Block 56 - Compression Parameters
 */

#define VBT_RC_BUFFER_BLOCK_SIZE_1KB	0
#define VBT_RC_BUFFER_BLOCK_SIZE_4KB	1
#define VBT_RC_BUFFER_BLOCK_SIZE_16KB	2
#define VBT_RC_BUFFER_BLOCK_SIZE_64KB	3

#define VBT_DSC_LINE_BUFFER_DEPTH(vbt_value)	((vbt_value) + 8) /* bits */
#define VBT_DSC_MAX_BPP(vbt_value)		(6 + (vbt_value) * 2)

struct dsc_compression_parameters_entry {
	u8 version_major:4;
	u8 version_minor:4;

	u8 rc_buffer_block_size:2;
	u8 reserved1:6;

	/*
	 * Buffer size in bytes:
	 *
	 * 4 ^ rc_buffer_block_size * 1024 * (rc_buffer_size + 1) bytes
	 */
	u8 rc_buffer_size;
	u32 slices_per_line;

	u8 line_buffer_depth:4;
	u8 reserved2:4;

	/* Flag Bits 1 */
	u8 block_prediction_enable:1;
	u8 reserved3:7;

	u8 max_bpp; /* mapping */

	/* Color depth capabilities */
	u8 reserved4:1;
	u8 support_8bpc:1;
	u8 support_10bpc:1;
	u8 support_12bpc:1;
	u8 reserved5:4;

	u16 slice_height;
} __packed;

struct bdb_compression_parameters {
	u16 entry_size;
	struct dsc_compression_parameters_entry data[16];
} __packed;

/*
 * Block 57 -  Vswing PreEmphasis Table
 */

struct bdb_vswing_preemph {
	u8 num_tables;
	u8 num_columns;
	u32 tables[];
} __packed;

/*
 * Block 58 - Generic DTD Block
 */

struct generic_dtd_entry {
	u32 pixel_clock;
	u16 hactive;
	u16 hblank;
	u16 hfront_porch;
	u16 hsync;
	u16 vactive;
	u16 vblank;
	u16 vfront_porch;
	u16 vsync;
	u16 width_mm;
	u16 height_mm;

	/* Flags */
	u8 rsvd_flags:6;
	u8 vsync_positive_polarity:1;
	u8 hsync_positive_polarity:1;

	u8 rsvd[3];
} __packed;

struct bdb_generic_dtd {
	u16 gdtd_size;
	struct generic_dtd_entry dtd[];	/* up to 24 DTD's */
} __packed;

/*
 * Block 253 - PRD Table
 */

struct prd_entry_old {
	u8 displays_attached;
	u8 display_in_pipe_a;
	u8 display_in_pipe_b;
} __packed;

struct bdb_prd_table_old {
	struct prd_entry_old list[0];				/* ???-216 */
	u16 num_entries;					/* ???-216 */
} __packed;

struct prd_entry_new {
	u16 primary_display;
	u16 secondary_display;
} __packed;

struct bdb_prd_table_new {
	u16 num_entries;					/* 217+ */
	struct prd_entry_new list[];				/* 217+ */
} __packed;

#endif /* _INTEL_VBT_DEFS_H_ */<|MERGE_RESOLUTION|>--- conflicted
+++ resolved
@@ -1292,11 +1292,7 @@
 	u16 reserved;
 } __packed;
 
-<<<<<<< HEAD
-struct bdb_lfp_backlight_data {
-=======
 struct bdb_lfp_backlight {
->>>>>>> a568ff8c
 	u8 entry_size;
 	struct lfp_backlight_data_entry data[16];
 	u8 level[16];							/* 162-233 */

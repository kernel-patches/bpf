// SPDX-License-Identifier: GPL-2.0 OR Linux-OpenIB
/* Copyright (c) 2020 Mellanox Technologies Ltd. */

#include <linux/module.h>
#include <linux/vdpa.h>
#include <linux/vringh.h>
#include <uapi/linux/virtio_net.h>
#include <uapi/linux/virtio_ids.h>
#include <uapi/linux/vdpa.h>
#include <linux/virtio_config.h>
#include <linux/auxiliary_bus.h>
#include <linux/mlx5/cq.h>
#include <linux/mlx5/qp.h>
#include <linux/mlx5/device.h>
#include <linux/mlx5/driver.h>
#include <linux/mlx5/vport.h>
#include <linux/mlx5/fs.h>
#include <linux/mlx5/mlx5_ifc_vdpa.h>
#include <linux/mlx5/mpfs.h>
#include "mlx5_vdpa.h"

MODULE_AUTHOR("Eli Cohen <eli@mellanox.com>");
MODULE_DESCRIPTION("Mellanox VDPA driver");
MODULE_LICENSE("Dual BSD/GPL");

#define to_mlx5_vdpa_ndev(__mvdev)                                             \
	container_of(__mvdev, struct mlx5_vdpa_net, mvdev)
#define to_mvdev(__vdev) container_of((__vdev), struct mlx5_vdpa_dev, vdev)

#define VALID_FEATURES_MASK                                                                        \
	(BIT_ULL(VIRTIO_NET_F_CSUM) | BIT_ULL(VIRTIO_NET_F_GUEST_CSUM) |                                   \
	 BIT_ULL(VIRTIO_NET_F_CTRL_GUEST_OFFLOADS) | BIT_ULL(VIRTIO_NET_F_MTU) | BIT_ULL(VIRTIO_NET_F_MAC) |   \
	 BIT_ULL(VIRTIO_NET_F_GUEST_TSO4) | BIT_ULL(VIRTIO_NET_F_GUEST_TSO6) |                             \
	 BIT_ULL(VIRTIO_NET_F_GUEST_ECN) | BIT_ULL(VIRTIO_NET_F_GUEST_UFO) | BIT_ULL(VIRTIO_NET_F_HOST_TSO4) | \
	 BIT_ULL(VIRTIO_NET_F_HOST_TSO6) | BIT_ULL(VIRTIO_NET_F_HOST_ECN) | BIT_ULL(VIRTIO_NET_F_HOST_UFO) |   \
	 BIT_ULL(VIRTIO_NET_F_MRG_RXBUF) | BIT_ULL(VIRTIO_NET_F_STATUS) | BIT_ULL(VIRTIO_NET_F_CTRL_VQ) |      \
	 BIT_ULL(VIRTIO_NET_F_CTRL_RX) | BIT_ULL(VIRTIO_NET_F_CTRL_VLAN) |                                 \
	 BIT_ULL(VIRTIO_NET_F_CTRL_RX_EXTRA) | BIT_ULL(VIRTIO_NET_F_GUEST_ANNOUNCE) |                      \
	 BIT_ULL(VIRTIO_NET_F_MQ) | BIT_ULL(VIRTIO_NET_F_CTRL_MAC_ADDR) | BIT_ULL(VIRTIO_NET_F_HASH_REPORT) |  \
	 BIT_ULL(VIRTIO_NET_F_RSS) | BIT_ULL(VIRTIO_NET_F_RSC_EXT) | BIT_ULL(VIRTIO_NET_F_STANDBY) |           \
	 BIT_ULL(VIRTIO_NET_F_SPEED_DUPLEX) | BIT_ULL(VIRTIO_F_NOTIFY_ON_EMPTY) |                          \
	 BIT_ULL(VIRTIO_F_ANY_LAYOUT) | BIT_ULL(VIRTIO_F_VERSION_1) | BIT_ULL(VIRTIO_F_ACCESS_PLATFORM) |      \
	 BIT_ULL(VIRTIO_F_RING_PACKED) | BIT_ULL(VIRTIO_F_ORDER_PLATFORM) | BIT_ULL(VIRTIO_F_SR_IOV))

#define VALID_STATUS_MASK                                                                          \
	(VIRTIO_CONFIG_S_ACKNOWLEDGE | VIRTIO_CONFIG_S_DRIVER | VIRTIO_CONFIG_S_DRIVER_OK |        \
	 VIRTIO_CONFIG_S_FEATURES_OK | VIRTIO_CONFIG_S_NEEDS_RESET | VIRTIO_CONFIG_S_FAILED)

#define MLX5_FEATURE(_mvdev, _feature) (!!((_mvdev)->actual_features & BIT_ULL(_feature)))

#define MLX5V_UNTAGGED 0x1000

struct mlx5_vdpa_net_resources {
	u32 tisn;
	u32 tdn;
	u32 tirn;
	u32 rqtn;
	bool valid;
};

struct mlx5_vdpa_cq_buf {
	struct mlx5_frag_buf_ctrl fbc;
	struct mlx5_frag_buf frag_buf;
	int cqe_size;
	int nent;
};

struct mlx5_vdpa_cq {
	struct mlx5_core_cq mcq;
	struct mlx5_vdpa_cq_buf buf;
	struct mlx5_db db;
	int cqe;
};

struct mlx5_vdpa_umem {
	struct mlx5_frag_buf_ctrl fbc;
	struct mlx5_frag_buf frag_buf;
	int size;
	u32 id;
};

struct mlx5_vdpa_qp {
	struct mlx5_core_qp mqp;
	struct mlx5_frag_buf frag_buf;
	struct mlx5_db db;
	u16 head;
	bool fw;
};

struct mlx5_vq_restore_info {
	u32 num_ent;
	u64 desc_addr;
	u64 device_addr;
	u64 driver_addr;
	u16 avail_index;
	u16 used_index;
	bool ready;
	bool restore;
};

struct mlx5_vdpa_virtqueue {
	bool ready;
	u64 desc_addr;
	u64 device_addr;
	u64 driver_addr;
	u32 num_ent;

	/* Resources for implementing the notification channel from the device
	 * to the driver. fwqp is the firmware end of an RC connection; the
	 * other end is vqqp used by the driver. cq is where completions are
	 * reported.
	 */
	struct mlx5_vdpa_cq cq;
	struct mlx5_vdpa_qp fwqp;
	struct mlx5_vdpa_qp vqqp;

	/* umem resources are required for the virtqueue operation. They're use
	 * is internal and they must be provided by the driver.
	 */
	struct mlx5_vdpa_umem umem1;
	struct mlx5_vdpa_umem umem2;
	struct mlx5_vdpa_umem umem3;

	u32 counter_set_id;
	bool initialized;
	int index;
	u32 virtq_id;
	struct mlx5_vdpa_net *ndev;
	u16 avail_idx;
	u16 used_idx;
	int fw_state;

	/* keep last in the struct */
	struct mlx5_vq_restore_info ri;
};

static bool is_index_valid(struct mlx5_vdpa_dev *mvdev, u16 idx)
{
	if (!(mvdev->actual_features & BIT_ULL(VIRTIO_NET_F_MQ))) {
		if (!(mvdev->actual_features & BIT_ULL(VIRTIO_NET_F_CTRL_VQ)))
			return idx < 2;
		else
			return idx < 3;
	}

	return idx <= mvdev->max_idx;
}

#define MLX5V_MACVLAN_SIZE 256

struct mlx5_vdpa_net {
	struct mlx5_vdpa_dev mvdev;
	struct mlx5_vdpa_net_resources res;
	struct virtio_net_config config;
	struct mlx5_vdpa_virtqueue *vqs;
	struct vdpa_callback *event_cbs;

	/* Serialize vq resources creation and destruction. This is required
	 * since memory map might change and we need to destroy and create
	 * resources while driver in operational.
	 */
	struct rw_semaphore reslock;
	struct mlx5_flow_table *rxft;
	bool setup;
	u32 cur_num_vqs;
	u32 rqt_size;
	struct notifier_block nb;
	struct vdpa_callback config_cb;
	struct mlx5_vdpa_wq_ent cvq_ent;
<<<<<<< HEAD
=======
	struct hlist_head macvlan_hash[MLX5V_MACVLAN_SIZE];
};

struct macvlan_node {
	struct hlist_node hlist;
	struct mlx5_flow_handle *ucast_rule;
	struct mlx5_flow_handle *mcast_rule;
	u64 macvlan;
>>>>>>> 88084a3d
};

static void free_resources(struct mlx5_vdpa_net *ndev);
static void init_mvqs(struct mlx5_vdpa_net *ndev);
static int setup_driver(struct mlx5_vdpa_dev *mvdev);
static void teardown_driver(struct mlx5_vdpa_net *ndev);

static bool mlx5_vdpa_debug;

#define MLX5_CVQ_MAX_ENT 16

#define MLX5_LOG_VIO_FLAG(_feature)                                                                \
	do {                                                                                       \
		if (features & BIT_ULL(_feature))                                                  \
			mlx5_vdpa_info(mvdev, "%s\n", #_feature);                                  \
	} while (0)

#define MLX5_LOG_VIO_STAT(_status)                                                                 \
	do {                                                                                       \
		if (status & (_status))                                                            \
			mlx5_vdpa_info(mvdev, "%s\n", #_status);                                   \
	} while (0)

/* TODO: cross-endian support */
static inline bool mlx5_vdpa_is_little_endian(struct mlx5_vdpa_dev *mvdev)
{
	return virtio_legacy_is_little_endian() ||
		(mvdev->actual_features & BIT_ULL(VIRTIO_F_VERSION_1));
}

static u16 mlx5vdpa16_to_cpu(struct mlx5_vdpa_dev *mvdev, __virtio16 val)
{
	return __virtio16_to_cpu(mlx5_vdpa_is_little_endian(mvdev), val);
}

static __virtio16 cpu_to_mlx5vdpa16(struct mlx5_vdpa_dev *mvdev, u16 val)
{
	return __cpu_to_virtio16(mlx5_vdpa_is_little_endian(mvdev), val);
}

static u16 ctrl_vq_idx(struct mlx5_vdpa_dev *mvdev)
{
	if (!(mvdev->actual_features & BIT_ULL(VIRTIO_NET_F_MQ)))
		return 2;

	return mvdev->max_vqs;
}

static bool is_ctrl_vq_idx(struct mlx5_vdpa_dev *mvdev, u16 idx)
{
	return idx == ctrl_vq_idx(mvdev);
}

static void print_status(struct mlx5_vdpa_dev *mvdev, u8 status, bool set)
{
	if (status & ~VALID_STATUS_MASK)
		mlx5_vdpa_warn(mvdev, "Warning: there are invalid status bits 0x%x\n",
			       status & ~VALID_STATUS_MASK);

	if (!mlx5_vdpa_debug)
		return;

	mlx5_vdpa_info(mvdev, "driver status %s", set ? "set" : "get");
	if (set && !status) {
		mlx5_vdpa_info(mvdev, "driver resets the device\n");
		return;
	}

	MLX5_LOG_VIO_STAT(VIRTIO_CONFIG_S_ACKNOWLEDGE);
	MLX5_LOG_VIO_STAT(VIRTIO_CONFIG_S_DRIVER);
	MLX5_LOG_VIO_STAT(VIRTIO_CONFIG_S_DRIVER_OK);
	MLX5_LOG_VIO_STAT(VIRTIO_CONFIG_S_FEATURES_OK);
	MLX5_LOG_VIO_STAT(VIRTIO_CONFIG_S_NEEDS_RESET);
	MLX5_LOG_VIO_STAT(VIRTIO_CONFIG_S_FAILED);
}

static void print_features(struct mlx5_vdpa_dev *mvdev, u64 features, bool set)
{
	if (features & ~VALID_FEATURES_MASK)
		mlx5_vdpa_warn(mvdev, "There are invalid feature bits 0x%llx\n",
			       features & ~VALID_FEATURES_MASK);

	if (!mlx5_vdpa_debug)
		return;

	mlx5_vdpa_info(mvdev, "driver %s feature bits:\n", set ? "sets" : "reads");
	if (!features)
		mlx5_vdpa_info(mvdev, "all feature bits are cleared\n");

	MLX5_LOG_VIO_FLAG(VIRTIO_NET_F_CSUM);
	MLX5_LOG_VIO_FLAG(VIRTIO_NET_F_GUEST_CSUM);
	MLX5_LOG_VIO_FLAG(VIRTIO_NET_F_CTRL_GUEST_OFFLOADS);
	MLX5_LOG_VIO_FLAG(VIRTIO_NET_F_MTU);
	MLX5_LOG_VIO_FLAG(VIRTIO_NET_F_MAC);
	MLX5_LOG_VIO_FLAG(VIRTIO_NET_F_GUEST_TSO4);
	MLX5_LOG_VIO_FLAG(VIRTIO_NET_F_GUEST_TSO6);
	MLX5_LOG_VIO_FLAG(VIRTIO_NET_F_GUEST_ECN);
	MLX5_LOG_VIO_FLAG(VIRTIO_NET_F_GUEST_UFO);
	MLX5_LOG_VIO_FLAG(VIRTIO_NET_F_HOST_TSO4);
	MLX5_LOG_VIO_FLAG(VIRTIO_NET_F_HOST_TSO6);
	MLX5_LOG_VIO_FLAG(VIRTIO_NET_F_HOST_ECN);
	MLX5_LOG_VIO_FLAG(VIRTIO_NET_F_HOST_UFO);
	MLX5_LOG_VIO_FLAG(VIRTIO_NET_F_MRG_RXBUF);
	MLX5_LOG_VIO_FLAG(VIRTIO_NET_F_STATUS);
	MLX5_LOG_VIO_FLAG(VIRTIO_NET_F_CTRL_VQ);
	MLX5_LOG_VIO_FLAG(VIRTIO_NET_F_CTRL_RX);
	MLX5_LOG_VIO_FLAG(VIRTIO_NET_F_CTRL_VLAN);
	MLX5_LOG_VIO_FLAG(VIRTIO_NET_F_CTRL_RX_EXTRA);
	MLX5_LOG_VIO_FLAG(VIRTIO_NET_F_GUEST_ANNOUNCE);
	MLX5_LOG_VIO_FLAG(VIRTIO_NET_F_MQ);
	MLX5_LOG_VIO_FLAG(VIRTIO_NET_F_CTRL_MAC_ADDR);
	MLX5_LOG_VIO_FLAG(VIRTIO_NET_F_HASH_REPORT);
	MLX5_LOG_VIO_FLAG(VIRTIO_NET_F_RSS);
	MLX5_LOG_VIO_FLAG(VIRTIO_NET_F_RSC_EXT);
	MLX5_LOG_VIO_FLAG(VIRTIO_NET_F_STANDBY);
	MLX5_LOG_VIO_FLAG(VIRTIO_NET_F_SPEED_DUPLEX);
	MLX5_LOG_VIO_FLAG(VIRTIO_F_NOTIFY_ON_EMPTY);
	MLX5_LOG_VIO_FLAG(VIRTIO_F_ANY_LAYOUT);
	MLX5_LOG_VIO_FLAG(VIRTIO_F_VERSION_1);
	MLX5_LOG_VIO_FLAG(VIRTIO_F_ACCESS_PLATFORM);
	MLX5_LOG_VIO_FLAG(VIRTIO_F_RING_PACKED);
	MLX5_LOG_VIO_FLAG(VIRTIO_F_ORDER_PLATFORM);
	MLX5_LOG_VIO_FLAG(VIRTIO_F_SR_IOV);
}

static int create_tis(struct mlx5_vdpa_net *ndev)
{
	struct mlx5_vdpa_dev *mvdev = &ndev->mvdev;
	u32 in[MLX5_ST_SZ_DW(create_tis_in)] = {};
	void *tisc;
	int err;

	tisc = MLX5_ADDR_OF(create_tis_in, in, ctx);
	MLX5_SET(tisc, tisc, transport_domain, ndev->res.tdn);
	err = mlx5_vdpa_create_tis(mvdev, in, &ndev->res.tisn);
	if (err)
		mlx5_vdpa_warn(mvdev, "create TIS (%d)\n", err);

	return err;
}

static void destroy_tis(struct mlx5_vdpa_net *ndev)
{
	mlx5_vdpa_destroy_tis(&ndev->mvdev, ndev->res.tisn);
}

#define MLX5_VDPA_CQE_SIZE 64
#define MLX5_VDPA_LOG_CQE_SIZE ilog2(MLX5_VDPA_CQE_SIZE)

static int cq_frag_buf_alloc(struct mlx5_vdpa_net *ndev, struct mlx5_vdpa_cq_buf *buf, int nent)
{
	struct mlx5_frag_buf *frag_buf = &buf->frag_buf;
	u8 log_wq_stride = MLX5_VDPA_LOG_CQE_SIZE;
	u8 log_wq_sz = MLX5_VDPA_LOG_CQE_SIZE;
	int err;

	err = mlx5_frag_buf_alloc_node(ndev->mvdev.mdev, nent * MLX5_VDPA_CQE_SIZE, frag_buf,
				       ndev->mvdev.mdev->priv.numa_node);
	if (err)
		return err;

	mlx5_init_fbc(frag_buf->frags, log_wq_stride, log_wq_sz, &buf->fbc);

	buf->cqe_size = MLX5_VDPA_CQE_SIZE;
	buf->nent = nent;

	return 0;
}

static int umem_frag_buf_alloc(struct mlx5_vdpa_net *ndev, struct mlx5_vdpa_umem *umem, int size)
{
	struct mlx5_frag_buf *frag_buf = &umem->frag_buf;

	return mlx5_frag_buf_alloc_node(ndev->mvdev.mdev, size, frag_buf,
					ndev->mvdev.mdev->priv.numa_node);
}

static void cq_frag_buf_free(struct mlx5_vdpa_net *ndev, struct mlx5_vdpa_cq_buf *buf)
{
	mlx5_frag_buf_free(ndev->mvdev.mdev, &buf->frag_buf);
}

static void *get_cqe(struct mlx5_vdpa_cq *vcq, int n)
{
	return mlx5_frag_buf_get_wqe(&vcq->buf.fbc, n);
}

static void cq_frag_buf_init(struct mlx5_vdpa_cq *vcq, struct mlx5_vdpa_cq_buf *buf)
{
	struct mlx5_cqe64 *cqe64;
	void *cqe;
	int i;

	for (i = 0; i < buf->nent; i++) {
		cqe = get_cqe(vcq, i);
		cqe64 = cqe;
		cqe64->op_own = MLX5_CQE_INVALID << 4;
	}
}

static void *get_sw_cqe(struct mlx5_vdpa_cq *cq, int n)
{
	struct mlx5_cqe64 *cqe64 = get_cqe(cq, n & (cq->cqe - 1));

	if (likely(get_cqe_opcode(cqe64) != MLX5_CQE_INVALID) &&
	    !((cqe64->op_own & MLX5_CQE_OWNER_MASK) ^ !!(n & cq->cqe)))
		return cqe64;

	return NULL;
}

static void rx_post(struct mlx5_vdpa_qp *vqp, int n)
{
	vqp->head += n;
	vqp->db.db[0] = cpu_to_be32(vqp->head);
}

static void qp_prepare(struct mlx5_vdpa_net *ndev, bool fw, void *in,
		       struct mlx5_vdpa_virtqueue *mvq, u32 num_ent)
{
	struct mlx5_vdpa_qp *vqp;
	__be64 *pas;
	void *qpc;

	vqp = fw ? &mvq->fwqp : &mvq->vqqp;
	MLX5_SET(create_qp_in, in, uid, ndev->mvdev.res.uid);
	qpc = MLX5_ADDR_OF(create_qp_in, in, qpc);
	if (vqp->fw) {
		/* Firmware QP is allocated by the driver for the firmware's
		 * use so we can skip part of the params as they will be chosen by firmware
		 */
		qpc = MLX5_ADDR_OF(create_qp_in, in, qpc);
		MLX5_SET(qpc, qpc, rq_type, MLX5_ZERO_LEN_RQ);
		MLX5_SET(qpc, qpc, no_sq, 1);
		return;
	}

	MLX5_SET(qpc, qpc, st, MLX5_QP_ST_RC);
	MLX5_SET(qpc, qpc, pm_state, MLX5_QP_PM_MIGRATED);
	MLX5_SET(qpc, qpc, pd, ndev->mvdev.res.pdn);
	MLX5_SET(qpc, qpc, mtu, MLX5_QPC_MTU_256_BYTES);
	MLX5_SET(qpc, qpc, uar_page, ndev->mvdev.res.uar->index);
	MLX5_SET(qpc, qpc, log_page_size, vqp->frag_buf.page_shift - MLX5_ADAPTER_PAGE_SHIFT);
	MLX5_SET(qpc, qpc, no_sq, 1);
	MLX5_SET(qpc, qpc, cqn_rcv, mvq->cq.mcq.cqn);
	MLX5_SET(qpc, qpc, log_rq_size, ilog2(num_ent));
	MLX5_SET(qpc, qpc, rq_type, MLX5_NON_ZERO_RQ);
	pas = (__be64 *)MLX5_ADDR_OF(create_qp_in, in, pas);
	mlx5_fill_page_frag_array(&vqp->frag_buf, pas);
}

static int rq_buf_alloc(struct mlx5_vdpa_net *ndev, struct mlx5_vdpa_qp *vqp, u32 num_ent)
{
	return mlx5_frag_buf_alloc_node(ndev->mvdev.mdev,
					num_ent * sizeof(struct mlx5_wqe_data_seg), &vqp->frag_buf,
					ndev->mvdev.mdev->priv.numa_node);
}

static void rq_buf_free(struct mlx5_vdpa_net *ndev, struct mlx5_vdpa_qp *vqp)
{
	mlx5_frag_buf_free(ndev->mvdev.mdev, &vqp->frag_buf);
}

static int qp_create(struct mlx5_vdpa_net *ndev, struct mlx5_vdpa_virtqueue *mvq,
		     struct mlx5_vdpa_qp *vqp)
{
	struct mlx5_core_dev *mdev = ndev->mvdev.mdev;
	int inlen = MLX5_ST_SZ_BYTES(create_qp_in);
	u32 out[MLX5_ST_SZ_DW(create_qp_out)] = {};
	void *qpc;
	void *in;
	int err;

	if (!vqp->fw) {
		vqp = &mvq->vqqp;
		err = rq_buf_alloc(ndev, vqp, mvq->num_ent);
		if (err)
			return err;

		err = mlx5_db_alloc(ndev->mvdev.mdev, &vqp->db);
		if (err)
			goto err_db;
		inlen += vqp->frag_buf.npages * sizeof(__be64);
	}

	in = kzalloc(inlen, GFP_KERNEL);
	if (!in) {
		err = -ENOMEM;
		goto err_kzalloc;
	}

	qp_prepare(ndev, vqp->fw, in, mvq, mvq->num_ent);
	qpc = MLX5_ADDR_OF(create_qp_in, in, qpc);
	MLX5_SET(qpc, qpc, st, MLX5_QP_ST_RC);
	MLX5_SET(qpc, qpc, pm_state, MLX5_QP_PM_MIGRATED);
	MLX5_SET(qpc, qpc, pd, ndev->mvdev.res.pdn);
	MLX5_SET(qpc, qpc, mtu, MLX5_QPC_MTU_256_BYTES);
	if (!vqp->fw)
		MLX5_SET64(qpc, qpc, dbr_addr, vqp->db.dma);
	MLX5_SET(create_qp_in, in, opcode, MLX5_CMD_OP_CREATE_QP);
	err = mlx5_cmd_exec(mdev, in, inlen, out, sizeof(out));
	kfree(in);
	if (err)
		goto err_kzalloc;

	vqp->mqp.uid = ndev->mvdev.res.uid;
	vqp->mqp.qpn = MLX5_GET(create_qp_out, out, qpn);

	if (!vqp->fw)
		rx_post(vqp, mvq->num_ent);

	return 0;

err_kzalloc:
	if (!vqp->fw)
		mlx5_db_free(ndev->mvdev.mdev, &vqp->db);
err_db:
	if (!vqp->fw)
		rq_buf_free(ndev, vqp);

	return err;
}

static void qp_destroy(struct mlx5_vdpa_net *ndev, struct mlx5_vdpa_qp *vqp)
{
	u32 in[MLX5_ST_SZ_DW(destroy_qp_in)] = {};

	MLX5_SET(destroy_qp_in, in, opcode, MLX5_CMD_OP_DESTROY_QP);
	MLX5_SET(destroy_qp_in, in, qpn, vqp->mqp.qpn);
	MLX5_SET(destroy_qp_in, in, uid, ndev->mvdev.res.uid);
	if (mlx5_cmd_exec_in(ndev->mvdev.mdev, destroy_qp, in))
		mlx5_vdpa_warn(&ndev->mvdev, "destroy qp 0x%x\n", vqp->mqp.qpn);
	if (!vqp->fw) {
		mlx5_db_free(ndev->mvdev.mdev, &vqp->db);
		rq_buf_free(ndev, vqp);
	}
}

static void *next_cqe_sw(struct mlx5_vdpa_cq *cq)
{
	return get_sw_cqe(cq, cq->mcq.cons_index);
}

static int mlx5_vdpa_poll_one(struct mlx5_vdpa_cq *vcq)
{
	struct mlx5_cqe64 *cqe64;

	cqe64 = next_cqe_sw(vcq);
	if (!cqe64)
		return -EAGAIN;

	vcq->mcq.cons_index++;
	return 0;
}

static void mlx5_vdpa_handle_completions(struct mlx5_vdpa_virtqueue *mvq, int num)
{
	struct mlx5_vdpa_net *ndev = mvq->ndev;
	struct vdpa_callback *event_cb;

	event_cb = &ndev->event_cbs[mvq->index];
	mlx5_cq_set_ci(&mvq->cq.mcq);

	/* make sure CQ cosumer update is visible to the hardware before updating
	 * RX doorbell record.
	 */
	dma_wmb();
	rx_post(&mvq->vqqp, num);
	if (event_cb->callback)
		event_cb->callback(event_cb->private);
}

static void mlx5_vdpa_cq_comp(struct mlx5_core_cq *mcq, struct mlx5_eqe *eqe)
{
	struct mlx5_vdpa_virtqueue *mvq = container_of(mcq, struct mlx5_vdpa_virtqueue, cq.mcq);
	struct mlx5_vdpa_net *ndev = mvq->ndev;
	void __iomem *uar_page = ndev->mvdev.res.uar->map;
	int num = 0;

	while (!mlx5_vdpa_poll_one(&mvq->cq)) {
		num++;
		if (num > mvq->num_ent / 2) {
			/* If completions keep coming while we poll, we want to
			 * let the hardware know that we consumed them by
			 * updating the doorbell record.  We also let vdpa core
			 * know about this so it passes it on the virtio driver
			 * on the guest.
			 */
			mlx5_vdpa_handle_completions(mvq, num);
			num = 0;
		}
	}

	if (num)
		mlx5_vdpa_handle_completions(mvq, num);

	mlx5_cq_arm(&mvq->cq.mcq, MLX5_CQ_DB_REQ_NOT, uar_page, mvq->cq.mcq.cons_index);
}

static int cq_create(struct mlx5_vdpa_net *ndev, u16 idx, u32 num_ent)
{
	struct mlx5_vdpa_virtqueue *mvq = &ndev->vqs[idx];
	struct mlx5_core_dev *mdev = ndev->mvdev.mdev;
	void __iomem *uar_page = ndev->mvdev.res.uar->map;
	u32 out[MLX5_ST_SZ_DW(create_cq_out)];
	struct mlx5_vdpa_cq *vcq = &mvq->cq;
	__be64 *pas;
	int inlen;
	void *cqc;
	void *in;
	int err;
	int eqn;

	err = mlx5_db_alloc(mdev, &vcq->db);
	if (err)
		return err;

	vcq->mcq.set_ci_db = vcq->db.db;
	vcq->mcq.arm_db = vcq->db.db + 1;
	vcq->mcq.cqe_sz = 64;

	err = cq_frag_buf_alloc(ndev, &vcq->buf, num_ent);
	if (err)
		goto err_db;

	cq_frag_buf_init(vcq, &vcq->buf);

	inlen = MLX5_ST_SZ_BYTES(create_cq_in) +
		MLX5_FLD_SZ_BYTES(create_cq_in, pas[0]) * vcq->buf.frag_buf.npages;
	in = kzalloc(inlen, GFP_KERNEL);
	if (!in) {
		err = -ENOMEM;
		goto err_vzalloc;
	}

	MLX5_SET(create_cq_in, in, uid, ndev->mvdev.res.uid);
	pas = (__be64 *)MLX5_ADDR_OF(create_cq_in, in, pas);
	mlx5_fill_page_frag_array(&vcq->buf.frag_buf, pas);

	cqc = MLX5_ADDR_OF(create_cq_in, in, cq_context);
	MLX5_SET(cqc, cqc, log_page_size, vcq->buf.frag_buf.page_shift - MLX5_ADAPTER_PAGE_SHIFT);

	/* Use vector 0 by default. Consider adding code to choose least used
	 * vector.
	 */
	err = mlx5_vector2eqn(mdev, 0, &eqn);
	if (err)
		goto err_vec;

	cqc = MLX5_ADDR_OF(create_cq_in, in, cq_context);
	MLX5_SET(cqc, cqc, log_cq_size, ilog2(num_ent));
	MLX5_SET(cqc, cqc, uar_page, ndev->mvdev.res.uar->index);
	MLX5_SET(cqc, cqc, c_eqn_or_apu_element, eqn);
	MLX5_SET64(cqc, cqc, dbr_addr, vcq->db.dma);

	err = mlx5_core_create_cq(mdev, &vcq->mcq, in, inlen, out, sizeof(out));
	if (err)
		goto err_vec;

	vcq->mcq.comp = mlx5_vdpa_cq_comp;
	vcq->cqe = num_ent;
	vcq->mcq.set_ci_db = vcq->db.db;
	vcq->mcq.arm_db = vcq->db.db + 1;
	mlx5_cq_arm(&mvq->cq.mcq, MLX5_CQ_DB_REQ_NOT, uar_page, mvq->cq.mcq.cons_index);
	kfree(in);
	return 0;

err_vec:
	kfree(in);
err_vzalloc:
	cq_frag_buf_free(ndev, &vcq->buf);
err_db:
	mlx5_db_free(ndev->mvdev.mdev, &vcq->db);
	return err;
}

static void cq_destroy(struct mlx5_vdpa_net *ndev, u16 idx)
{
	struct mlx5_vdpa_virtqueue *mvq = &ndev->vqs[idx];
	struct mlx5_core_dev *mdev = ndev->mvdev.mdev;
	struct mlx5_vdpa_cq *vcq = &mvq->cq;

	if (mlx5_core_destroy_cq(mdev, &vcq->mcq)) {
		mlx5_vdpa_warn(&ndev->mvdev, "destroy CQ 0x%x\n", vcq->mcq.cqn);
		return;
	}
	cq_frag_buf_free(ndev, &vcq->buf);
	mlx5_db_free(ndev->mvdev.mdev, &vcq->db);
}

static void set_umem_size(struct mlx5_vdpa_net *ndev, struct mlx5_vdpa_virtqueue *mvq, int num,
			  struct mlx5_vdpa_umem **umemp)
{
	struct mlx5_core_dev *mdev = ndev->mvdev.mdev;
	int p_a;
	int p_b;

	switch (num) {
	case 1:
		p_a = MLX5_CAP_DEV_VDPA_EMULATION(mdev, umem_1_buffer_param_a);
		p_b = MLX5_CAP_DEV_VDPA_EMULATION(mdev, umem_1_buffer_param_b);
		*umemp = &mvq->umem1;
		break;
	case 2:
		p_a = MLX5_CAP_DEV_VDPA_EMULATION(mdev, umem_2_buffer_param_a);
		p_b = MLX5_CAP_DEV_VDPA_EMULATION(mdev, umem_2_buffer_param_b);
		*umemp = &mvq->umem2;
		break;
	case 3:
		p_a = MLX5_CAP_DEV_VDPA_EMULATION(mdev, umem_3_buffer_param_a);
		p_b = MLX5_CAP_DEV_VDPA_EMULATION(mdev, umem_3_buffer_param_b);
		*umemp = &mvq->umem3;
		break;
	}
	(*umemp)->size = p_a * mvq->num_ent + p_b;
}

static void umem_frag_buf_free(struct mlx5_vdpa_net *ndev, struct mlx5_vdpa_umem *umem)
{
	mlx5_frag_buf_free(ndev->mvdev.mdev, &umem->frag_buf);
}

static int create_umem(struct mlx5_vdpa_net *ndev, struct mlx5_vdpa_virtqueue *mvq, int num)
{
	int inlen;
	u32 out[MLX5_ST_SZ_DW(create_umem_out)] = {};
	void *um;
	void *in;
	int err;
	__be64 *pas;
	struct mlx5_vdpa_umem *umem;

	set_umem_size(ndev, mvq, num, &umem);
	err = umem_frag_buf_alloc(ndev, umem, umem->size);
	if (err)
		return err;

	inlen = MLX5_ST_SZ_BYTES(create_umem_in) + MLX5_ST_SZ_BYTES(mtt) * umem->frag_buf.npages;

	in = kzalloc(inlen, GFP_KERNEL);
	if (!in) {
		err = -ENOMEM;
		goto err_in;
	}

	MLX5_SET(create_umem_in, in, opcode, MLX5_CMD_OP_CREATE_UMEM);
	MLX5_SET(create_umem_in, in, uid, ndev->mvdev.res.uid);
	um = MLX5_ADDR_OF(create_umem_in, in, umem);
	MLX5_SET(umem, um, log_page_size, umem->frag_buf.page_shift - MLX5_ADAPTER_PAGE_SHIFT);
	MLX5_SET64(umem, um, num_of_mtt, umem->frag_buf.npages);

	pas = (__be64 *)MLX5_ADDR_OF(umem, um, mtt[0]);
	mlx5_fill_page_frag_array_perm(&umem->frag_buf, pas, MLX5_MTT_PERM_RW);

	err = mlx5_cmd_exec(ndev->mvdev.mdev, in, inlen, out, sizeof(out));
	if (err) {
		mlx5_vdpa_warn(&ndev->mvdev, "create umem(%d)\n", err);
		goto err_cmd;
	}

	kfree(in);
	umem->id = MLX5_GET(create_umem_out, out, umem_id);

	return 0;

err_cmd:
	kfree(in);
err_in:
	umem_frag_buf_free(ndev, umem);
	return err;
}

static void umem_destroy(struct mlx5_vdpa_net *ndev, struct mlx5_vdpa_virtqueue *mvq, int num)
{
	u32 in[MLX5_ST_SZ_DW(destroy_umem_in)] = {};
	u32 out[MLX5_ST_SZ_DW(destroy_umem_out)] = {};
	struct mlx5_vdpa_umem *umem;

	switch (num) {
	case 1:
		umem = &mvq->umem1;
		break;
	case 2:
		umem = &mvq->umem2;
		break;
	case 3:
		umem = &mvq->umem3;
		break;
	}

	MLX5_SET(destroy_umem_in, in, opcode, MLX5_CMD_OP_DESTROY_UMEM);
	MLX5_SET(destroy_umem_in, in, umem_id, umem->id);
	if (mlx5_cmd_exec(ndev->mvdev.mdev, in, sizeof(in), out, sizeof(out)))
		return;

	umem_frag_buf_free(ndev, umem);
}

static int umems_create(struct mlx5_vdpa_net *ndev, struct mlx5_vdpa_virtqueue *mvq)
{
	int num;
	int err;

	for (num = 1; num <= 3; num++) {
		err = create_umem(ndev, mvq, num);
		if (err)
			goto err_umem;
	}
	return 0;

err_umem:
	for (num--; num > 0; num--)
		umem_destroy(ndev, mvq, num);

	return err;
}

static void umems_destroy(struct mlx5_vdpa_net *ndev, struct mlx5_vdpa_virtqueue *mvq)
{
	int num;

	for (num = 3; num > 0; num--)
		umem_destroy(ndev, mvq, num);
}

static int get_queue_type(struct mlx5_vdpa_net *ndev)
{
	u32 type_mask;

	type_mask = MLX5_CAP_DEV_VDPA_EMULATION(ndev->mvdev.mdev, virtio_queue_type);

	/* prefer split queue */
	if (type_mask & MLX5_VIRTIO_EMULATION_CAP_VIRTIO_QUEUE_TYPE_SPLIT)
		return MLX5_VIRTIO_EMULATION_VIRTIO_QUEUE_TYPE_SPLIT;

	WARN_ON(!(type_mask & MLX5_VIRTIO_EMULATION_CAP_VIRTIO_QUEUE_TYPE_PACKED));

	return MLX5_VIRTIO_EMULATION_VIRTIO_QUEUE_TYPE_PACKED;
}

static bool vq_is_tx(u16 idx)
{
	return idx % 2;
}

static u16 get_features_12_3(u64 features)
{
	return (!!(features & BIT_ULL(VIRTIO_NET_F_HOST_TSO4)) << 9) |
	       (!!(features & BIT_ULL(VIRTIO_NET_F_HOST_TSO6)) << 8) |
	       (!!(features & BIT_ULL(VIRTIO_NET_F_CSUM)) << 7) |
	       (!!(features & BIT_ULL(VIRTIO_NET_F_GUEST_CSUM)) << 6);
}

static bool counters_supported(const struct mlx5_vdpa_dev *mvdev)
{
	return MLX5_CAP_GEN_64(mvdev->mdev, general_obj_types) &
	       BIT_ULL(MLX5_OBJ_TYPE_VIRTIO_Q_COUNTERS);
}

static int create_virtqueue(struct mlx5_vdpa_net *ndev, struct mlx5_vdpa_virtqueue *mvq)
{
	int inlen = MLX5_ST_SZ_BYTES(create_virtio_net_q_in);
	u32 out[MLX5_ST_SZ_DW(create_virtio_net_q_out)] = {};
	void *obj_context;
	void *cmd_hdr;
	void *vq_ctx;
	void *in;
	int err;

	err = umems_create(ndev, mvq);
	if (err)
		return err;

	in = kzalloc(inlen, GFP_KERNEL);
	if (!in) {
		err = -ENOMEM;
		goto err_alloc;
	}

	cmd_hdr = MLX5_ADDR_OF(create_virtio_net_q_in, in, general_obj_in_cmd_hdr);

	MLX5_SET(general_obj_in_cmd_hdr, cmd_hdr, opcode, MLX5_CMD_OP_CREATE_GENERAL_OBJECT);
	MLX5_SET(general_obj_in_cmd_hdr, cmd_hdr, obj_type, MLX5_OBJ_TYPE_VIRTIO_NET_Q);
	MLX5_SET(general_obj_in_cmd_hdr, cmd_hdr, uid, ndev->mvdev.res.uid);

	obj_context = MLX5_ADDR_OF(create_virtio_net_q_in, in, obj_context);
	MLX5_SET(virtio_net_q_object, obj_context, hw_available_index, mvq->avail_idx);
	MLX5_SET(virtio_net_q_object, obj_context, hw_used_index, mvq->used_idx);
	MLX5_SET(virtio_net_q_object, obj_context, queue_feature_bit_mask_12_3,
		 get_features_12_3(ndev->mvdev.actual_features));
	vq_ctx = MLX5_ADDR_OF(virtio_net_q_object, obj_context, virtio_q_context);
	MLX5_SET(virtio_q, vq_ctx, virtio_q_type, get_queue_type(ndev));

	if (vq_is_tx(mvq->index))
		MLX5_SET(virtio_net_q_object, obj_context, tisn_or_qpn, ndev->res.tisn);

	MLX5_SET(virtio_q, vq_ctx, event_mode, MLX5_VIRTIO_Q_EVENT_MODE_QP_MODE);
	MLX5_SET(virtio_q, vq_ctx, queue_index, mvq->index);
	MLX5_SET(virtio_q, vq_ctx, event_qpn_or_msix, mvq->fwqp.mqp.qpn);
	MLX5_SET(virtio_q, vq_ctx, queue_size, mvq->num_ent);
	MLX5_SET(virtio_q, vq_ctx, virtio_version_1_0,
		 !!(ndev->mvdev.actual_features & BIT_ULL(VIRTIO_F_VERSION_1)));
	MLX5_SET64(virtio_q, vq_ctx, desc_addr, mvq->desc_addr);
	MLX5_SET64(virtio_q, vq_ctx, used_addr, mvq->device_addr);
	MLX5_SET64(virtio_q, vq_ctx, available_addr, mvq->driver_addr);
	MLX5_SET(virtio_q, vq_ctx, virtio_q_mkey, ndev->mvdev.mr.mkey);
	MLX5_SET(virtio_q, vq_ctx, umem_1_id, mvq->umem1.id);
	MLX5_SET(virtio_q, vq_ctx, umem_1_size, mvq->umem1.size);
	MLX5_SET(virtio_q, vq_ctx, umem_2_id, mvq->umem2.id);
	MLX5_SET(virtio_q, vq_ctx, umem_2_size, mvq->umem2.size);
	MLX5_SET(virtio_q, vq_ctx, umem_3_id, mvq->umem3.id);
	MLX5_SET(virtio_q, vq_ctx, umem_3_size, mvq->umem3.size);
	MLX5_SET(virtio_q, vq_ctx, pd, ndev->mvdev.res.pdn);
	if (counters_supported(&ndev->mvdev))
		MLX5_SET(virtio_q, vq_ctx, counter_set_id, mvq->counter_set_id);

	err = mlx5_cmd_exec(ndev->mvdev.mdev, in, inlen, out, sizeof(out));
	if (err)
		goto err_cmd;

	kfree(in);
	mvq->virtq_id = MLX5_GET(general_obj_out_cmd_hdr, out, obj_id);

	return 0;

err_cmd:
	kfree(in);
err_alloc:
	umems_destroy(ndev, mvq);
	return err;
}

static void destroy_virtqueue(struct mlx5_vdpa_net *ndev, struct mlx5_vdpa_virtqueue *mvq)
{
	u32 in[MLX5_ST_SZ_DW(destroy_virtio_net_q_in)] = {};
	u32 out[MLX5_ST_SZ_DW(destroy_virtio_net_q_out)] = {};

	MLX5_SET(destroy_virtio_net_q_in, in, general_obj_out_cmd_hdr.opcode,
		 MLX5_CMD_OP_DESTROY_GENERAL_OBJECT);
	MLX5_SET(destroy_virtio_net_q_in, in, general_obj_out_cmd_hdr.obj_id, mvq->virtq_id);
	MLX5_SET(destroy_virtio_net_q_in, in, general_obj_out_cmd_hdr.uid, ndev->mvdev.res.uid);
	MLX5_SET(destroy_virtio_net_q_in, in, general_obj_out_cmd_hdr.obj_type,
		 MLX5_OBJ_TYPE_VIRTIO_NET_Q);
	if (mlx5_cmd_exec(ndev->mvdev.mdev, in, sizeof(in), out, sizeof(out))) {
		mlx5_vdpa_warn(&ndev->mvdev, "destroy virtqueue 0x%x\n", mvq->virtq_id);
		return;
	}
	umems_destroy(ndev, mvq);
}

static u32 get_rqpn(struct mlx5_vdpa_virtqueue *mvq, bool fw)
{
	return fw ? mvq->vqqp.mqp.qpn : mvq->fwqp.mqp.qpn;
}

static u32 get_qpn(struct mlx5_vdpa_virtqueue *mvq, bool fw)
{
	return fw ? mvq->fwqp.mqp.qpn : mvq->vqqp.mqp.qpn;
}

static void alloc_inout(struct mlx5_vdpa_net *ndev, int cmd, void **in, int *inlen, void **out,
			int *outlen, u32 qpn, u32 rqpn)
{
	void *qpc;
	void *pp;

	switch (cmd) {
	case MLX5_CMD_OP_2RST_QP:
		*inlen = MLX5_ST_SZ_BYTES(qp_2rst_in);
		*outlen = MLX5_ST_SZ_BYTES(qp_2rst_out);
		*in = kzalloc(*inlen, GFP_KERNEL);
		*out = kzalloc(*outlen, GFP_KERNEL);
		if (!*in || !*out)
			goto outerr;

		MLX5_SET(qp_2rst_in, *in, opcode, cmd);
		MLX5_SET(qp_2rst_in, *in, uid, ndev->mvdev.res.uid);
		MLX5_SET(qp_2rst_in, *in, qpn, qpn);
		break;
	case MLX5_CMD_OP_RST2INIT_QP:
		*inlen = MLX5_ST_SZ_BYTES(rst2init_qp_in);
		*outlen = MLX5_ST_SZ_BYTES(rst2init_qp_out);
		*in = kzalloc(*inlen, GFP_KERNEL);
		*out = kzalloc(MLX5_ST_SZ_BYTES(rst2init_qp_out), GFP_KERNEL);
		if (!*in || !*out)
			goto outerr;

		MLX5_SET(rst2init_qp_in, *in, opcode, cmd);
		MLX5_SET(rst2init_qp_in, *in, uid, ndev->mvdev.res.uid);
		MLX5_SET(rst2init_qp_in, *in, qpn, qpn);
		qpc = MLX5_ADDR_OF(rst2init_qp_in, *in, qpc);
		MLX5_SET(qpc, qpc, remote_qpn, rqpn);
		MLX5_SET(qpc, qpc, rwe, 1);
		pp = MLX5_ADDR_OF(qpc, qpc, primary_address_path);
		MLX5_SET(ads, pp, vhca_port_num, 1);
		break;
	case MLX5_CMD_OP_INIT2RTR_QP:
		*inlen = MLX5_ST_SZ_BYTES(init2rtr_qp_in);
		*outlen = MLX5_ST_SZ_BYTES(init2rtr_qp_out);
		*in = kzalloc(*inlen, GFP_KERNEL);
		*out = kzalloc(MLX5_ST_SZ_BYTES(init2rtr_qp_out), GFP_KERNEL);
		if (!*in || !*out)
			goto outerr;

		MLX5_SET(init2rtr_qp_in, *in, opcode, cmd);
		MLX5_SET(init2rtr_qp_in, *in, uid, ndev->mvdev.res.uid);
		MLX5_SET(init2rtr_qp_in, *in, qpn, qpn);
		qpc = MLX5_ADDR_OF(rst2init_qp_in, *in, qpc);
		MLX5_SET(qpc, qpc, mtu, MLX5_QPC_MTU_256_BYTES);
		MLX5_SET(qpc, qpc, log_msg_max, 30);
		MLX5_SET(qpc, qpc, remote_qpn, rqpn);
		pp = MLX5_ADDR_OF(qpc, qpc, primary_address_path);
		MLX5_SET(ads, pp, fl, 1);
		break;
	case MLX5_CMD_OP_RTR2RTS_QP:
		*inlen = MLX5_ST_SZ_BYTES(rtr2rts_qp_in);
		*outlen = MLX5_ST_SZ_BYTES(rtr2rts_qp_out);
		*in = kzalloc(*inlen, GFP_KERNEL);
		*out = kzalloc(MLX5_ST_SZ_BYTES(rtr2rts_qp_out), GFP_KERNEL);
		if (!*in || !*out)
			goto outerr;

		MLX5_SET(rtr2rts_qp_in, *in, opcode, cmd);
		MLX5_SET(rtr2rts_qp_in, *in, uid, ndev->mvdev.res.uid);
		MLX5_SET(rtr2rts_qp_in, *in, qpn, qpn);
		qpc = MLX5_ADDR_OF(rst2init_qp_in, *in, qpc);
		pp = MLX5_ADDR_OF(qpc, qpc, primary_address_path);
		MLX5_SET(ads, pp, ack_timeout, 14);
		MLX5_SET(qpc, qpc, retry_count, 7);
		MLX5_SET(qpc, qpc, rnr_retry, 7);
		break;
	default:
		goto outerr_nullify;
	}

	return;

outerr:
	kfree(*in);
	kfree(*out);
outerr_nullify:
	*in = NULL;
	*out = NULL;
}

static void free_inout(void *in, void *out)
{
	kfree(in);
	kfree(out);
}

/* Two QPs are used by each virtqueue. One is used by the driver and one by
 * firmware. The fw argument indicates whether the subjected QP is the one used
 * by firmware.
 */
static int modify_qp(struct mlx5_vdpa_net *ndev, struct mlx5_vdpa_virtqueue *mvq, bool fw, int cmd)
{
	int outlen;
	int inlen;
	void *out;
	void *in;
	int err;

	alloc_inout(ndev, cmd, &in, &inlen, &out, &outlen, get_qpn(mvq, fw), get_rqpn(mvq, fw));
	if (!in || !out)
		return -ENOMEM;

	err = mlx5_cmd_exec(ndev->mvdev.mdev, in, inlen, out, outlen);
	free_inout(in, out);
	return err;
}

static int connect_qps(struct mlx5_vdpa_net *ndev, struct mlx5_vdpa_virtqueue *mvq)
{
	int err;

	err = modify_qp(ndev, mvq, true, MLX5_CMD_OP_2RST_QP);
	if (err)
		return err;

	err = modify_qp(ndev, mvq, false, MLX5_CMD_OP_2RST_QP);
	if (err)
		return err;

	err = modify_qp(ndev, mvq, true, MLX5_CMD_OP_RST2INIT_QP);
	if (err)
		return err;

	err = modify_qp(ndev, mvq, false, MLX5_CMD_OP_RST2INIT_QP);
	if (err)
		return err;

	err = modify_qp(ndev, mvq, true, MLX5_CMD_OP_INIT2RTR_QP);
	if (err)
		return err;

	err = modify_qp(ndev, mvq, false, MLX5_CMD_OP_INIT2RTR_QP);
	if (err)
		return err;

	return modify_qp(ndev, mvq, true, MLX5_CMD_OP_RTR2RTS_QP);
}

struct mlx5_virtq_attr {
	u8 state;
	u16 available_index;
	u16 used_index;
};

static int query_virtqueue(struct mlx5_vdpa_net *ndev, struct mlx5_vdpa_virtqueue *mvq,
			   struct mlx5_virtq_attr *attr)
{
	int outlen = MLX5_ST_SZ_BYTES(query_virtio_net_q_out);
	u32 in[MLX5_ST_SZ_DW(query_virtio_net_q_in)] = {};
	void *out;
	void *obj_context;
	void *cmd_hdr;
	int err;

	out = kzalloc(outlen, GFP_KERNEL);
	if (!out)
		return -ENOMEM;

	cmd_hdr = MLX5_ADDR_OF(query_virtio_net_q_in, in, general_obj_in_cmd_hdr);

	MLX5_SET(general_obj_in_cmd_hdr, cmd_hdr, opcode, MLX5_CMD_OP_QUERY_GENERAL_OBJECT);
	MLX5_SET(general_obj_in_cmd_hdr, cmd_hdr, obj_type, MLX5_OBJ_TYPE_VIRTIO_NET_Q);
	MLX5_SET(general_obj_in_cmd_hdr, cmd_hdr, obj_id, mvq->virtq_id);
	MLX5_SET(general_obj_in_cmd_hdr, cmd_hdr, uid, ndev->mvdev.res.uid);
	err = mlx5_cmd_exec(ndev->mvdev.mdev, in, sizeof(in), out, outlen);
	if (err)
		goto err_cmd;

	obj_context = MLX5_ADDR_OF(query_virtio_net_q_out, out, obj_context);
	memset(attr, 0, sizeof(*attr));
	attr->state = MLX5_GET(virtio_net_q_object, obj_context, state);
	attr->available_index = MLX5_GET(virtio_net_q_object, obj_context, hw_available_index);
	attr->used_index = MLX5_GET(virtio_net_q_object, obj_context, hw_used_index);
	kfree(out);
	return 0;

err_cmd:
	kfree(out);
	return err;
}

static int modify_virtqueue(struct mlx5_vdpa_net *ndev, struct mlx5_vdpa_virtqueue *mvq, int state)
{
	int inlen = MLX5_ST_SZ_BYTES(modify_virtio_net_q_in);
	u32 out[MLX5_ST_SZ_DW(modify_virtio_net_q_out)] = {};
	void *obj_context;
	void *cmd_hdr;
	void *in;
	int err;

	in = kzalloc(inlen, GFP_KERNEL);
	if (!in)
		return -ENOMEM;

	cmd_hdr = MLX5_ADDR_OF(modify_virtio_net_q_in, in, general_obj_in_cmd_hdr);

	MLX5_SET(general_obj_in_cmd_hdr, cmd_hdr, opcode, MLX5_CMD_OP_MODIFY_GENERAL_OBJECT);
	MLX5_SET(general_obj_in_cmd_hdr, cmd_hdr, obj_type, MLX5_OBJ_TYPE_VIRTIO_NET_Q);
	MLX5_SET(general_obj_in_cmd_hdr, cmd_hdr, obj_id, mvq->virtq_id);
	MLX5_SET(general_obj_in_cmd_hdr, cmd_hdr, uid, ndev->mvdev.res.uid);

	obj_context = MLX5_ADDR_OF(modify_virtio_net_q_in, in, obj_context);
	MLX5_SET64(virtio_net_q_object, obj_context, modify_field_select,
		   MLX5_VIRTQ_MODIFY_MASK_STATE);
	MLX5_SET(virtio_net_q_object, obj_context, state, state);
	err = mlx5_cmd_exec(ndev->mvdev.mdev, in, inlen, out, sizeof(out));
	kfree(in);
	if (!err)
		mvq->fw_state = state;

	return err;
}

static int counter_set_alloc(struct mlx5_vdpa_net *ndev, struct mlx5_vdpa_virtqueue *mvq)
{
	u32 in[MLX5_ST_SZ_DW(create_virtio_q_counters_in)] = {};
	u32 out[MLX5_ST_SZ_DW(create_virtio_q_counters_out)] = {};
	void *cmd_hdr;
	int err;

	if (!counters_supported(&ndev->mvdev))
		return 0;

	cmd_hdr = MLX5_ADDR_OF(create_virtio_q_counters_in, in, hdr);

	MLX5_SET(general_obj_in_cmd_hdr, cmd_hdr, opcode, MLX5_CMD_OP_CREATE_GENERAL_OBJECT);
	MLX5_SET(general_obj_in_cmd_hdr, cmd_hdr, obj_type, MLX5_OBJ_TYPE_VIRTIO_Q_COUNTERS);
	MLX5_SET(general_obj_in_cmd_hdr, cmd_hdr, uid, ndev->mvdev.res.uid);

	err = mlx5_cmd_exec(ndev->mvdev.mdev, in, sizeof(in), out, sizeof(out));
	if (err)
		return err;

	mvq->counter_set_id = MLX5_GET(general_obj_out_cmd_hdr, out, obj_id);

	return 0;
}

static void counter_set_dealloc(struct mlx5_vdpa_net *ndev, struct mlx5_vdpa_virtqueue *mvq)
{
	u32 in[MLX5_ST_SZ_DW(destroy_virtio_q_counters_in)] = {};
	u32 out[MLX5_ST_SZ_DW(destroy_virtio_q_counters_out)] = {};

	if (!counters_supported(&ndev->mvdev))
		return;

	MLX5_SET(destroy_virtio_q_counters_in, in, hdr.opcode, MLX5_CMD_OP_DESTROY_GENERAL_OBJECT);
	MLX5_SET(destroy_virtio_q_counters_in, in, hdr.obj_id, mvq->counter_set_id);
	MLX5_SET(destroy_virtio_q_counters_in, in, hdr.uid, ndev->mvdev.res.uid);
	MLX5_SET(destroy_virtio_q_counters_in, in, hdr.obj_type, MLX5_OBJ_TYPE_VIRTIO_Q_COUNTERS);
	if (mlx5_cmd_exec(ndev->mvdev.mdev, in, sizeof(in), out, sizeof(out)))
		mlx5_vdpa_warn(&ndev->mvdev, "dealloc counter set 0x%x\n", mvq->counter_set_id);
}

static int setup_vq(struct mlx5_vdpa_net *ndev, struct mlx5_vdpa_virtqueue *mvq)
{
	u16 idx = mvq->index;
	int err;

	if (!mvq->num_ent)
		return 0;

	if (mvq->initialized)
		return 0;

	err = cq_create(ndev, idx, mvq->num_ent);
	if (err)
		return err;

	err = qp_create(ndev, mvq, &mvq->fwqp);
	if (err)
		goto err_fwqp;

	err = qp_create(ndev, mvq, &mvq->vqqp);
	if (err)
		goto err_vqqp;

	err = connect_qps(ndev, mvq);
	if (err)
		goto err_connect;

	err = counter_set_alloc(ndev, mvq);
	if (err)
		goto err_counter;

	err = create_virtqueue(ndev, mvq);
	if (err)
		goto err_connect;

	if (mvq->ready) {
		err = modify_virtqueue(ndev, mvq, MLX5_VIRTIO_NET_Q_OBJECT_STATE_RDY);
		if (err) {
			mlx5_vdpa_warn(&ndev->mvdev, "failed to modify to ready vq idx %d(%d)\n",
				       idx, err);
			goto err_connect;
		}
	}

	mvq->initialized = true;
	return 0;

err_connect:
	counter_set_dealloc(ndev, mvq);
err_counter:
	qp_destroy(ndev, &mvq->vqqp);
err_vqqp:
	qp_destroy(ndev, &mvq->fwqp);
err_fwqp:
	cq_destroy(ndev, idx);
	return err;
}

static void suspend_vq(struct mlx5_vdpa_net *ndev, struct mlx5_vdpa_virtqueue *mvq)
{
	struct mlx5_virtq_attr attr;

	if (!mvq->initialized)
		return;

	if (mvq->fw_state != MLX5_VIRTIO_NET_Q_OBJECT_STATE_RDY)
		return;

	if (modify_virtqueue(ndev, mvq, MLX5_VIRTIO_NET_Q_OBJECT_STATE_SUSPEND))
		mlx5_vdpa_warn(&ndev->mvdev, "modify to suspend failed\n");

	if (query_virtqueue(ndev, mvq, &attr)) {
		mlx5_vdpa_warn(&ndev->mvdev, "failed to query virtqueue\n");
		return;
	}
	mvq->avail_idx = attr.available_index;
	mvq->used_idx = attr.used_index;
}

static void suspend_vqs(struct mlx5_vdpa_net *ndev)
{
	int i;

	for (i = 0; i < ndev->mvdev.max_vqs; i++)
		suspend_vq(ndev, &ndev->vqs[i]);
}

static void teardown_vq(struct mlx5_vdpa_net *ndev, struct mlx5_vdpa_virtqueue *mvq)
{
	if (!mvq->initialized)
		return;

	suspend_vq(ndev, mvq);
	destroy_virtqueue(ndev, mvq);
	counter_set_dealloc(ndev, mvq);
	qp_destroy(ndev, &mvq->vqqp);
	qp_destroy(ndev, &mvq->fwqp);
	cq_destroy(ndev, mvq->index);
	mvq->initialized = false;
}

static int create_rqt(struct mlx5_vdpa_net *ndev)
{
	__be32 *list;
	void *rqtc;
	int inlen;
	void *in;
	int i, j;
	int err;

	inlen = MLX5_ST_SZ_BYTES(create_rqt_in) + ndev->rqt_size * MLX5_ST_SZ_BYTES(rq_num);
	in = kzalloc(inlen, GFP_KERNEL);
	if (!in)
		return -ENOMEM;

	MLX5_SET(create_rqt_in, in, uid, ndev->mvdev.res.uid);
	rqtc = MLX5_ADDR_OF(create_rqt_in, in, rqt_context);

	MLX5_SET(rqtc, rqtc, list_q_type, MLX5_RQTC_LIST_Q_TYPE_VIRTIO_NET_Q);
	MLX5_SET(rqtc, rqtc, rqt_max_size, ndev->rqt_size);
	list = MLX5_ADDR_OF(rqtc, rqtc, rq_num[0]);
	for (i = 0, j = 0; i < ndev->rqt_size; i++, j += 2)
		list[i] = cpu_to_be32(ndev->vqs[j % ndev->cur_num_vqs].virtq_id);

	MLX5_SET(rqtc, rqtc, rqt_actual_size, ndev->rqt_size);
	err = mlx5_vdpa_create_rqt(&ndev->mvdev, in, inlen, &ndev->res.rqtn);
	kfree(in);
	if (err)
		return err;

	return 0;
}

#define MLX5_MODIFY_RQT_NUM_RQS ((u64)1)

static int modify_rqt(struct mlx5_vdpa_net *ndev, int num)
{
	__be32 *list;
	void *rqtc;
	int inlen;
	void *in;
	int i, j;
	int err;

	inlen = MLX5_ST_SZ_BYTES(modify_rqt_in) + ndev->rqt_size * MLX5_ST_SZ_BYTES(rq_num);
	in = kzalloc(inlen, GFP_KERNEL);
	if (!in)
		return -ENOMEM;

	MLX5_SET(modify_rqt_in, in, uid, ndev->mvdev.res.uid);
	MLX5_SET64(modify_rqt_in, in, bitmask, MLX5_MODIFY_RQT_NUM_RQS);
	rqtc = MLX5_ADDR_OF(modify_rqt_in, in, ctx);
	MLX5_SET(rqtc, rqtc, list_q_type, MLX5_RQTC_LIST_Q_TYPE_VIRTIO_NET_Q);

	list = MLX5_ADDR_OF(rqtc, rqtc, rq_num[0]);
	for (i = 0, j = 0; i < ndev->rqt_size; i++, j += 2)
		list[i] = cpu_to_be32(ndev->vqs[j % num].virtq_id);

	MLX5_SET(rqtc, rqtc, rqt_actual_size, ndev->rqt_size);
	err = mlx5_vdpa_modify_rqt(&ndev->mvdev, in, inlen, ndev->res.rqtn);
	kfree(in);
	if (err)
		return err;

	return 0;
}

static void destroy_rqt(struct mlx5_vdpa_net *ndev)
{
	mlx5_vdpa_destroy_rqt(&ndev->mvdev, ndev->res.rqtn);
}

static int create_tir(struct mlx5_vdpa_net *ndev)
{
#define HASH_IP_L4PORTS                                                                            \
	(MLX5_HASH_FIELD_SEL_SRC_IP | MLX5_HASH_FIELD_SEL_DST_IP | MLX5_HASH_FIELD_SEL_L4_SPORT |  \
	 MLX5_HASH_FIELD_SEL_L4_DPORT)
	static const u8 rx_hash_toeplitz_key[] = { 0x2c, 0xc6, 0x81, 0xd1, 0x5b, 0xdb, 0xf4, 0xf7,
						   0xfc, 0xa2, 0x83, 0x19, 0xdb, 0x1a, 0x3e, 0x94,
						   0x6b, 0x9e, 0x38, 0xd9, 0x2c, 0x9c, 0x03, 0xd1,
						   0xad, 0x99, 0x44, 0xa7, 0xd9, 0x56, 0x3d, 0x59,
						   0x06, 0x3c, 0x25, 0xf3, 0xfc, 0x1f, 0xdc, 0x2a };
	void *rss_key;
	void *outer;
	void *tirc;
	void *in;
	int err;

	in = kzalloc(MLX5_ST_SZ_BYTES(create_tir_in), GFP_KERNEL);
	if (!in)
		return -ENOMEM;

	MLX5_SET(create_tir_in, in, uid, ndev->mvdev.res.uid);
	tirc = MLX5_ADDR_OF(create_tir_in, in, ctx);
	MLX5_SET(tirc, tirc, disp_type, MLX5_TIRC_DISP_TYPE_INDIRECT);

	MLX5_SET(tirc, tirc, rx_hash_symmetric, 1);
	MLX5_SET(tirc, tirc, rx_hash_fn, MLX5_RX_HASH_FN_TOEPLITZ);
	rss_key = MLX5_ADDR_OF(tirc, tirc, rx_hash_toeplitz_key);
	memcpy(rss_key, rx_hash_toeplitz_key, sizeof(rx_hash_toeplitz_key));

	outer = MLX5_ADDR_OF(tirc, tirc, rx_hash_field_selector_outer);
	MLX5_SET(rx_hash_field_select, outer, l3_prot_type, MLX5_L3_PROT_TYPE_IPV4);
	MLX5_SET(rx_hash_field_select, outer, l4_prot_type, MLX5_L4_PROT_TYPE_TCP);
	MLX5_SET(rx_hash_field_select, outer, selected_fields, HASH_IP_L4PORTS);

	MLX5_SET(tirc, tirc, indirect_table, ndev->res.rqtn);
	MLX5_SET(tirc, tirc, transport_domain, ndev->res.tdn);

	err = mlx5_vdpa_create_tir(&ndev->mvdev, in, &ndev->res.tirn);
	kfree(in);
	return err;
}

static void destroy_tir(struct mlx5_vdpa_net *ndev)
{
	mlx5_vdpa_destroy_tir(&ndev->mvdev, ndev->res.tirn);
}

#define MAX_STEERING_ENT 0x8000
#define MAX_STEERING_GROUPS 2

static int mlx5_vdpa_add_mac_vlan_rules(struct mlx5_vdpa_net *ndev, u8 *mac,
					u16 vid, bool tagged,
					struct mlx5_flow_handle **ucast,
					struct mlx5_flow_handle **mcast)
{
	struct mlx5_flow_destination dest = {};
	struct mlx5_flow_act flow_act = {};
	struct mlx5_flow_handle *rule;
	struct mlx5_flow_spec *spec;
	void *headers_c;
	void *headers_v;
	u8 *dmac_c;
	u8 *dmac_v;
	int err;

	spec = kvzalloc(sizeof(*spec), GFP_KERNEL);
	if (!spec)
		return -ENOMEM;

	spec->match_criteria_enable = MLX5_MATCH_OUTER_HEADERS;
	headers_c = MLX5_ADDR_OF(fte_match_param, spec->match_criteria, outer_headers);
	headers_v = MLX5_ADDR_OF(fte_match_param, spec->match_value, outer_headers);
	dmac_c = MLX5_ADDR_OF(fte_match_param, headers_c, outer_headers.dmac_47_16);
	dmac_v = MLX5_ADDR_OF(fte_match_param, headers_v, outer_headers.dmac_47_16);
	memset(dmac_c, 0xff, ETH_ALEN);
	ether_addr_copy(dmac_v, mac);
	MLX5_SET(fte_match_set_lyr_2_4, headers_c, cvlan_tag, 1);
	if (tagged) {
		MLX5_SET(fte_match_set_lyr_2_4, headers_v, cvlan_tag, 1);
		MLX5_SET_TO_ONES(fte_match_set_lyr_2_4, headers_c, first_vid);
		MLX5_SET(fte_match_set_lyr_2_4, headers_c, first_vid, vid);
	}
	flow_act.action = MLX5_FLOW_CONTEXT_ACTION_FWD_DEST;
	dest.type = MLX5_FLOW_DESTINATION_TYPE_TIR;
	dest.tir_num = ndev->res.tirn;
	rule = mlx5_add_flow_rules(ndev->rxft, spec, &flow_act, &dest, 1);
	if (IS_ERR(rule))
		return PTR_ERR(rule);

	*ucast = rule;

	memset(dmac_c, 0, ETH_ALEN);
	memset(dmac_v, 0, ETH_ALEN);
	dmac_c[0] = 1;
	dmac_v[0] = 1;
	rule = mlx5_add_flow_rules(ndev->rxft, spec, &flow_act, &dest, 1);
	kvfree(spec);
	if (IS_ERR(rule)) {
		err = PTR_ERR(rule);
		goto err_mcast;
	}

	*mcast = rule;
	return 0;

err_mcast:
	mlx5_del_flow_rules(*ucast);
	return err;
}

static void mlx5_vdpa_del_mac_vlan_rules(struct mlx5_vdpa_net *ndev,
					 struct mlx5_flow_handle *ucast,
					 struct mlx5_flow_handle *mcast)
{
	mlx5_del_flow_rules(ucast);
	mlx5_del_flow_rules(mcast);
}

static u64 search_val(u8 *mac, u16 vlan, bool tagged)
{
	u64 val;

	if (!tagged)
		vlan = MLX5V_UNTAGGED;

	val = (u64)vlan << 48 |
	      (u64)mac[0] << 40 |
	      (u64)mac[1] << 32 |
	      (u64)mac[2] << 24 |
	      (u64)mac[3] << 16 |
	      (u64)mac[4] << 8 |
	      (u64)mac[5];

	return val;
}

static struct macvlan_node *mac_vlan_lookup(struct mlx5_vdpa_net *ndev, u64 value)
{
	struct macvlan_node *pos;
	u32 idx;

	idx = hash_64(value, 8); // tbd 8
	hlist_for_each_entry(pos, &ndev->macvlan_hash[idx], hlist) {
		if (pos->macvlan == value)
			return pos;
	}
	return NULL;
}

static int mac_vlan_add(struct mlx5_vdpa_net *ndev, u8 *mac, u16 vlan, bool tagged) // vlan -> vid
{
	struct macvlan_node *ptr;
	u64 val;
	u32 idx;
	int err;

	val = search_val(mac, vlan, tagged);
	if (mac_vlan_lookup(ndev, val))
		return -EEXIST;

	ptr = kzalloc(sizeof(*ptr), GFP_KERNEL);
	if (!ptr)
		return -ENOMEM;

	err = mlx5_vdpa_add_mac_vlan_rules(ndev, ndev->config.mac, vlan, tagged,
					   &ptr->ucast_rule, &ptr->mcast_rule);
	if (err)
		goto err_add;

	ptr->macvlan = val;
	idx = hash_64(val, 8);
	hlist_add_head(&ptr->hlist, &ndev->macvlan_hash[idx]);
	return 0;

err_add:
	kfree(ptr);
	return err;
}

static void mac_vlan_del(struct mlx5_vdpa_net *ndev, u8 *mac, u16 vlan, bool tagged)
{
	struct macvlan_node *ptr;

	ptr = mac_vlan_lookup(ndev, search_val(mac, vlan, tagged));
	if (!ptr)
		return;

	hlist_del(&ptr->hlist);
	mlx5_vdpa_del_mac_vlan_rules(ndev, ptr->ucast_rule, ptr->mcast_rule);
	kfree(ptr);
}

static void clear_mac_vlan_table(struct mlx5_vdpa_net *ndev)
{
	struct macvlan_node *pos;
	struct hlist_node *n;
	int i;

	for (i = 0; i < MLX5V_MACVLAN_SIZE; i++) {
		hlist_for_each_entry_safe(pos, n, &ndev->macvlan_hash[i], hlist) {
			hlist_del(&pos->hlist);
			mlx5_vdpa_del_mac_vlan_rules(ndev, pos->ucast_rule, pos->mcast_rule);
			kfree(pos);
		}
	}
}

static int setup_steering(struct mlx5_vdpa_net *ndev)
{
	struct mlx5_flow_table_attr ft_attr = {};
	struct mlx5_flow_namespace *ns;
	int err;

	ft_attr.max_fte = MAX_STEERING_ENT;
	ft_attr.autogroup.max_num_groups = MAX_STEERING_GROUPS;

	ns = mlx5_get_flow_namespace(ndev->mvdev.mdev, MLX5_FLOW_NAMESPACE_BYPASS);
	if (!ns) {
		mlx5_vdpa_warn(&ndev->mvdev, "failed to get flow namespace\n");
		return -EOPNOTSUPP;
	}

	ndev->rxft = mlx5_create_auto_grouped_flow_table(ns, &ft_attr);
	if (IS_ERR(ndev->rxft)) {
		mlx5_vdpa_warn(&ndev->mvdev, "failed to create flow table\n");
		return PTR_ERR(ndev->rxft);
	}

	err = mac_vlan_add(ndev, ndev->config.mac, 0, false);
	if (err)
		goto err_add;

	return 0;

err_add:
	mlx5_destroy_flow_table(ndev->rxft);
	return err;
}

static void teardown_steering(struct mlx5_vdpa_net *ndev)
{
	clear_mac_vlan_table(ndev);
	mlx5_destroy_flow_table(ndev->rxft);
}

static virtio_net_ctrl_ack handle_ctrl_mac(struct mlx5_vdpa_dev *mvdev, u8 cmd)
{
	struct mlx5_vdpa_net *ndev = to_mlx5_vdpa_ndev(mvdev);
	struct mlx5_control_vq *cvq = &mvdev->cvq;
	virtio_net_ctrl_ack status = VIRTIO_NET_ERR;
	struct mlx5_core_dev *pfmdev;
	size_t read;
	u8 mac[ETH_ALEN], mac_back[ETH_ALEN];

	pfmdev = pci_get_drvdata(pci_physfn(mvdev->mdev->pdev));
	switch (cmd) {
	case VIRTIO_NET_CTRL_MAC_ADDR_SET:
		read = vringh_iov_pull_iotlb(&cvq->vring, &cvq->riov, (void *)mac, ETH_ALEN);
		if (read != ETH_ALEN)
			break;

		if (!memcmp(ndev->config.mac, mac, 6)) {
			status = VIRTIO_NET_OK;
			break;
		}

		if (is_zero_ether_addr(mac))
			break;

		if (!is_zero_ether_addr(ndev->config.mac)) {
			if (mlx5_mpfs_del_mac(pfmdev, ndev->config.mac)) {
				mlx5_vdpa_warn(mvdev, "failed to delete old MAC %pM from MPFS table\n",
					       ndev->config.mac);
				break;
			}
		}

		if (mlx5_mpfs_add_mac(pfmdev, mac)) {
			mlx5_vdpa_warn(mvdev, "failed to insert new MAC %pM into MPFS table\n",
				       mac);
			break;
		}

		/* backup the original mac address so that if failed to add the forward rules
		 * we could restore it
		 */
		memcpy(mac_back, ndev->config.mac, ETH_ALEN);

		memcpy(ndev->config.mac, mac, ETH_ALEN);

		/* Need recreate the flow table entry, so that the packet could forward back
		 */
<<<<<<< HEAD
		remove_fwd_to_tir(ndev);

		if (add_fwd_to_tir(ndev)) {
=======
		mac_vlan_del(ndev, ndev->config.mac, 0, false);

		if (mac_vlan_add(ndev, ndev->config.mac, 0, false)) {
>>>>>>> 88084a3d
			mlx5_vdpa_warn(mvdev, "failed to insert forward rules, try to restore\n");

			/* Although it hardly run here, we still need double check */
			if (is_zero_ether_addr(mac_back)) {
				mlx5_vdpa_warn(mvdev, "restore mac failed: Original MAC is zero\n");
				break;
			}

			/* Try to restore original mac address to MFPS table, and try to restore
			 * the forward rule entry.
			 */
			if (mlx5_mpfs_del_mac(pfmdev, ndev->config.mac)) {
				mlx5_vdpa_warn(mvdev, "restore mac failed: delete MAC %pM from MPFS table failed\n",
					       ndev->config.mac);
			}

			if (mlx5_mpfs_add_mac(pfmdev, mac_back)) {
				mlx5_vdpa_warn(mvdev, "restore mac failed: insert old MAC %pM into MPFS table failed\n",
					       mac_back);
			}

			memcpy(ndev->config.mac, mac_back, ETH_ALEN);

<<<<<<< HEAD
			if (add_fwd_to_tir(ndev))
=======
			if (mac_vlan_add(ndev, ndev->config.mac, 0, false))
>>>>>>> 88084a3d
				mlx5_vdpa_warn(mvdev, "restore forward rules failed: insert forward rules failed\n");

			break;
		}

		status = VIRTIO_NET_OK;
		break;

	default:
		break;
	}

	return status;
}

static int change_num_qps(struct mlx5_vdpa_dev *mvdev, int newqps)
{
	struct mlx5_vdpa_net *ndev = to_mlx5_vdpa_ndev(mvdev);
	int cur_qps = ndev->cur_num_vqs / 2;
	int err;
	int i;

	if (cur_qps > newqps) {
		err = modify_rqt(ndev, 2 * newqps);
		if (err)
			return err;

		for (i = ndev->cur_num_vqs - 1; i >= 2 * newqps; i--)
			teardown_vq(ndev, &ndev->vqs[i]);

		ndev->cur_num_vqs = 2 * newqps;
	} else {
		ndev->cur_num_vqs = 2 * newqps;
		for (i = cur_qps * 2; i < 2 * newqps; i++) {
			err = setup_vq(ndev, &ndev->vqs[i]);
			if (err)
				goto clean_added;
		}
		err = modify_rqt(ndev, 2 * newqps);
		if (err)
			goto clean_added;
	}
	return 0;

clean_added:
	for (--i; i >= 2 * cur_qps; --i)
		teardown_vq(ndev, &ndev->vqs[i]);

	ndev->cur_num_vqs = 2 * cur_qps;

	return err;
}

static virtio_net_ctrl_ack handle_ctrl_mq(struct mlx5_vdpa_dev *mvdev, u8 cmd)
{
	struct mlx5_vdpa_net *ndev = to_mlx5_vdpa_ndev(mvdev);
	virtio_net_ctrl_ack status = VIRTIO_NET_ERR;
	struct mlx5_control_vq *cvq = &mvdev->cvq;
	struct virtio_net_ctrl_mq mq;
	size_t read;
	u16 newqps;

	switch (cmd) {
	case VIRTIO_NET_CTRL_MQ_VQ_PAIRS_SET:
		/* This mq feature check aligns with pre-existing userspace
		 * implementation.
		 *
		 * Without it, an untrusted driver could fake a multiqueue config
		 * request down to a non-mq device that may cause kernel to
		 * panic due to uninitialized resources for extra vqs. Even with
		 * a well behaving guest driver, it is not expected to allow
		 * changing the number of vqs on a non-mq device.
		 */
		if (!MLX5_FEATURE(mvdev, VIRTIO_NET_F_MQ))
			break;

		read = vringh_iov_pull_iotlb(&cvq->vring, &cvq->riov, (void *)&mq, sizeof(mq));
		if (read != sizeof(mq))
			break;

		newqps = mlx5vdpa16_to_cpu(mvdev, mq.virtqueue_pairs);
		if (newqps < VIRTIO_NET_CTRL_MQ_VQ_PAIRS_MIN ||
		    newqps > ndev->rqt_size)
			break;

		if (ndev->cur_num_vqs == 2 * newqps) {
			status = VIRTIO_NET_OK;
			break;
		}

		if (!change_num_qps(mvdev, newqps))
			status = VIRTIO_NET_OK;

		break;
	default:
		break;
	}

	return status;
}

static virtio_net_ctrl_ack handle_ctrl_vlan(struct mlx5_vdpa_dev *mvdev, u8 cmd)
{
	struct mlx5_vdpa_net *ndev = to_mlx5_vdpa_ndev(mvdev);
	virtio_net_ctrl_ack status = VIRTIO_NET_ERR;
	struct mlx5_control_vq *cvq = &mvdev->cvq;
	__virtio16 vlan;
	size_t read;
	u16 id;

	switch (cmd) {
	case VIRTIO_NET_CTRL_VLAN_ADD:
		read = vringh_iov_pull_iotlb(&cvq->vring, &cvq->riov, &vlan, sizeof(vlan));
		if (read != sizeof(vlan))
			break;

		id = mlx5vdpa16_to_cpu(mvdev, vlan);
		if (mac_vlan_add(ndev, ndev->config.mac, id, true))
			break;

		status = VIRTIO_NET_OK;
		break;
	case VIRTIO_NET_CTRL_VLAN_DEL:
		read = vringh_iov_pull_iotlb(&cvq->vring, &cvq->riov, &vlan, sizeof(vlan));
		if (read != sizeof(vlan))
			break;

		id = mlx5vdpa16_to_cpu(mvdev, vlan);
		mac_vlan_del(ndev, ndev->config.mac, id, true);
		status = VIRTIO_NET_OK;
		break;
	default:
		break;
	}

	return status;
}

static void mlx5_cvq_kick_handler(struct work_struct *work)
{
	virtio_net_ctrl_ack status = VIRTIO_NET_ERR;
	struct virtio_net_ctrl_hdr ctrl;
	struct mlx5_vdpa_wq_ent *wqent;
	struct mlx5_vdpa_dev *mvdev;
	struct mlx5_control_vq *cvq;
	struct mlx5_vdpa_net *ndev;
	size_t read, write;
	int err;

	wqent = container_of(work, struct mlx5_vdpa_wq_ent, work);
	mvdev = wqent->mvdev;
	ndev = to_mlx5_vdpa_ndev(mvdev);
	cvq = &mvdev->cvq;

<<<<<<< HEAD
	mutex_lock(&ndev->reslock);
=======
	down_write(&ndev->reslock);
>>>>>>> 88084a3d

	if (!(mvdev->status & VIRTIO_CONFIG_S_DRIVER_OK))
		goto out;

	if (!(ndev->mvdev.actual_features & BIT_ULL(VIRTIO_NET_F_CTRL_VQ)))
		goto out;

	if (!cvq->ready)
		goto out;

	while (true) {
		err = vringh_getdesc_iotlb(&cvq->vring, &cvq->riov, &cvq->wiov, &cvq->head,
					   GFP_ATOMIC);
		if (err <= 0)
			break;

		read = vringh_iov_pull_iotlb(&cvq->vring, &cvq->riov, &ctrl, sizeof(ctrl));
		if (read != sizeof(ctrl))
			break;

		cvq->received_desc++;
		switch (ctrl.class) {
		case VIRTIO_NET_CTRL_MAC:
			status = handle_ctrl_mac(mvdev, ctrl.cmd);
			break;
		case VIRTIO_NET_CTRL_MQ:
			status = handle_ctrl_mq(mvdev, ctrl.cmd);
			break;
		case VIRTIO_NET_CTRL_VLAN:
			status = handle_ctrl_vlan(mvdev, ctrl.cmd);
			break;
		default:
			break;
		}

		/* Make sure data is written before advancing index */
		smp_wmb();

		write = vringh_iov_push_iotlb(&cvq->vring, &cvq->wiov, &status, sizeof(status));
		vringh_complete_iotlb(&cvq->vring, cvq->head, write);
		vringh_kiov_cleanup(&cvq->riov);
		vringh_kiov_cleanup(&cvq->wiov);

		if (vringh_need_notify_iotlb(&cvq->vring))
			vringh_notify(&cvq->vring);

<<<<<<< HEAD
=======
		cvq->completed_desc++;
>>>>>>> 88084a3d
		queue_work(mvdev->wq, &wqent->work);
		break;
	}

out:
<<<<<<< HEAD
	mutex_unlock(&ndev->reslock);
=======
	up_write(&ndev->reslock);
>>>>>>> 88084a3d
}

static void mlx5_vdpa_kick_vq(struct vdpa_device *vdev, u16 idx)
{
	struct mlx5_vdpa_dev *mvdev = to_mvdev(vdev);
	struct mlx5_vdpa_net *ndev = to_mlx5_vdpa_ndev(mvdev);
	struct mlx5_vdpa_virtqueue *mvq;

	if (!is_index_valid(mvdev, idx))
		return;

	if (unlikely(is_ctrl_vq_idx(mvdev, idx))) {
		if (!mvdev->wq || !mvdev->cvq.ready)
			return;

		queue_work(mvdev->wq, &ndev->cvq_ent.work);
		return;
	}

	mvq = &ndev->vqs[idx];
	if (unlikely(!mvq->ready))
		return;

	iowrite16(idx, ndev->mvdev.res.kick_addr);
}

static int mlx5_vdpa_set_vq_address(struct vdpa_device *vdev, u16 idx, u64 desc_area,
				    u64 driver_area, u64 device_area)
{
	struct mlx5_vdpa_dev *mvdev = to_mvdev(vdev);
	struct mlx5_vdpa_net *ndev = to_mlx5_vdpa_ndev(mvdev);
	struct mlx5_vdpa_virtqueue *mvq;

	if (!is_index_valid(mvdev, idx))
		return -EINVAL;

	if (is_ctrl_vq_idx(mvdev, idx)) {
		mvdev->cvq.desc_addr = desc_area;
		mvdev->cvq.device_addr = device_area;
		mvdev->cvq.driver_addr = driver_area;
		return 0;
	}

	mvq = &ndev->vqs[idx];
	mvq->desc_addr = desc_area;
	mvq->device_addr = device_area;
	mvq->driver_addr = driver_area;
	return 0;
}

static void mlx5_vdpa_set_vq_num(struct vdpa_device *vdev, u16 idx, u32 num)
{
	struct mlx5_vdpa_dev *mvdev = to_mvdev(vdev);
	struct mlx5_vdpa_net *ndev = to_mlx5_vdpa_ndev(mvdev);
	struct mlx5_vdpa_virtqueue *mvq;

	if (!is_index_valid(mvdev, idx) || is_ctrl_vq_idx(mvdev, idx))
		return;

	mvq = &ndev->vqs[idx];
	mvq->num_ent = num;
}

static void mlx5_vdpa_set_vq_cb(struct vdpa_device *vdev, u16 idx, struct vdpa_callback *cb)
{
	struct mlx5_vdpa_dev *mvdev = to_mvdev(vdev);
	struct mlx5_vdpa_net *ndev = to_mlx5_vdpa_ndev(mvdev);

	ndev->event_cbs[idx] = *cb;
	if (is_ctrl_vq_idx(mvdev, idx))
		mvdev->cvq.event_cb = *cb;
}

static void mlx5_cvq_notify(struct vringh *vring)
{
	struct mlx5_control_vq *cvq = container_of(vring, struct mlx5_control_vq, vring);

	if (!cvq->event_cb.callback)
		return;

	cvq->event_cb.callback(cvq->event_cb.private);
}

static void set_cvq_ready(struct mlx5_vdpa_dev *mvdev, bool ready)
{
	struct mlx5_control_vq *cvq = &mvdev->cvq;

	cvq->ready = ready;
	if (!ready)
		return;

	cvq->vring.notify = mlx5_cvq_notify;
}

static void mlx5_vdpa_set_vq_ready(struct vdpa_device *vdev, u16 idx, bool ready)
{
	struct mlx5_vdpa_dev *mvdev = to_mvdev(vdev);
	struct mlx5_vdpa_net *ndev = to_mlx5_vdpa_ndev(mvdev);
	struct mlx5_vdpa_virtqueue *mvq;

	if (!mvdev->actual_features)
		return;

	if (!is_index_valid(mvdev, idx))
		return;

	if (is_ctrl_vq_idx(mvdev, idx)) {
		set_cvq_ready(mvdev, ready);
		return;
	}

	mvq = &ndev->vqs[idx];
	if (!ready)
		suspend_vq(ndev, mvq);

	mvq->ready = ready;
}

static bool mlx5_vdpa_get_vq_ready(struct vdpa_device *vdev, u16 idx)
{
	struct mlx5_vdpa_dev *mvdev = to_mvdev(vdev);
	struct mlx5_vdpa_net *ndev = to_mlx5_vdpa_ndev(mvdev);

	if (!is_index_valid(mvdev, idx))
		return false;

	if (is_ctrl_vq_idx(mvdev, idx))
		return mvdev->cvq.ready;

	return ndev->vqs[idx].ready;
}

static int mlx5_vdpa_set_vq_state(struct vdpa_device *vdev, u16 idx,
				  const struct vdpa_vq_state *state)
{
	struct mlx5_vdpa_dev *mvdev = to_mvdev(vdev);
	struct mlx5_vdpa_net *ndev = to_mlx5_vdpa_ndev(mvdev);
	struct mlx5_vdpa_virtqueue *mvq;

	if (!is_index_valid(mvdev, idx))
		return -EINVAL;

	if (is_ctrl_vq_idx(mvdev, idx)) {
		mvdev->cvq.vring.last_avail_idx = state->split.avail_index;
		return 0;
	}

	mvq = &ndev->vqs[idx];
	if (mvq->fw_state == MLX5_VIRTIO_NET_Q_OBJECT_STATE_RDY) {
		mlx5_vdpa_warn(mvdev, "can't modify available index\n");
		return -EINVAL;
	}

	mvq->used_idx = state->split.avail_index;
	mvq->avail_idx = state->split.avail_index;
	return 0;
}

static int mlx5_vdpa_get_vq_state(struct vdpa_device *vdev, u16 idx, struct vdpa_vq_state *state)
{
	struct mlx5_vdpa_dev *mvdev = to_mvdev(vdev);
	struct mlx5_vdpa_net *ndev = to_mlx5_vdpa_ndev(mvdev);
	struct mlx5_vdpa_virtqueue *mvq;
	struct mlx5_virtq_attr attr;
	int err;

	if (!is_index_valid(mvdev, idx))
		return -EINVAL;

	if (is_ctrl_vq_idx(mvdev, idx)) {
		state->split.avail_index = mvdev->cvq.vring.last_avail_idx;
		return 0;
	}

	mvq = &ndev->vqs[idx];
	/* If the virtq object was destroyed, use the value saved at
	 * the last minute of suspend_vq. This caters for userspace
	 * that cares about emulating the index after vq is stopped.
	 */
	if (!mvq->initialized) {
		/* Firmware returns a wrong value for the available index.
		 * Since both values should be identical, we take the value of
		 * used_idx which is reported correctly.
		 */
		state->split.avail_index = mvq->used_idx;
		return 0;
	}

	err = query_virtqueue(ndev, mvq, &attr);
	if (err) {
		mlx5_vdpa_warn(mvdev, "failed to query virtqueue\n");
		return err;
	}
	state->split.avail_index = attr.used_index;
	return 0;
}

static u32 mlx5_vdpa_get_vq_align(struct vdpa_device *vdev)
{
	return PAGE_SIZE;
}

static u32 mlx5_vdpa_get_vq_group(struct vdpa_device *vdpa, u16 idx)
{
	return 0;
}

enum { MLX5_VIRTIO_NET_F_GUEST_CSUM = 1 << 9,
	MLX5_VIRTIO_NET_F_CSUM = 1 << 10,
	MLX5_VIRTIO_NET_F_HOST_TSO6 = 1 << 11,
	MLX5_VIRTIO_NET_F_HOST_TSO4 = 1 << 12,
};

static u64 mlx_to_vritio_features(u16 dev_features)
{
	u64 result = 0;

	if (dev_features & MLX5_VIRTIO_NET_F_GUEST_CSUM)
		result |= BIT_ULL(VIRTIO_NET_F_GUEST_CSUM);
	if (dev_features & MLX5_VIRTIO_NET_F_CSUM)
		result |= BIT_ULL(VIRTIO_NET_F_CSUM);
	if (dev_features & MLX5_VIRTIO_NET_F_HOST_TSO6)
		result |= BIT_ULL(VIRTIO_NET_F_HOST_TSO6);
	if (dev_features & MLX5_VIRTIO_NET_F_HOST_TSO4)
		result |= BIT_ULL(VIRTIO_NET_F_HOST_TSO4);

	return result;
}

static u64 get_supported_features(struct mlx5_core_dev *mdev)
{
	u64 mlx_vdpa_features = 0;
	u16 dev_features;

	dev_features = MLX5_CAP_DEV_VDPA_EMULATION(mdev, device_features_bits_mask);
	mlx_vdpa_features |= mlx_to_vritio_features(dev_features);
	if (MLX5_CAP_DEV_VDPA_EMULATION(mdev, virtio_version_1_0))
		mlx_vdpa_features |= BIT_ULL(VIRTIO_F_VERSION_1);
	mlx_vdpa_features |= BIT_ULL(VIRTIO_F_ACCESS_PLATFORM);
	mlx_vdpa_features |= BIT_ULL(VIRTIO_NET_F_CTRL_VQ);
	mlx_vdpa_features |= BIT_ULL(VIRTIO_NET_F_CTRL_MAC_ADDR);
	mlx_vdpa_features |= BIT_ULL(VIRTIO_NET_F_MQ);
	mlx_vdpa_features |= BIT_ULL(VIRTIO_NET_F_STATUS);
	mlx_vdpa_features |= BIT_ULL(VIRTIO_NET_F_MTU);
	mlx_vdpa_features |= BIT_ULL(VIRTIO_NET_F_CTRL_VLAN);

	return mlx_vdpa_features;
}

static u64 mlx5_vdpa_get_device_features(struct vdpa_device *vdev)
{
	struct mlx5_vdpa_dev *mvdev = to_mvdev(vdev);
	struct mlx5_vdpa_net *ndev = to_mlx5_vdpa_ndev(mvdev);

	print_features(mvdev, ndev->mvdev.mlx_features, false);
	return ndev->mvdev.mlx_features;
}

static int verify_driver_features(struct mlx5_vdpa_dev *mvdev, u64 features)
{
	/* Minimum features to expect */
	if (!(features & BIT_ULL(VIRTIO_F_ACCESS_PLATFORM)))
		return -EOPNOTSUPP;

	/* Double check features combination sent down by the driver.
	 * Fail invalid features due to absence of the depended feature.
	 *
	 * Per VIRTIO v1.1 specification, section 5.1.3.1 Feature bit
	 * requirements: "VIRTIO_NET_F_MQ Requires VIRTIO_NET_F_CTRL_VQ".
	 * By failing the invalid features sent down by untrusted drivers,
	 * we're assured the assumption made upon is_index_valid() and
	 * is_ctrl_vq_idx() will not be compromised.
	 */
	if ((features & (BIT_ULL(VIRTIO_NET_F_MQ) | BIT_ULL(VIRTIO_NET_F_CTRL_VQ))) ==
            BIT_ULL(VIRTIO_NET_F_MQ))
		return -EINVAL;

	return 0;
}

static int setup_virtqueues(struct mlx5_vdpa_dev *mvdev)
{
	struct mlx5_vdpa_net *ndev = to_mlx5_vdpa_ndev(mvdev);
	int err;
	int i;

	for (i = 0; i < mvdev->max_vqs; i++) {
		err = setup_vq(ndev, &ndev->vqs[i]);
		if (err)
			goto err_vq;
	}

	return 0;

err_vq:
	for (--i; i >= 0; i--)
		teardown_vq(ndev, &ndev->vqs[i]);

	return err;
}

static void teardown_virtqueues(struct mlx5_vdpa_net *ndev)
{
	struct mlx5_vdpa_virtqueue *mvq;
	int i;

	for (i = ndev->mvdev.max_vqs - 1; i >= 0; i--) {
		mvq = &ndev->vqs[i];
		if (!mvq->initialized)
			continue;

		teardown_vq(ndev, mvq);
	}
}

static void update_cvq_info(struct mlx5_vdpa_dev *mvdev)
{
	if (MLX5_FEATURE(mvdev, VIRTIO_NET_F_CTRL_VQ)) {
		if (MLX5_FEATURE(mvdev, VIRTIO_NET_F_MQ)) {
			/* MQ supported. CVQ index is right above the last data virtqueue's */
			mvdev->max_idx = mvdev->max_vqs;
		} else {
			/* Only CVQ supportted. data virtqueues occupy indices 0 and 1.
			 * CVQ gets index 2
			 */
			mvdev->max_idx = 2;
		}
	} else {
		/* Two data virtqueues only: one for rx and one for tx */
		mvdev->max_idx = 1;
	}
}

static int mlx5_vdpa_set_driver_features(struct vdpa_device *vdev, u64 features)
{
	struct mlx5_vdpa_dev *mvdev = to_mvdev(vdev);
	struct mlx5_vdpa_net *ndev = to_mlx5_vdpa_ndev(mvdev);
	int err;

	print_features(mvdev, features, true);

	err = verify_driver_features(mvdev, features);
	if (err)
		return err;

	ndev->mvdev.actual_features = features & ndev->mvdev.mlx_features;
	if (ndev->mvdev.actual_features & BIT_ULL(VIRTIO_NET_F_MQ))
		ndev->rqt_size = mlx5vdpa16_to_cpu(mvdev, ndev->config.max_virtqueue_pairs);
	else
		ndev->rqt_size = 1;

	ndev->cur_num_vqs = 2 * ndev->rqt_size;

	update_cvq_info(mvdev);
	return err;
}

static void mlx5_vdpa_set_config_cb(struct vdpa_device *vdev, struct vdpa_callback *cb)
{
	struct mlx5_vdpa_dev *mvdev = to_mvdev(vdev);
	struct mlx5_vdpa_net *ndev = to_mlx5_vdpa_ndev(mvdev);

	ndev->config_cb = *cb;
}

#define MLX5_VDPA_MAX_VQ_ENTRIES 256
static u16 mlx5_vdpa_get_vq_num_max(struct vdpa_device *vdev)
{
	return MLX5_VDPA_MAX_VQ_ENTRIES;
}

static u32 mlx5_vdpa_get_device_id(struct vdpa_device *vdev)
{
	return VIRTIO_ID_NET;
}

static u32 mlx5_vdpa_get_vendor_id(struct vdpa_device *vdev)
{
	return PCI_VENDOR_ID_MELLANOX;
}

static u8 mlx5_vdpa_get_status(struct vdpa_device *vdev)
{
	struct mlx5_vdpa_dev *mvdev = to_mvdev(vdev);
	struct mlx5_vdpa_net *ndev = to_mlx5_vdpa_ndev(mvdev);

	print_status(mvdev, ndev->mvdev.status, false);
	return ndev->mvdev.status;
}

static int save_channel_info(struct mlx5_vdpa_net *ndev, struct mlx5_vdpa_virtqueue *mvq)
{
	struct mlx5_vq_restore_info *ri = &mvq->ri;
	struct mlx5_virtq_attr attr = {};
	int err;

	if (mvq->initialized) {
		err = query_virtqueue(ndev, mvq, &attr);
		if (err)
			return err;
	}

	ri->avail_index = attr.available_index;
	ri->used_index = attr.used_index;
	ri->ready = mvq->ready;
	ri->num_ent = mvq->num_ent;
	ri->desc_addr = mvq->desc_addr;
	ri->device_addr = mvq->device_addr;
	ri->driver_addr = mvq->driver_addr;
	ri->restore = true;
	return 0;
}

static int save_channels_info(struct mlx5_vdpa_net *ndev)
{
	int i;

	for (i = 0; i < ndev->mvdev.max_vqs; i++) {
		memset(&ndev->vqs[i].ri, 0, sizeof(ndev->vqs[i].ri));
		save_channel_info(ndev, &ndev->vqs[i]);
	}
	return 0;
}

static void mlx5_clear_vqs(struct mlx5_vdpa_net *ndev)
{
	int i;

	for (i = 0; i < ndev->mvdev.max_vqs; i++)
		memset(&ndev->vqs[i], 0, offsetof(struct mlx5_vdpa_virtqueue, ri));
}

static void restore_channels_info(struct mlx5_vdpa_net *ndev)
{
	struct mlx5_vdpa_virtqueue *mvq;
	struct mlx5_vq_restore_info *ri;
	int i;

	mlx5_clear_vqs(ndev);
	init_mvqs(ndev);
	for (i = 0; i < ndev->mvdev.max_vqs; i++) {
		mvq = &ndev->vqs[i];
		ri = &mvq->ri;
		if (!ri->restore)
			continue;

		mvq->avail_idx = ri->avail_index;
		mvq->used_idx = ri->used_index;
		mvq->ready = ri->ready;
		mvq->num_ent = ri->num_ent;
		mvq->desc_addr = ri->desc_addr;
		mvq->device_addr = ri->device_addr;
		mvq->driver_addr = ri->driver_addr;
	}
}

static int mlx5_vdpa_change_map(struct mlx5_vdpa_dev *mvdev, struct vhost_iotlb *iotlb)
{
	struct mlx5_vdpa_net *ndev = to_mlx5_vdpa_ndev(mvdev);
	int err;

	suspend_vqs(ndev);
	err = save_channels_info(ndev);
	if (err)
		goto err_mr;

	teardown_driver(ndev);
	mlx5_vdpa_destroy_mr(mvdev);
	err = mlx5_vdpa_create_mr(mvdev, iotlb);
	if (err)
		goto err_mr;

	if (!(mvdev->status & VIRTIO_CONFIG_S_DRIVER_OK))
		goto err_mr;

	restore_channels_info(ndev);
	err = setup_driver(mvdev);
	if (err)
		goto err_setup;

	return 0;

err_setup:
	mlx5_vdpa_destroy_mr(mvdev);
err_mr:
	return err;
}

/* reslock must be held for this function */
static int setup_driver(struct mlx5_vdpa_dev *mvdev)
{
	struct mlx5_vdpa_net *ndev = to_mlx5_vdpa_ndev(mvdev);
	int err;

<<<<<<< HEAD
	WARN_ON(!mutex_is_locked(&ndev->reslock));
=======
	WARN_ON(!rwsem_is_locked(&ndev->reslock));
>>>>>>> 88084a3d

	if (ndev->setup) {
		mlx5_vdpa_warn(mvdev, "setup driver called for already setup driver\n");
		err = 0;
		goto out;
	}
	err = setup_virtqueues(mvdev);
	if (err) {
		mlx5_vdpa_warn(mvdev, "setup_virtqueues\n");
		goto out;
	}

	err = create_rqt(ndev);
	if (err) {
		mlx5_vdpa_warn(mvdev, "create_rqt\n");
		goto err_rqt;
	}

	err = create_tir(ndev);
	if (err) {
		mlx5_vdpa_warn(mvdev, "create_tir\n");
		goto err_tir;
	}

	err = setup_steering(ndev);
	if (err) {
		mlx5_vdpa_warn(mvdev, "setup_steering\n");
		goto err_fwd;
	}
	ndev->setup = true;

	return 0;

err_fwd:
	destroy_tir(ndev);
err_tir:
	destroy_rqt(ndev);
err_rqt:
	teardown_virtqueues(ndev);
out:
	return err;
}

/* reslock must be held for this function */
static void teardown_driver(struct mlx5_vdpa_net *ndev)
{

<<<<<<< HEAD
	WARN_ON(!mutex_is_locked(&ndev->reslock));
=======
	WARN_ON(!rwsem_is_locked(&ndev->reslock));
>>>>>>> 88084a3d

	if (!ndev->setup)
		return;

	teardown_steering(ndev);
	destroy_tir(ndev);
	destroy_rqt(ndev);
	teardown_virtqueues(ndev);
	ndev->setup = false;
}

static void clear_vqs_ready(struct mlx5_vdpa_net *ndev)
{
	int i;

	for (i = 0; i < ndev->mvdev.max_vqs; i++)
		ndev->vqs[i].ready = false;

	ndev->mvdev.cvq.ready = false;
}

static int setup_cvq_vring(struct mlx5_vdpa_dev *mvdev)
{
	struct mlx5_control_vq *cvq = &mvdev->cvq;
	int err = 0;

	if (mvdev->actual_features & BIT_ULL(VIRTIO_NET_F_CTRL_VQ))
		err = vringh_init_iotlb(&cvq->vring, mvdev->actual_features,
					MLX5_CVQ_MAX_ENT, false,
					(struct vring_desc *)(uintptr_t)cvq->desc_addr,
					(struct vring_avail *)(uintptr_t)cvq->driver_addr,
					(struct vring_used *)(uintptr_t)cvq->device_addr);

	return err;
}

static void mlx5_vdpa_set_status(struct vdpa_device *vdev, u8 status)
{
	struct mlx5_vdpa_dev *mvdev = to_mvdev(vdev);
	struct mlx5_vdpa_net *ndev = to_mlx5_vdpa_ndev(mvdev);
	int err;

	print_status(mvdev, status, true);

<<<<<<< HEAD
	mutex_lock(&ndev->reslock);
=======
	down_write(&ndev->reslock);
>>>>>>> 88084a3d

	if ((status ^ ndev->mvdev.status) & VIRTIO_CONFIG_S_DRIVER_OK) {
		if (status & VIRTIO_CONFIG_S_DRIVER_OK) {
			err = setup_cvq_vring(mvdev);
			if (err) {
				mlx5_vdpa_warn(mvdev, "failed to setup control VQ vring\n");
				goto err_setup;
			}
			err = setup_driver(mvdev);
			if (err) {
				mlx5_vdpa_warn(mvdev, "failed to setup driver\n");
				goto err_setup;
			}
		} else {
			mlx5_vdpa_warn(mvdev, "did not expect DRIVER_OK to be cleared\n");
			goto err_clear;
		}
	}

	ndev->mvdev.status = status;
<<<<<<< HEAD
	mutex_unlock(&ndev->reslock);
=======
	up_write(&ndev->reslock);
>>>>>>> 88084a3d
	return;

err_setup:
	mlx5_vdpa_destroy_mr(&ndev->mvdev);
	ndev->mvdev.status |= VIRTIO_CONFIG_S_FAILED;
err_clear:
<<<<<<< HEAD
	mutex_unlock(&ndev->reslock);
=======
	up_write(&ndev->reslock);
>>>>>>> 88084a3d
}

static int mlx5_vdpa_reset(struct vdpa_device *vdev)
{
	struct mlx5_vdpa_dev *mvdev = to_mvdev(vdev);
	struct mlx5_vdpa_net *ndev = to_mlx5_vdpa_ndev(mvdev);

	print_status(mvdev, 0, true);
	mlx5_vdpa_info(mvdev, "performing device reset\n");

<<<<<<< HEAD
	mutex_lock(&ndev->reslock);
=======
	down_write(&ndev->reslock);
>>>>>>> 88084a3d
	teardown_driver(ndev);
	clear_vqs_ready(ndev);
	mlx5_vdpa_destroy_mr(&ndev->mvdev);
	ndev->mvdev.status = 0;
	ndev->cur_num_vqs = 0;
	ndev->mvdev.cvq.received_desc = 0;
	ndev->mvdev.cvq.completed_desc = 0;
	memset(ndev->event_cbs, 0, sizeof(*ndev->event_cbs) * (mvdev->max_vqs + 1));
	ndev->mvdev.actual_features = 0;
	++mvdev->generation;
	if (MLX5_CAP_GEN(mvdev->mdev, umem_uid_0)) {
		if (mlx5_vdpa_create_mr(mvdev, NULL))
			mlx5_vdpa_warn(mvdev, "create MR failed\n");
	}
<<<<<<< HEAD
	mutex_unlock(&ndev->reslock);
=======
	up_write(&ndev->reslock);
>>>>>>> 88084a3d

	return 0;
}

static size_t mlx5_vdpa_get_config_size(struct vdpa_device *vdev)
{
	return sizeof(struct virtio_net_config);
}

static void mlx5_vdpa_get_config(struct vdpa_device *vdev, unsigned int offset, void *buf,
				 unsigned int len)
{
	struct mlx5_vdpa_dev *mvdev = to_mvdev(vdev);
	struct mlx5_vdpa_net *ndev = to_mlx5_vdpa_ndev(mvdev);

	if (offset + len <= sizeof(struct virtio_net_config))
		memcpy(buf, (u8 *)&ndev->config + offset, len);
}

static void mlx5_vdpa_set_config(struct vdpa_device *vdev, unsigned int offset, const void *buf,
				 unsigned int len)
{
	/* not supported */
}

static u32 mlx5_vdpa_get_generation(struct vdpa_device *vdev)
{
	struct mlx5_vdpa_dev *mvdev = to_mvdev(vdev);

	return mvdev->generation;
}

static int mlx5_vdpa_set_map(struct vdpa_device *vdev, unsigned int asid,
			     struct vhost_iotlb *iotlb)
{
	struct mlx5_vdpa_dev *mvdev = to_mvdev(vdev);
	struct mlx5_vdpa_net *ndev = to_mlx5_vdpa_ndev(mvdev);
	bool change_map;
	int err;

<<<<<<< HEAD
	mutex_lock(&ndev->reslock);
=======
	down_write(&ndev->reslock);
>>>>>>> 88084a3d

	err = mlx5_vdpa_handle_set_map(mvdev, iotlb, &change_map);
	if (err) {
		mlx5_vdpa_warn(mvdev, "set map failed(%d)\n", err);
		goto err;
	}

	if (change_map)
		err = mlx5_vdpa_change_map(mvdev, iotlb);

err:
<<<<<<< HEAD
	mutex_unlock(&ndev->reslock);
=======
	up_write(&ndev->reslock);
>>>>>>> 88084a3d
	return err;
}

static void mlx5_vdpa_free(struct vdpa_device *vdev)
{
	struct mlx5_vdpa_dev *mvdev = to_mvdev(vdev);
	struct mlx5_core_dev *pfmdev;
	struct mlx5_vdpa_net *ndev;

	ndev = to_mlx5_vdpa_ndev(mvdev);

	free_resources(ndev);
	mlx5_vdpa_destroy_mr(mvdev);
	if (!is_zero_ether_addr(ndev->config.mac)) {
		pfmdev = pci_get_drvdata(pci_physfn(mvdev->mdev->pdev));
		mlx5_mpfs_del_mac(pfmdev, ndev->config.mac);
	}
	mlx5_vdpa_free_resources(&ndev->mvdev);
	kfree(ndev->event_cbs);
	kfree(ndev->vqs);
}

static struct vdpa_notification_area mlx5_get_vq_notification(struct vdpa_device *vdev, u16 idx)
{
	struct mlx5_vdpa_dev *mvdev = to_mvdev(vdev);
	struct vdpa_notification_area ret = {};
	struct mlx5_vdpa_net *ndev;
	phys_addr_t addr;

	if (!is_index_valid(mvdev, idx) || is_ctrl_vq_idx(mvdev, idx))
		return ret;

	/* If SF BAR size is smaller than PAGE_SIZE, do not use direct
	 * notification to avoid the risk of mapping pages that contain BAR of more
	 * than one SF
	 */
	if (MLX5_CAP_GEN(mvdev->mdev, log_min_sf_size) + 12 < PAGE_SHIFT)
		return ret;

	ndev = to_mlx5_vdpa_ndev(mvdev);
	addr = (phys_addr_t)ndev->mvdev.res.phys_kick_addr;
	ret.addr = addr;
	ret.size = PAGE_SIZE;
	return ret;
}

static int mlx5_get_vq_irq(struct vdpa_device *vdv, u16 idx)
{
	return -EOPNOTSUPP;
}

static u64 mlx5_vdpa_get_driver_features(struct vdpa_device *vdev)
{
	struct mlx5_vdpa_dev *mvdev = to_mvdev(vdev);

	return mvdev->actual_features;
}

static int counter_set_query(struct mlx5_vdpa_net *ndev, struct mlx5_vdpa_virtqueue *mvq,
			     u64 *received_desc, u64 *completed_desc)
{
	u32 in[MLX5_ST_SZ_DW(query_virtio_q_counters_in)] = {};
	u32 out[MLX5_ST_SZ_DW(query_virtio_q_counters_out)] = {};
	void *cmd_hdr;
	void *ctx;
	int err;

	if (!counters_supported(&ndev->mvdev))
		return -EOPNOTSUPP;

	if (mvq->fw_state != MLX5_VIRTIO_NET_Q_OBJECT_STATE_RDY)
		return -EAGAIN;

	cmd_hdr = MLX5_ADDR_OF(query_virtio_q_counters_in, in, hdr);

	MLX5_SET(general_obj_in_cmd_hdr, cmd_hdr, opcode, MLX5_CMD_OP_QUERY_GENERAL_OBJECT);
	MLX5_SET(general_obj_in_cmd_hdr, cmd_hdr, obj_type, MLX5_OBJ_TYPE_VIRTIO_Q_COUNTERS);
	MLX5_SET(general_obj_in_cmd_hdr, cmd_hdr, uid, ndev->mvdev.res.uid);
	MLX5_SET(general_obj_in_cmd_hdr, cmd_hdr, obj_id, mvq->counter_set_id);

	err = mlx5_cmd_exec(ndev->mvdev.mdev, in, sizeof(in), out, sizeof(out));
	if (err)
		return err;

	ctx = MLX5_ADDR_OF(query_virtio_q_counters_out, out, counters);
	*received_desc = MLX5_GET64(virtio_q_counters, ctx, received_desc);
	*completed_desc = MLX5_GET64(virtio_q_counters, ctx, completed_desc);
	return 0;
}

static int mlx5_vdpa_get_vendor_vq_stats(struct vdpa_device *vdev, u16 idx,
					 struct sk_buff *msg,
					 struct netlink_ext_ack *extack)
{
	struct mlx5_vdpa_dev *mvdev = to_mvdev(vdev);
	struct mlx5_vdpa_net *ndev = to_mlx5_vdpa_ndev(mvdev);
	struct mlx5_vdpa_virtqueue *mvq;
	struct mlx5_control_vq *cvq;
	u64 received_desc;
	u64 completed_desc;
	int err = 0;

	down_read(&ndev->reslock);
	if (!is_index_valid(mvdev, idx)) {
		NL_SET_ERR_MSG_MOD(extack, "virtqueue index is not valid");
		err = -EINVAL;
		goto out_err;
	}

	if (idx == ctrl_vq_idx(mvdev)) {
		cvq = &mvdev->cvq;
		received_desc = cvq->received_desc;
		completed_desc = cvq->completed_desc;
		goto out;
	}

	mvq = &ndev->vqs[idx];
	err = counter_set_query(ndev, mvq, &received_desc, &completed_desc);
	if (err) {
		NL_SET_ERR_MSG_MOD(extack, "failed to query hardware");
		goto out_err;
	}

out:
	err = -EMSGSIZE;
	if (nla_put_string(msg, VDPA_ATTR_DEV_VENDOR_ATTR_NAME, "received_desc"))
		goto out_err;

	if (nla_put_u64_64bit(msg, VDPA_ATTR_DEV_VENDOR_ATTR_VALUE, received_desc,
			      VDPA_ATTR_PAD))
		goto out_err;

	if (nla_put_string(msg, VDPA_ATTR_DEV_VENDOR_ATTR_NAME, "completed_desc"))
		goto out_err;

	if (nla_put_u64_64bit(msg, VDPA_ATTR_DEV_VENDOR_ATTR_VALUE, completed_desc,
			      VDPA_ATTR_PAD))
		goto out_err;

	err = 0;
out_err:
	up_read(&ndev->reslock);
	return err;
}

static const struct vdpa_config_ops mlx5_vdpa_ops = {
	.set_vq_address = mlx5_vdpa_set_vq_address,
	.set_vq_num = mlx5_vdpa_set_vq_num,
	.kick_vq = mlx5_vdpa_kick_vq,
	.set_vq_cb = mlx5_vdpa_set_vq_cb,
	.set_vq_ready = mlx5_vdpa_set_vq_ready,
	.get_vq_ready = mlx5_vdpa_get_vq_ready,
	.set_vq_state = mlx5_vdpa_set_vq_state,
	.get_vq_state = mlx5_vdpa_get_vq_state,
	.get_vendor_vq_stats = mlx5_vdpa_get_vendor_vq_stats,
	.get_vq_notification = mlx5_get_vq_notification,
	.get_vq_irq = mlx5_get_vq_irq,
	.get_vq_align = mlx5_vdpa_get_vq_align,
	.get_vq_group = mlx5_vdpa_get_vq_group,
	.get_device_features = mlx5_vdpa_get_device_features,
	.set_driver_features = mlx5_vdpa_set_driver_features,
	.get_driver_features = mlx5_vdpa_get_driver_features,
	.set_config_cb = mlx5_vdpa_set_config_cb,
	.get_vq_num_max = mlx5_vdpa_get_vq_num_max,
	.get_device_id = mlx5_vdpa_get_device_id,
	.get_vendor_id = mlx5_vdpa_get_vendor_id,
	.get_status = mlx5_vdpa_get_status,
	.set_status = mlx5_vdpa_set_status,
	.reset = mlx5_vdpa_reset,
	.get_config_size = mlx5_vdpa_get_config_size,
	.get_config = mlx5_vdpa_get_config,
	.set_config = mlx5_vdpa_set_config,
	.get_generation = mlx5_vdpa_get_generation,
	.set_map = mlx5_vdpa_set_map,
	.free = mlx5_vdpa_free,
};

static int query_mtu(struct mlx5_core_dev *mdev, u16 *mtu)
{
	u16 hw_mtu;
	int err;

	err = mlx5_query_nic_vport_mtu(mdev, &hw_mtu);
	if (err)
		return err;

	*mtu = hw_mtu - MLX5V_ETH_HARD_MTU;
	return 0;
}

static int alloc_resources(struct mlx5_vdpa_net *ndev)
{
	struct mlx5_vdpa_net_resources *res = &ndev->res;
	int err;

	if (res->valid) {
		mlx5_vdpa_warn(&ndev->mvdev, "resources already allocated\n");
		return -EEXIST;
	}

	err = mlx5_vdpa_alloc_transport_domain(&ndev->mvdev, &res->tdn);
	if (err)
		return err;

	err = create_tis(ndev);
	if (err)
		goto err_tis;

	res->valid = true;

	return 0;

err_tis:
	mlx5_vdpa_dealloc_transport_domain(&ndev->mvdev, res->tdn);
	return err;
}

static void free_resources(struct mlx5_vdpa_net *ndev)
{
	struct mlx5_vdpa_net_resources *res = &ndev->res;

	if (!res->valid)
		return;

	destroy_tis(ndev);
	mlx5_vdpa_dealloc_transport_domain(&ndev->mvdev, res->tdn);
	res->valid = false;
}

static void init_mvqs(struct mlx5_vdpa_net *ndev)
{
	struct mlx5_vdpa_virtqueue *mvq;
	int i;

	for (i = 0; i < ndev->mvdev.max_vqs; ++i) {
		mvq = &ndev->vqs[i];
		memset(mvq, 0, offsetof(struct mlx5_vdpa_virtqueue, ri));
		mvq->index = i;
		mvq->ndev = ndev;
		mvq->fwqp.fw = true;
	}
	for (; i < ndev->mvdev.max_vqs; i++) {
		mvq = &ndev->vqs[i];
		memset(mvq, 0, offsetof(struct mlx5_vdpa_virtqueue, ri));
		mvq->index = i;
		mvq->ndev = ndev;
	}
}

struct mlx5_vdpa_mgmtdev {
	struct vdpa_mgmt_dev mgtdev;
	struct mlx5_adev *madev;
	struct mlx5_vdpa_net *ndev;
};

static u8 query_vport_state(struct mlx5_core_dev *mdev, u8 opmod, u16 vport)
{
	u32 out[MLX5_ST_SZ_DW(query_vport_state_out)] = {};
	u32 in[MLX5_ST_SZ_DW(query_vport_state_in)] = {};
	int err;

	MLX5_SET(query_vport_state_in, in, opcode, MLX5_CMD_OP_QUERY_VPORT_STATE);
	MLX5_SET(query_vport_state_in, in, op_mod, opmod);
	MLX5_SET(query_vport_state_in, in, vport_number, vport);
	if (vport)
		MLX5_SET(query_vport_state_in, in, other_vport, 1);

	err = mlx5_cmd_exec_inout(mdev, query_vport_state, in, out);
	if (err)
		return 0;

	return MLX5_GET(query_vport_state_out, out, state);
}

static bool get_link_state(struct mlx5_vdpa_dev *mvdev)
{
	if (query_vport_state(mvdev->mdev, MLX5_VPORT_STATE_OP_MOD_VNIC_VPORT, 0) ==
	    VPORT_STATE_UP)
		return true;

	return false;
}

static void update_carrier(struct work_struct *work)
{
	struct mlx5_vdpa_wq_ent *wqent;
	struct mlx5_vdpa_dev *mvdev;
	struct mlx5_vdpa_net *ndev;

	wqent = container_of(work, struct mlx5_vdpa_wq_ent, work);
	mvdev = wqent->mvdev;
	ndev = to_mlx5_vdpa_ndev(mvdev);
	if (get_link_state(mvdev))
		ndev->config.status |= cpu_to_mlx5vdpa16(mvdev, VIRTIO_NET_S_LINK_UP);
	else
		ndev->config.status &= cpu_to_mlx5vdpa16(mvdev, ~VIRTIO_NET_S_LINK_UP);

	if (ndev->config_cb.callback)
		ndev->config_cb.callback(ndev->config_cb.private);

	kfree(wqent);
}

static int event_handler(struct notifier_block *nb, unsigned long event, void *param)
{
	struct mlx5_vdpa_net *ndev = container_of(nb, struct mlx5_vdpa_net, nb);
	struct mlx5_eqe *eqe = param;
	int ret = NOTIFY_DONE;
	struct mlx5_vdpa_wq_ent *wqent;

	if (event == MLX5_EVENT_TYPE_PORT_CHANGE) {
		switch (eqe->sub_type) {
		case MLX5_PORT_CHANGE_SUBTYPE_DOWN:
		case MLX5_PORT_CHANGE_SUBTYPE_ACTIVE:
			wqent = kzalloc(sizeof(*wqent), GFP_ATOMIC);
			if (!wqent)
				return NOTIFY_DONE;

			wqent->mvdev = &ndev->mvdev;
			INIT_WORK(&wqent->work, update_carrier);
			queue_work(ndev->mvdev.wq, &wqent->work);
			ret = NOTIFY_OK;
			break;
		default:
			return NOTIFY_DONE;
		}
		return ret;
	}
	return ret;
}

static int config_func_mtu(struct mlx5_core_dev *mdev, u16 mtu)
{
	int inlen = MLX5_ST_SZ_BYTES(modify_nic_vport_context_in);
	void *in;
	int err;

	in = kvzalloc(inlen, GFP_KERNEL);
	if (!in)
		return -ENOMEM;

	MLX5_SET(modify_nic_vport_context_in, in, field_select.mtu, 1);
	MLX5_SET(modify_nic_vport_context_in, in, nic_vport_context.mtu,
		 mtu + MLX5V_ETH_HARD_MTU);
	MLX5_SET(modify_nic_vport_context_in, in, opcode,
		 MLX5_CMD_OP_MODIFY_NIC_VPORT_CONTEXT);

	err = mlx5_cmd_exec_in(mdev, modify_nic_vport_context, in);

	kvfree(in);
	return err;
}

static int mlx5_vdpa_dev_add(struct vdpa_mgmt_dev *v_mdev, const char *name,
			     const struct vdpa_dev_set_config *add_config)
{
	struct mlx5_vdpa_mgmtdev *mgtdev = container_of(v_mdev, struct mlx5_vdpa_mgmtdev, mgtdev);
	struct virtio_net_config *config;
	struct mlx5_core_dev *pfmdev;
	struct mlx5_vdpa_dev *mvdev;
	struct mlx5_vdpa_net *ndev;
	struct mlx5_core_dev *mdev;
	u32 max_vqs;
	u16 mtu;
	int err;

	if (mgtdev->ndev)
		return -ENOSPC;

	mdev = mgtdev->madev->mdev;
	if (!(MLX5_CAP_DEV_VDPA_EMULATION(mdev, virtio_queue_type) &
	    MLX5_VIRTIO_EMULATION_CAP_VIRTIO_QUEUE_TYPE_SPLIT)) {
		dev_warn(mdev->device, "missing support for split virtqueues\n");
		return -EOPNOTSUPP;
	}

	max_vqs = min_t(int, MLX5_CAP_DEV_VDPA_EMULATION(mdev, max_num_virtio_queues),
			1 << MLX5_CAP_GEN(mdev, log_max_rqt_size));
	if (max_vqs < 2) {
		dev_warn(mdev->device,
			 "%d virtqueues are supported. At least 2 are required\n",
			 max_vqs);
		return -EAGAIN;
	}

	if (add_config->mask & BIT_ULL(VDPA_ATTR_DEV_NET_CFG_MAX_VQP)) {
		if (add_config->net.max_vq_pairs > max_vqs / 2)
			return -EINVAL;
		max_vqs = min_t(u32, max_vqs, 2 * add_config->net.max_vq_pairs);
	} else {
		max_vqs = 2;
	}

	ndev = vdpa_alloc_device(struct mlx5_vdpa_net, mvdev.vdev, mdev->device, &mlx5_vdpa_ops,
				 1, 1, name, false);
	if (IS_ERR(ndev))
		return PTR_ERR(ndev);

	ndev->mvdev.mlx_features = mgtdev->mgtdev.supported_features;
	ndev->mvdev.max_vqs = max_vqs;
	mvdev = &ndev->mvdev;
	mvdev->mdev = mdev;

	ndev->vqs = kcalloc(max_vqs, sizeof(*ndev->vqs), GFP_KERNEL);
	ndev->event_cbs = kcalloc(max_vqs + 1, sizeof(*ndev->event_cbs), GFP_KERNEL);
	if (!ndev->vqs || !ndev->event_cbs) {
		err = -ENOMEM;
		goto err_alloc;
	}

	init_mvqs(ndev);
	init_rwsem(&ndev->reslock);
	config = &ndev->config;

	if (add_config->mask & BIT_ULL(VDPA_ATTR_DEV_NET_CFG_MTU)) {
		err = config_func_mtu(mdev, add_config->net.mtu);
		if (err)
<<<<<<< HEAD
			goto err_mtu;
=======
			goto err_alloc;
>>>>>>> 88084a3d
	}

	err = query_mtu(mdev, &mtu);
	if (err)
		goto err_alloc;

	ndev->config.mtu = cpu_to_mlx5vdpa16(mvdev, mtu);

	if (get_link_state(mvdev))
		ndev->config.status |= cpu_to_mlx5vdpa16(mvdev, VIRTIO_NET_S_LINK_UP);
	else
		ndev->config.status &= cpu_to_mlx5vdpa16(mvdev, ~VIRTIO_NET_S_LINK_UP);

	if (add_config->mask & (1 << VDPA_ATTR_DEV_NET_CFG_MACADDR)) {
		memcpy(ndev->config.mac, add_config->net.mac, ETH_ALEN);
	} else {
		err = mlx5_query_nic_vport_mac_address(mdev, 0, 0, config->mac);
		if (err)
			goto err_alloc;
	}

	if (!is_zero_ether_addr(config->mac)) {
		pfmdev = pci_get_drvdata(pci_physfn(mdev->pdev));
		err = mlx5_mpfs_add_mac(pfmdev, config->mac);
		if (err)
			goto err_alloc;

		ndev->mvdev.mlx_features |= BIT_ULL(VIRTIO_NET_F_MAC);
	}

	config->max_virtqueue_pairs = cpu_to_mlx5vdpa16(mvdev, max_vqs / 2);
	mvdev->vdev.dma_dev = &mdev->pdev->dev;
	err = mlx5_vdpa_alloc_resources(&ndev->mvdev);
	if (err)
		goto err_mpfs;

	if (MLX5_CAP_GEN(mvdev->mdev, umem_uid_0)) {
		err = mlx5_vdpa_create_mr(mvdev, NULL);
		if (err)
			goto err_res;
	}

	err = alloc_resources(ndev);
	if (err)
		goto err_mr;

	ndev->cvq_ent.mvdev = mvdev;
	INIT_WORK(&ndev->cvq_ent.work, mlx5_cvq_kick_handler);
	mvdev->wq = create_singlethread_workqueue("mlx5_vdpa_wq");
	if (!mvdev->wq) {
		err = -ENOMEM;
		goto err_res2;
	}

	ndev->nb.notifier_call = event_handler;
	mlx5_notifier_register(mdev, &ndev->nb);
	mvdev->vdev.mdev = &mgtdev->mgtdev;
	err = _vdpa_register_device(&mvdev->vdev, max_vqs + 1);
	if (err)
		goto err_reg;

	mgtdev->ndev = ndev;
	return 0;

err_reg:
	destroy_workqueue(mvdev->wq);
err_res2:
	free_resources(ndev);
err_mr:
	mlx5_vdpa_destroy_mr(mvdev);
err_res:
	mlx5_vdpa_free_resources(&ndev->mvdev);
err_mpfs:
	if (!is_zero_ether_addr(config->mac))
		mlx5_mpfs_del_mac(pfmdev, config->mac);
err_alloc:
	put_device(&mvdev->vdev.dev);
	return err;
}

static void mlx5_vdpa_dev_del(struct vdpa_mgmt_dev *v_mdev, struct vdpa_device *dev)
{
	struct mlx5_vdpa_mgmtdev *mgtdev = container_of(v_mdev, struct mlx5_vdpa_mgmtdev, mgtdev);
	struct mlx5_vdpa_dev *mvdev = to_mvdev(dev);
	struct mlx5_vdpa_net *ndev = to_mlx5_vdpa_ndev(mvdev);
	struct workqueue_struct *wq;

	mlx5_notifier_unregister(mvdev->mdev, &ndev->nb);
	wq = mvdev->wq;
	mvdev->wq = NULL;
	destroy_workqueue(wq);
	_vdpa_unregister_device(dev);
	mgtdev->ndev = NULL;
}

static const struct vdpa_mgmtdev_ops mdev_ops = {
	.dev_add = mlx5_vdpa_dev_add,
	.dev_del = mlx5_vdpa_dev_del,
};

static struct virtio_device_id id_table[] = {
	{ VIRTIO_ID_NET, VIRTIO_DEV_ANY_ID },
	{ 0 },
};

static int mlx5v_probe(struct auxiliary_device *adev,
		       const struct auxiliary_device_id *id)

{
	struct mlx5_adev *madev = container_of(adev, struct mlx5_adev, adev);
	struct mlx5_core_dev *mdev = madev->mdev;
	struct mlx5_vdpa_mgmtdev *mgtdev;
	int err;

	mgtdev = kzalloc(sizeof(*mgtdev), GFP_KERNEL);
	if (!mgtdev)
		return -ENOMEM;

	mgtdev->mgtdev.ops = &mdev_ops;
	mgtdev->mgtdev.device = mdev->device;
	mgtdev->mgtdev.id_table = id_table;
	mgtdev->mgtdev.config_attr_mask = BIT_ULL(VDPA_ATTR_DEV_NET_CFG_MACADDR) |
					  BIT_ULL(VDPA_ATTR_DEV_NET_CFG_MAX_VQP) |
					  BIT_ULL(VDPA_ATTR_DEV_NET_CFG_MTU);
	mgtdev->mgtdev.max_supported_vqs =
		MLX5_CAP_DEV_VDPA_EMULATION(mdev, max_num_virtio_queues) + 1;
	mgtdev->mgtdev.supported_features = get_supported_features(mdev);
	mgtdev->madev = madev;

	err = vdpa_mgmtdev_register(&mgtdev->mgtdev);
	if (err)
		goto reg_err;

	auxiliary_set_drvdata(adev, mgtdev);

	return 0;

reg_err:
	kfree(mgtdev);
	return err;
}

static void mlx5v_remove(struct auxiliary_device *adev)
{
	struct mlx5_vdpa_mgmtdev *mgtdev;

	mgtdev = auxiliary_get_drvdata(adev);
	vdpa_mgmtdev_unregister(&mgtdev->mgtdev);
	kfree(mgtdev);
}

static const struct auxiliary_device_id mlx5v_id_table[] = {
	{ .name = MLX5_ADEV_NAME ".vnet", },
	{},
};

MODULE_DEVICE_TABLE(auxiliary, mlx5v_id_table);

static struct auxiliary_driver mlx5v_driver = {
	.name = "vnet",
	.probe = mlx5v_probe,
	.remove = mlx5v_remove,
	.id_table = mlx5v_id_table,
};

module_auxiliary_driver(mlx5v_driver);<|MERGE_RESOLUTION|>--- conflicted
+++ resolved
@@ -167,8 +167,6 @@
 	struct notifier_block nb;
 	struct vdpa_callback config_cb;
 	struct mlx5_vdpa_wq_ent cvq_ent;
-<<<<<<< HEAD
-=======
 	struct hlist_head macvlan_hash[MLX5V_MACVLAN_SIZE];
 };
 
@@ -177,7 +175,6 @@
 	struct mlx5_flow_handle *ucast_rule;
 	struct mlx5_flow_handle *mcast_rule;
 	u64 macvlan;
->>>>>>> 88084a3d
 };
 
 static void free_resources(struct mlx5_vdpa_net *ndev);
@@ -1661,15 +1658,9 @@
 
 		/* Need recreate the flow table entry, so that the packet could forward back
 		 */
-<<<<<<< HEAD
-		remove_fwd_to_tir(ndev);
-
-		if (add_fwd_to_tir(ndev)) {
-=======
 		mac_vlan_del(ndev, ndev->config.mac, 0, false);
 
 		if (mac_vlan_add(ndev, ndev->config.mac, 0, false)) {
->>>>>>> 88084a3d
 			mlx5_vdpa_warn(mvdev, "failed to insert forward rules, try to restore\n");
 
 			/* Although it hardly run here, we still need double check */
@@ -1693,11 +1684,7 @@
 
 			memcpy(ndev->config.mac, mac_back, ETH_ALEN);
 
-<<<<<<< HEAD
-			if (add_fwd_to_tir(ndev))
-=======
 			if (mac_vlan_add(ndev, ndev->config.mac, 0, false))
->>>>>>> 88084a3d
 				mlx5_vdpa_warn(mvdev, "restore forward rules failed: insert forward rules failed\n");
 
 			break;
@@ -1852,11 +1839,7 @@
 	ndev = to_mlx5_vdpa_ndev(mvdev);
 	cvq = &mvdev->cvq;
 
-<<<<<<< HEAD
-	mutex_lock(&ndev->reslock);
-=======
 	down_write(&ndev->reslock);
->>>>>>> 88084a3d
 
 	if (!(mvdev->status & VIRTIO_CONFIG_S_DRIVER_OK))
 		goto out;
@@ -1903,20 +1886,13 @@
 		if (vringh_need_notify_iotlb(&cvq->vring))
 			vringh_notify(&cvq->vring);
 
-<<<<<<< HEAD
-=======
 		cvq->completed_desc++;
->>>>>>> 88084a3d
 		queue_work(mvdev->wq, &wqent->work);
 		break;
 	}
 
 out:
-<<<<<<< HEAD
-	mutex_unlock(&ndev->reslock);
-=======
 	up_write(&ndev->reslock);
->>>>>>> 88084a3d
 }
 
 static void mlx5_vdpa_kick_vq(struct vdpa_device *vdev, u16 idx)
@@ -2411,11 +2387,7 @@
 	struct mlx5_vdpa_net *ndev = to_mlx5_vdpa_ndev(mvdev);
 	int err;
 
-<<<<<<< HEAD
-	WARN_ON(!mutex_is_locked(&ndev->reslock));
-=======
 	WARN_ON(!rwsem_is_locked(&ndev->reslock));
->>>>>>> 88084a3d
 
 	if (ndev->setup) {
 		mlx5_vdpa_warn(mvdev, "setup driver called for already setup driver\n");
@@ -2463,11 +2435,7 @@
 static void teardown_driver(struct mlx5_vdpa_net *ndev)
 {
 
-<<<<<<< HEAD
-	WARN_ON(!mutex_is_locked(&ndev->reslock));
-=======
 	WARN_ON(!rwsem_is_locked(&ndev->reslock));
->>>>>>> 88084a3d
 
 	if (!ndev->setup)
 		return;
@@ -2512,11 +2480,7 @@
 
 	print_status(mvdev, status, true);
 
-<<<<<<< HEAD
-	mutex_lock(&ndev->reslock);
-=======
 	down_write(&ndev->reslock);
->>>>>>> 88084a3d
 
 	if ((status ^ ndev->mvdev.status) & VIRTIO_CONFIG_S_DRIVER_OK) {
 		if (status & VIRTIO_CONFIG_S_DRIVER_OK) {
@@ -2537,22 +2501,14 @@
 	}
 
 	ndev->mvdev.status = status;
-<<<<<<< HEAD
-	mutex_unlock(&ndev->reslock);
-=======
 	up_write(&ndev->reslock);
->>>>>>> 88084a3d
 	return;
 
 err_setup:
 	mlx5_vdpa_destroy_mr(&ndev->mvdev);
 	ndev->mvdev.status |= VIRTIO_CONFIG_S_FAILED;
 err_clear:
-<<<<<<< HEAD
-	mutex_unlock(&ndev->reslock);
-=======
 	up_write(&ndev->reslock);
->>>>>>> 88084a3d
 }
 
 static int mlx5_vdpa_reset(struct vdpa_device *vdev)
@@ -2563,11 +2519,7 @@
 	print_status(mvdev, 0, true);
 	mlx5_vdpa_info(mvdev, "performing device reset\n");
 
-<<<<<<< HEAD
-	mutex_lock(&ndev->reslock);
-=======
 	down_write(&ndev->reslock);
->>>>>>> 88084a3d
 	teardown_driver(ndev);
 	clear_vqs_ready(ndev);
 	mlx5_vdpa_destroy_mr(&ndev->mvdev);
@@ -2582,11 +2534,7 @@
 		if (mlx5_vdpa_create_mr(mvdev, NULL))
 			mlx5_vdpa_warn(mvdev, "create MR failed\n");
 	}
-<<<<<<< HEAD
-	mutex_unlock(&ndev->reslock);
-=======
 	up_write(&ndev->reslock);
->>>>>>> 88084a3d
 
 	return 0;
 }
@@ -2627,11 +2575,7 @@
 	bool change_map;
 	int err;
 
-<<<<<<< HEAD
-	mutex_lock(&ndev->reslock);
-=======
 	down_write(&ndev->reslock);
->>>>>>> 88084a3d
 
 	err = mlx5_vdpa_handle_set_map(mvdev, iotlb, &change_map);
 	if (err) {
@@ -2643,11 +2587,7 @@
 		err = mlx5_vdpa_change_map(mvdev, iotlb);
 
 err:
-<<<<<<< HEAD
-	mutex_unlock(&ndev->reslock);
-=======
 	up_write(&ndev->reslock);
->>>>>>> 88084a3d
 	return err;
 }
 
@@ -3065,11 +3005,7 @@
 	if (add_config->mask & BIT_ULL(VDPA_ATTR_DEV_NET_CFG_MTU)) {
 		err = config_func_mtu(mdev, add_config->net.mtu);
 		if (err)
-<<<<<<< HEAD
-			goto err_mtu;
-=======
 			goto err_alloc;
->>>>>>> 88084a3d
 	}
 
 	err = query_mtu(mdev, &mtu);

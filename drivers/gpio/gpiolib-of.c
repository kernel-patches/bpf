--- conflicted
+++ resolved
@@ -355,9 +355,6 @@
 
 	lflags = of_convert_gpio_flags(of_flags);
 
-	if (flags & OF_GPIO_PULL_DISABLE)
-		lflags |= GPIO_PULL_DISABLE;
-
 	ret = gpiod_configure_flags(desc, propname, lflags, dflags);
 	if (ret < 0) {
 		gpiod_put(desc);
@@ -536,29 +533,7 @@
 	if (IS_ERR(desc))
 		return desc;
 
-<<<<<<< HEAD
-	if (of_flags & OF_GPIO_ACTIVE_LOW)
-		*flags |= GPIO_ACTIVE_LOW;
-
-	if (of_flags & OF_GPIO_SINGLE_ENDED) {
-		if (of_flags & OF_GPIO_OPEN_DRAIN)
-			*flags |= GPIO_OPEN_DRAIN;
-		else
-			*flags |= GPIO_OPEN_SOURCE;
-	}
-
-	if (of_flags & OF_GPIO_TRANSITORY)
-		*flags |= GPIO_TRANSITORY;
-
-	if (of_flags & OF_GPIO_PULL_UP)
-		*flags |= GPIO_PULL_UP;
-	if (of_flags & OF_GPIO_PULL_DOWN)
-		*flags |= GPIO_PULL_DOWN;
-	if (of_flags & OF_GPIO_PULL_DISABLE)
-		*flags |= GPIO_PULL_DISABLE;
-=======
 	*flags = of_convert_gpio_flags(of_flags);
->>>>>>> 7365df19
 
 	return desc;
 }
@@ -616,20 +591,7 @@
 	if (IS_ERR(desc))
 		return desc;
 
-<<<<<<< HEAD
-	if (xlate_flags & OF_GPIO_ACTIVE_LOW)
-		*lflags |= GPIO_ACTIVE_LOW;
-	if (xlate_flags & OF_GPIO_TRANSITORY)
-		*lflags |= GPIO_TRANSITORY;
-	if (xlate_flags & OF_GPIO_PULL_UP)
-		*lflags |= GPIO_PULL_UP;
-	if (xlate_flags & OF_GPIO_PULL_DOWN)
-		*lflags |= GPIO_PULL_DOWN;
-	if (xlate_flags & OF_GPIO_PULL_DISABLE)
-		*lflags |= GPIO_PULL_DISABLE;
-=======
 	*lflags = of_convert_gpio_flags(xlate_flags);
->>>>>>> 7365df19
 
 	if (of_property_read_bool(np, "input"))
 		*dflags |= GPIOD_IN;

// SPDX-License-Identifier: BSD-3-Clause-Clear
/*
 * Copyright (c) 2018-2019 The Linux Foundation. All rights reserved.
 * Copyright (c) 2021-2022 Qualcomm Innovation Center, Inc. All rights reserved.
 */

#include <net/mac80211.h>
#include <linux/etherdevice.h>
#include <linux/bitfield.h>
#include <linux/inetdevice.h>
#include <net/if_inet6.h>
#include <net/ipv6.h>

#include "mac.h"
#include "core.h"
#include "debug.h"
#include "wmi.h"
#include "hw.h"
#include "dp_tx.h"
#include "dp_rx.h"
#include "testmode.h"
#include "peer.h"
#include "debugfs_sta.h"
#include "hif.h"
#include "wow.h"

#define CHAN2G(_channel, _freq, _flags) { \
	.band                   = NL80211_BAND_2GHZ, \
	.hw_value               = (_channel), \
	.center_freq            = (_freq), \
	.flags                  = (_flags), \
	.max_antenna_gain       = 0, \
	.max_power              = 30, \
}

#define CHAN5G(_channel, _freq, _flags) { \
	.band                   = NL80211_BAND_5GHZ, \
	.hw_value               = (_channel), \
	.center_freq            = (_freq), \
	.flags                  = (_flags), \
	.max_antenna_gain       = 0, \
	.max_power              = 30, \
}

#define CHAN6G(_channel, _freq, _flags) { \
	.band                   = NL80211_BAND_6GHZ, \
	.hw_value               = (_channel), \
	.center_freq            = (_freq), \
	.flags                  = (_flags), \
	.max_antenna_gain       = 0, \
	.max_power              = 30, \
}

static const struct ieee80211_channel ath11k_2ghz_channels[] = {
	CHAN2G(1, 2412, 0),
	CHAN2G(2, 2417, 0),
	CHAN2G(3, 2422, 0),
	CHAN2G(4, 2427, 0),
	CHAN2G(5, 2432, 0),
	CHAN2G(6, 2437, 0),
	CHAN2G(7, 2442, 0),
	CHAN2G(8, 2447, 0),
	CHAN2G(9, 2452, 0),
	CHAN2G(10, 2457, 0),
	CHAN2G(11, 2462, 0),
	CHAN2G(12, 2467, 0),
	CHAN2G(13, 2472, 0),
	CHAN2G(14, 2484, 0),
};

static const struct ieee80211_channel ath11k_5ghz_channels[] = {
	CHAN5G(36, 5180, 0),
	CHAN5G(40, 5200, 0),
	CHAN5G(44, 5220, 0),
	CHAN5G(48, 5240, 0),
	CHAN5G(52, 5260, 0),
	CHAN5G(56, 5280, 0),
	CHAN5G(60, 5300, 0),
	CHAN5G(64, 5320, 0),
	CHAN5G(100, 5500, 0),
	CHAN5G(104, 5520, 0),
	CHAN5G(108, 5540, 0),
	CHAN5G(112, 5560, 0),
	CHAN5G(116, 5580, 0),
	CHAN5G(120, 5600, 0),
	CHAN5G(124, 5620, 0),
	CHAN5G(128, 5640, 0),
	CHAN5G(132, 5660, 0),
	CHAN5G(136, 5680, 0),
	CHAN5G(140, 5700, 0),
	CHAN5G(144, 5720, 0),
	CHAN5G(149, 5745, 0),
	CHAN5G(153, 5765, 0),
	CHAN5G(157, 5785, 0),
	CHAN5G(161, 5805, 0),
	CHAN5G(165, 5825, 0),
	CHAN5G(169, 5845, 0),
	CHAN5G(173, 5865, 0),
};

static const struct ieee80211_channel ath11k_6ghz_channels[] = {
	CHAN6G(1, 5955, 0),
	CHAN6G(5, 5975, 0),
	CHAN6G(9, 5995, 0),
	CHAN6G(13, 6015, 0),
	CHAN6G(17, 6035, 0),
	CHAN6G(21, 6055, 0),
	CHAN6G(25, 6075, 0),
	CHAN6G(29, 6095, 0),
	CHAN6G(33, 6115, 0),
	CHAN6G(37, 6135, 0),
	CHAN6G(41, 6155, 0),
	CHAN6G(45, 6175, 0),
	CHAN6G(49, 6195, 0),
	CHAN6G(53, 6215, 0),
	CHAN6G(57, 6235, 0),
	CHAN6G(61, 6255, 0),
	CHAN6G(65, 6275, 0),
	CHAN6G(69, 6295, 0),
	CHAN6G(73, 6315, 0),
	CHAN6G(77, 6335, 0),
	CHAN6G(81, 6355, 0),
	CHAN6G(85, 6375, 0),
	CHAN6G(89, 6395, 0),
	CHAN6G(93, 6415, 0),
	CHAN6G(97, 6435, 0),
	CHAN6G(101, 6455, 0),
	CHAN6G(105, 6475, 0),
	CHAN6G(109, 6495, 0),
	CHAN6G(113, 6515, 0),
	CHAN6G(117, 6535, 0),
	CHAN6G(121, 6555, 0),
	CHAN6G(125, 6575, 0),
	CHAN6G(129, 6595, 0),
	CHAN6G(133, 6615, 0),
	CHAN6G(137, 6635, 0),
	CHAN6G(141, 6655, 0),
	CHAN6G(145, 6675, 0),
	CHAN6G(149, 6695, 0),
	CHAN6G(153, 6715, 0),
	CHAN6G(157, 6735, 0),
	CHAN6G(161, 6755, 0),
	CHAN6G(165, 6775, 0),
	CHAN6G(169, 6795, 0),
	CHAN6G(173, 6815, 0),
	CHAN6G(177, 6835, 0),
	CHAN6G(181, 6855, 0),
	CHAN6G(185, 6875, 0),
	CHAN6G(189, 6895, 0),
	CHAN6G(193, 6915, 0),
	CHAN6G(197, 6935, 0),
	CHAN6G(201, 6955, 0),
	CHAN6G(205, 6975, 0),
	CHAN6G(209, 6995, 0),
	CHAN6G(213, 7015, 0),
	CHAN6G(217, 7035, 0),
	CHAN6G(221, 7055, 0),
	CHAN6G(225, 7075, 0),
	CHAN6G(229, 7095, 0),
	CHAN6G(233, 7115, 0),

	/* new addition in IEEE Std 802.11ax-2021 */
	CHAN6G(2, 5935, 0),
};

static struct ieee80211_rate ath11k_legacy_rates[] = {
	{ .bitrate = 10,
	  .hw_value = ATH11K_HW_RATE_CCK_LP_1M },
	{ .bitrate = 20,
	  .hw_value = ATH11K_HW_RATE_CCK_LP_2M,
	  .hw_value_short = ATH11K_HW_RATE_CCK_SP_2M,
	  .flags = IEEE80211_RATE_SHORT_PREAMBLE },
	{ .bitrate = 55,
	  .hw_value = ATH11K_HW_RATE_CCK_LP_5_5M,
	  .hw_value_short = ATH11K_HW_RATE_CCK_SP_5_5M,
	  .flags = IEEE80211_RATE_SHORT_PREAMBLE },
	{ .bitrate = 110,
	  .hw_value = ATH11K_HW_RATE_CCK_LP_11M,
	  .hw_value_short = ATH11K_HW_RATE_CCK_SP_11M,
	  .flags = IEEE80211_RATE_SHORT_PREAMBLE },

	{ .bitrate = 60, .hw_value = ATH11K_HW_RATE_OFDM_6M },
	{ .bitrate = 90, .hw_value = ATH11K_HW_RATE_OFDM_9M },
	{ .bitrate = 120, .hw_value = ATH11K_HW_RATE_OFDM_12M },
	{ .bitrate = 180, .hw_value = ATH11K_HW_RATE_OFDM_18M },
	{ .bitrate = 240, .hw_value = ATH11K_HW_RATE_OFDM_24M },
	{ .bitrate = 360, .hw_value = ATH11K_HW_RATE_OFDM_36M },
	{ .bitrate = 480, .hw_value = ATH11K_HW_RATE_OFDM_48M },
	{ .bitrate = 540, .hw_value = ATH11K_HW_RATE_OFDM_54M },
};

static const int
ath11k_phymodes[NUM_NL80211_BANDS][ATH11K_CHAN_WIDTH_NUM] = {
	[NL80211_BAND_2GHZ] = {
			[NL80211_CHAN_WIDTH_5] = MODE_UNKNOWN,
			[NL80211_CHAN_WIDTH_10] = MODE_UNKNOWN,
			[NL80211_CHAN_WIDTH_20_NOHT] = MODE_11AX_HE20_2G,
			[NL80211_CHAN_WIDTH_20] = MODE_11AX_HE20_2G,
			[NL80211_CHAN_WIDTH_40] = MODE_11AX_HE40_2G,
			[NL80211_CHAN_WIDTH_80] = MODE_11AX_HE80_2G,
			[NL80211_CHAN_WIDTH_80P80] = MODE_UNKNOWN,
			[NL80211_CHAN_WIDTH_160] = MODE_UNKNOWN,
	},
	[NL80211_BAND_5GHZ] = {
			[NL80211_CHAN_WIDTH_5] = MODE_UNKNOWN,
			[NL80211_CHAN_WIDTH_10] = MODE_UNKNOWN,
			[NL80211_CHAN_WIDTH_20_NOHT] = MODE_11AX_HE20,
			[NL80211_CHAN_WIDTH_20] = MODE_11AX_HE20,
			[NL80211_CHAN_WIDTH_40] = MODE_11AX_HE40,
			[NL80211_CHAN_WIDTH_80] = MODE_11AX_HE80,
			[NL80211_CHAN_WIDTH_160] = MODE_11AX_HE160,
			[NL80211_CHAN_WIDTH_80P80] = MODE_11AX_HE80_80,
	},
	[NL80211_BAND_6GHZ] = {
			[NL80211_CHAN_WIDTH_5] = MODE_UNKNOWN,
			[NL80211_CHAN_WIDTH_10] = MODE_UNKNOWN,
			[NL80211_CHAN_WIDTH_20_NOHT] = MODE_11AX_HE20,
			[NL80211_CHAN_WIDTH_20] = MODE_11AX_HE20,
			[NL80211_CHAN_WIDTH_40] = MODE_11AX_HE40,
			[NL80211_CHAN_WIDTH_80] = MODE_11AX_HE80,
			[NL80211_CHAN_WIDTH_160] = MODE_11AX_HE160,
			[NL80211_CHAN_WIDTH_80P80] = MODE_11AX_HE80_80,
	},

};

const struct htt_rx_ring_tlv_filter ath11k_mac_mon_status_filter_default = {
	.rx_filter = HTT_RX_FILTER_TLV_FLAGS_MPDU_START |
		     HTT_RX_FILTER_TLV_FLAGS_PPDU_END |
		     HTT_RX_FILTER_TLV_FLAGS_PPDU_END_STATUS_DONE,
	.pkt_filter_flags0 = HTT_RX_FP_MGMT_FILTER_FLAGS0,
	.pkt_filter_flags1 = HTT_RX_FP_MGMT_FILTER_FLAGS1,
	.pkt_filter_flags2 = HTT_RX_FP_CTRL_FILTER_FLASG2,
	.pkt_filter_flags3 = HTT_RX_FP_DATA_FILTER_FLASG3 |
			     HTT_RX_FP_CTRL_FILTER_FLASG3
};

#define ATH11K_MAC_FIRST_OFDM_RATE_IDX 4
#define ath11k_g_rates ath11k_legacy_rates
#define ath11k_g_rates_size (ARRAY_SIZE(ath11k_legacy_rates))
#define ath11k_a_rates (ath11k_legacy_rates + 4)
#define ath11k_a_rates_size (ARRAY_SIZE(ath11k_legacy_rates) - 4)

#define ATH11K_MAC_SCAN_TIMEOUT_MSECS 200 /* in msecs */

static const u32 ath11k_smps_map[] = {
	[WLAN_HT_CAP_SM_PS_STATIC] = WMI_PEER_SMPS_STATIC,
	[WLAN_HT_CAP_SM_PS_DYNAMIC] = WMI_PEER_SMPS_DYNAMIC,
	[WLAN_HT_CAP_SM_PS_INVALID] = WMI_PEER_SMPS_PS_NONE,
	[WLAN_HT_CAP_SM_PS_DISABLED] = WMI_PEER_SMPS_PS_NONE,
};

static int ath11k_start_vdev_delay(struct ieee80211_hw *hw,
				   struct ieee80211_vif *vif);

enum nl80211_he_ru_alloc ath11k_mac_phy_he_ru_to_nl80211_he_ru_alloc(u16 ru_phy)
{
	enum nl80211_he_ru_alloc ret;

	switch (ru_phy) {
	case RU_26:
		ret = NL80211_RATE_INFO_HE_RU_ALLOC_26;
		break;
	case RU_52:
		ret = NL80211_RATE_INFO_HE_RU_ALLOC_52;
		break;
	case RU_106:
		ret = NL80211_RATE_INFO_HE_RU_ALLOC_106;
		break;
	case RU_242:
		ret = NL80211_RATE_INFO_HE_RU_ALLOC_242;
		break;
	case RU_484:
		ret = NL80211_RATE_INFO_HE_RU_ALLOC_484;
		break;
	case RU_996:
		ret = NL80211_RATE_INFO_HE_RU_ALLOC_996;
		break;
	default:
		ret = NL80211_RATE_INFO_HE_RU_ALLOC_26;
		break;
	}

	return ret;
}

enum nl80211_he_ru_alloc ath11k_mac_he_ru_tones_to_nl80211_he_ru_alloc(u16 ru_tones)
{
	enum nl80211_he_ru_alloc ret;

	switch (ru_tones) {
	case 26:
		ret = NL80211_RATE_INFO_HE_RU_ALLOC_26;
		break;
	case 52:
		ret = NL80211_RATE_INFO_HE_RU_ALLOC_52;
		break;
	case 106:
		ret = NL80211_RATE_INFO_HE_RU_ALLOC_106;
		break;
	case 242:
		ret = NL80211_RATE_INFO_HE_RU_ALLOC_242;
		break;
	case 484:
		ret = NL80211_RATE_INFO_HE_RU_ALLOC_484;
		break;
	case 996:
		ret = NL80211_RATE_INFO_HE_RU_ALLOC_996;
		break;
	case (996 * 2):
		ret = NL80211_RATE_INFO_HE_RU_ALLOC_2x996;
		break;
	default:
		ret = NL80211_RATE_INFO_HE_RU_ALLOC_26;
		break;
	}

	return ret;
}

enum nl80211_he_gi ath11k_mac_he_gi_to_nl80211_he_gi(u8 sgi)
{
	enum nl80211_he_gi ret;

	switch (sgi) {
	case RX_MSDU_START_SGI_0_8_US:
		ret = NL80211_RATE_INFO_HE_GI_0_8;
		break;
	case RX_MSDU_START_SGI_1_6_US:
		ret = NL80211_RATE_INFO_HE_GI_1_6;
		break;
	case RX_MSDU_START_SGI_3_2_US:
		ret = NL80211_RATE_INFO_HE_GI_3_2;
		break;
	default:
		ret = NL80211_RATE_INFO_HE_GI_0_8;
		break;
	}

	return ret;
}

u8 ath11k_mac_bw_to_mac80211_bw(u8 bw)
{
	u8 ret = 0;

	switch (bw) {
	case ATH11K_BW_20:
		ret = RATE_INFO_BW_20;
		break;
	case ATH11K_BW_40:
		ret = RATE_INFO_BW_40;
		break;
	case ATH11K_BW_80:
		ret = RATE_INFO_BW_80;
		break;
	case ATH11K_BW_160:
		ret = RATE_INFO_BW_160;
		break;
	}

	return ret;
}

enum ath11k_supported_bw ath11k_mac_mac80211_bw_to_ath11k_bw(enum rate_info_bw bw)
{
	switch (bw) {
	case RATE_INFO_BW_20:
		return ATH11K_BW_20;
	case RATE_INFO_BW_40:
		return ATH11K_BW_40;
	case RATE_INFO_BW_80:
		return ATH11K_BW_80;
	case RATE_INFO_BW_160:
		return ATH11K_BW_160;
	default:
		return ATH11K_BW_20;
	}
}

int ath11k_mac_hw_ratecode_to_legacy_rate(u8 hw_rc, u8 preamble, u8 *rateidx,
					  u16 *rate)
{
	/* As default, it is OFDM rates */
	int i = ATH11K_MAC_FIRST_OFDM_RATE_IDX;
	int max_rates_idx = ath11k_g_rates_size;

	if (preamble == WMI_RATE_PREAMBLE_CCK) {
		hw_rc &= ~ATH11k_HW_RATECODE_CCK_SHORT_PREAM_MASK;
		i = 0;
		max_rates_idx = ATH11K_MAC_FIRST_OFDM_RATE_IDX;
	}

	while (i < max_rates_idx) {
		if (hw_rc == ath11k_legacy_rates[i].hw_value) {
			*rateidx = i;
			*rate = ath11k_legacy_rates[i].bitrate;
			return 0;
		}
		i++;
	}

	return -EINVAL;
}

static int get_num_chains(u32 mask)
{
	int num_chains = 0;

	while (mask) {
		if (mask & BIT(0))
			num_chains++;
		mask >>= 1;
	}

	return num_chains;
}

u8 ath11k_mac_bitrate_to_idx(const struct ieee80211_supported_band *sband,
			     u32 bitrate)
{
	int i;

	for (i = 0; i < sband->n_bitrates; i++)
		if (sband->bitrates[i].bitrate == bitrate)
			return i;

	return 0;
}

static u32
ath11k_mac_max_ht_nss(const u8 ht_mcs_mask[IEEE80211_HT_MCS_MASK_LEN])
{
	int nss;

	for (nss = IEEE80211_HT_MCS_MASK_LEN - 1; nss >= 0; nss--)
		if (ht_mcs_mask[nss])
			return nss + 1;

	return 1;
}

static u32
ath11k_mac_max_vht_nss(const u16 vht_mcs_mask[NL80211_VHT_NSS_MAX])
{
	int nss;

	for (nss = NL80211_VHT_NSS_MAX - 1; nss >= 0; nss--)
		if (vht_mcs_mask[nss])
			return nss + 1;

	return 1;
}

static u32
ath11k_mac_max_he_nss(const u16 he_mcs_mask[NL80211_HE_NSS_MAX])
{
	int nss;

	for (nss = NL80211_HE_NSS_MAX - 1; nss >= 0; nss--)
		if (he_mcs_mask[nss])
			return nss + 1;

	return 1;
}

static u8 ath11k_parse_mpdudensity(u8 mpdudensity)
{
/* 802.11n D2.0 defined values for "Minimum MPDU Start Spacing":
 *   0 for no restriction
 *   1 for 1/4 us
 *   2 for 1/2 us
 *   3 for 1 us
 *   4 for 2 us
 *   5 for 4 us
 *   6 for 8 us
 *   7 for 16 us
 */
	switch (mpdudensity) {
	case 0:
		return 0;
	case 1:
	case 2:
	case 3:
	/* Our lower layer calculations limit our precision to
	 * 1 microsecond
	 */
		return 1;
	case 4:
		return 2;
	case 5:
		return 4;
	case 6:
		return 8;
	case 7:
		return 16;
	default:
		return 0;
	}
}

static int ath11k_mac_vif_chan(struct ieee80211_vif *vif,
			       struct cfg80211_chan_def *def)
{
	struct ieee80211_chanctx_conf *conf;

	rcu_read_lock();
	conf = rcu_dereference(vif->chanctx_conf);
	if (!conf) {
		rcu_read_unlock();
		return -ENOENT;
	}

	*def = conf->def;
	rcu_read_unlock();

	return 0;
}

static bool ath11k_mac_bitrate_is_cck(int bitrate)
{
	switch (bitrate) {
	case 10:
	case 20:
	case 55:
	case 110:
		return true;
	}

	return false;
}

u8 ath11k_mac_hw_rate_to_idx(const struct ieee80211_supported_band *sband,
			     u8 hw_rate, bool cck)
{
	const struct ieee80211_rate *rate;
	int i;

	for (i = 0; i < sband->n_bitrates; i++) {
		rate = &sband->bitrates[i];

		if (ath11k_mac_bitrate_is_cck(rate->bitrate) != cck)
			continue;

		if (rate->hw_value == hw_rate)
			return i;
		else if (rate->flags & IEEE80211_RATE_SHORT_PREAMBLE &&
			 rate->hw_value_short == hw_rate)
			return i;
	}

	return 0;
}

static u8 ath11k_mac_bitrate_to_rate(int bitrate)
{
	return DIV_ROUND_UP(bitrate, 5) |
	       (ath11k_mac_bitrate_is_cck(bitrate) ? BIT(7) : 0);
}

static void ath11k_get_arvif_iter(void *data, u8 *mac,
				  struct ieee80211_vif *vif)
{
	struct ath11k_vif_iter *arvif_iter = data;
	struct ath11k_vif *arvif = (void *)vif->drv_priv;

	if (arvif->vdev_id == arvif_iter->vdev_id)
		arvif_iter->arvif = arvif;
}

struct ath11k_vif *ath11k_mac_get_arvif(struct ath11k *ar, u32 vdev_id)
{
	struct ath11k_vif_iter arvif_iter;
	u32 flags;

	memset(&arvif_iter, 0, sizeof(struct ath11k_vif_iter));
	arvif_iter.vdev_id = vdev_id;

	flags = IEEE80211_IFACE_ITER_RESUME_ALL;
	ieee80211_iterate_active_interfaces_atomic(ar->hw,
						   flags,
						   ath11k_get_arvif_iter,
						   &arvif_iter);
	if (!arvif_iter.arvif) {
		ath11k_warn(ar->ab, "No VIF found for vdev %d\n", vdev_id);
		return NULL;
	}

	return arvif_iter.arvif;
}

struct ath11k_vif *ath11k_mac_get_arvif_by_vdev_id(struct ath11k_base *ab,
						   u32 vdev_id)
{
	int i;
	struct ath11k_pdev *pdev;
	struct ath11k_vif *arvif;

	for (i = 0; i < ab->num_radios; i++) {
		pdev = rcu_dereference(ab->pdevs_active[i]);
		if (pdev && pdev->ar &&
		    (pdev->ar->allocated_vdev_map & (1LL << vdev_id))) {
			arvif = ath11k_mac_get_arvif(pdev->ar, vdev_id);
			if (arvif)
				return arvif;
		}
	}

	return NULL;
}

struct ath11k *ath11k_mac_get_ar_by_vdev_id(struct ath11k_base *ab, u32 vdev_id)
{
	int i;
	struct ath11k_pdev *pdev;

	for (i = 0; i < ab->num_radios; i++) {
		pdev = rcu_dereference(ab->pdevs_active[i]);
		if (pdev && pdev->ar) {
			if (pdev->ar->allocated_vdev_map & (1LL << vdev_id))
				return pdev->ar;
		}
	}

	return NULL;
}

struct ath11k *ath11k_mac_get_ar_by_pdev_id(struct ath11k_base *ab, u32 pdev_id)
{
	int i;
	struct ath11k_pdev *pdev;

	if (ab->hw_params.single_pdev_only) {
		pdev = rcu_dereference(ab->pdevs_active[0]);
		return pdev ? pdev->ar : NULL;
	}

	if (WARN_ON(pdev_id > ab->num_radios))
		return NULL;

	for (i = 0; i < ab->num_radios; i++) {
		pdev = rcu_dereference(ab->pdevs_active[i]);

		if (pdev && pdev->pdev_id == pdev_id)
			return (pdev->ar ? pdev->ar : NULL);
	}

	return NULL;
}

struct ath11k_vif *ath11k_mac_get_vif_up(struct ath11k_base *ab)
{
	struct ath11k *ar;
	struct ath11k_pdev *pdev;
	struct ath11k_vif *arvif;
	int i;

	for (i = 0; i < ab->num_radios; i++) {
		pdev = &ab->pdevs[i];
		ar = pdev->ar;
		list_for_each_entry(arvif, &ar->arvifs, list) {
			if (arvif->is_up)
				return arvif;
		}
	}

	return NULL;
}

static bool ath11k_mac_band_match(enum nl80211_band band1, enum WMI_HOST_WLAN_BAND band2)
{
	return (((band1 == NL80211_BAND_2GHZ) && (band2 & WMI_HOST_WLAN_2G_CAP)) ||
		(((band1 == NL80211_BAND_5GHZ) || (band1 == NL80211_BAND_6GHZ)) &&
		   (band2 & WMI_HOST_WLAN_5G_CAP)));
}

u8 ath11k_mac_get_target_pdev_id_from_vif(struct ath11k_vif *arvif)
{
	struct ath11k *ar = arvif->ar;
	struct ath11k_base *ab = ar->ab;
	struct ieee80211_vif *vif = arvif->vif;
	struct cfg80211_chan_def def;
	enum nl80211_band band;
	u8 pdev_id = ab->target_pdev_ids[0].pdev_id;
	int i;

	if (WARN_ON(ath11k_mac_vif_chan(vif, &def)))
		return pdev_id;

	band = def.chan->band;

	for (i = 0; i < ab->target_pdev_count; i++) {
		if (ath11k_mac_band_match(band, ab->target_pdev_ids[i].supported_bands))
			return ab->target_pdev_ids[i].pdev_id;
	}

	return pdev_id;
}

u8 ath11k_mac_get_target_pdev_id(struct ath11k *ar)
{
	struct ath11k_vif *arvif;

	arvif = ath11k_mac_get_vif_up(ar->ab);

	if (arvif)
		return ath11k_mac_get_target_pdev_id_from_vif(arvif);
	else
		return ar->ab->target_pdev_ids[0].pdev_id;
}

static void ath11k_pdev_caps_update(struct ath11k *ar)
{
	struct ath11k_base *ab = ar->ab;

	ar->max_tx_power = ab->target_caps.hw_max_tx_power;

	/* FIXME Set min_tx_power to ab->target_caps.hw_min_tx_power.
	 * But since the received value in svcrdy is same as hw_max_tx_power,
	 * we can set ar->min_tx_power to 0 currently until
	 * this is fixed in firmware
	 */
	ar->min_tx_power = 0;

	ar->txpower_limit_2g = ar->max_tx_power;
	ar->txpower_limit_5g = ar->max_tx_power;
	ar->txpower_scale = WMI_HOST_TP_SCALE_MAX;
}

static int ath11k_mac_txpower_recalc(struct ath11k *ar)
{
	struct ath11k_pdev *pdev = ar->pdev;
	struct ath11k_vif *arvif;
	int ret, txpower = -1;
	u32 param;

	lockdep_assert_held(&ar->conf_mutex);

	list_for_each_entry(arvif, &ar->arvifs, list) {
		if (arvif->txpower <= 0)
			continue;

		if (txpower == -1)
			txpower = arvif->txpower;
		else
			txpower = min(txpower, arvif->txpower);
	}

	if (txpower == -1)
		return 0;

	/* txpwr is set as 2 units per dBm in FW*/
	txpower = min_t(u32, max_t(u32, ar->min_tx_power, txpower),
			ar->max_tx_power) * 2;

	ath11k_dbg(ar->ab, ATH11K_DBG_MAC, "txpower to set in hw %d\n",
		   txpower / 2);

	if ((pdev->cap.supported_bands & WMI_HOST_WLAN_2G_CAP) &&
	    ar->txpower_limit_2g != txpower) {
		param = WMI_PDEV_PARAM_TXPOWER_LIMIT2G;
		ret = ath11k_wmi_pdev_set_param(ar, param,
						txpower, ar->pdev->pdev_id);
		if (ret)
			goto fail;
		ar->txpower_limit_2g = txpower;
	}

	if ((pdev->cap.supported_bands & WMI_HOST_WLAN_5G_CAP) &&
	    ar->txpower_limit_5g != txpower) {
		param = WMI_PDEV_PARAM_TXPOWER_LIMIT5G;
		ret = ath11k_wmi_pdev_set_param(ar, param,
						txpower, ar->pdev->pdev_id);
		if (ret)
			goto fail;
		ar->txpower_limit_5g = txpower;
	}

	return 0;

fail:
	ath11k_warn(ar->ab, "failed to recalc txpower limit %d using pdev param %d: %d\n",
		    txpower / 2, param, ret);
	return ret;
}

static int ath11k_recalc_rtscts_prot(struct ath11k_vif *arvif)
{
	struct ath11k *ar = arvif->ar;
	u32 vdev_param, rts_cts = 0;
	int ret;

	lockdep_assert_held(&ar->conf_mutex);

	vdev_param = WMI_VDEV_PARAM_ENABLE_RTSCTS;

	/* Enable RTS/CTS protection for sw retries (when legacy stations
	 * are in BSS) or by default only for second rate series.
	 * TODO: Check if we need to enable CTS 2 Self in any case
	 */
	rts_cts = WMI_USE_RTS_CTS;

	if (arvif->num_legacy_stations > 0)
		rts_cts |= WMI_RTSCTS_ACROSS_SW_RETRIES << 4;
	else
		rts_cts |= WMI_RTSCTS_FOR_SECOND_RATESERIES << 4;

	/* Need not send duplicate param value to firmware */
	if (arvif->rtscts_prot_mode == rts_cts)
		return 0;

	arvif->rtscts_prot_mode = rts_cts;

	ath11k_dbg(ar->ab, ATH11K_DBG_MAC, "mac vdev %d recalc rts/cts prot %d\n",
		   arvif->vdev_id, rts_cts);

	ret =  ath11k_wmi_vdev_set_param_cmd(ar, arvif->vdev_id,
					     vdev_param, rts_cts);
	if (ret)
		ath11k_warn(ar->ab, "failed to recalculate rts/cts prot for vdev %d: %d\n",
			    arvif->vdev_id, ret);

	return ret;
}

static int ath11k_mac_set_kickout(struct ath11k_vif *arvif)
{
	struct ath11k *ar = arvif->ar;
	u32 param;
	int ret;

	ret = ath11k_wmi_pdev_set_param(ar, WMI_PDEV_PARAM_STA_KICKOUT_TH,
					ATH11K_KICKOUT_THRESHOLD,
					ar->pdev->pdev_id);
	if (ret) {
		ath11k_warn(ar->ab, "failed to set kickout threshold on vdev %i: %d\n",
			    arvif->vdev_id, ret);
		return ret;
	}

	param = WMI_VDEV_PARAM_AP_KEEPALIVE_MIN_IDLE_INACTIVE_TIME_SECS;
	ret = ath11k_wmi_vdev_set_param_cmd(ar, arvif->vdev_id, param,
					    ATH11K_KEEPALIVE_MIN_IDLE);
	if (ret) {
		ath11k_warn(ar->ab, "failed to set keepalive minimum idle time on vdev %i: %d\n",
			    arvif->vdev_id, ret);
		return ret;
	}

	param = WMI_VDEV_PARAM_AP_KEEPALIVE_MAX_IDLE_INACTIVE_TIME_SECS;
	ret = ath11k_wmi_vdev_set_param_cmd(ar, arvif->vdev_id, param,
					    ATH11K_KEEPALIVE_MAX_IDLE);
	if (ret) {
		ath11k_warn(ar->ab, "failed to set keepalive maximum idle time on vdev %i: %d\n",
			    arvif->vdev_id, ret);
		return ret;
	}

	param = WMI_VDEV_PARAM_AP_KEEPALIVE_MAX_UNRESPONSIVE_TIME_SECS;
	ret = ath11k_wmi_vdev_set_param_cmd(ar, arvif->vdev_id, param,
					    ATH11K_KEEPALIVE_MAX_UNRESPONSIVE);
	if (ret) {
		ath11k_warn(ar->ab, "failed to set keepalive maximum unresponsive time on vdev %i: %d\n",
			    arvif->vdev_id, ret);
		return ret;
	}

	return 0;
}

void ath11k_mac_peer_cleanup_all(struct ath11k *ar)
{
	struct ath11k_peer *peer, *tmp;
	struct ath11k_base *ab = ar->ab;

	lockdep_assert_held(&ar->conf_mutex);

	mutex_lock(&ab->tbl_mtx_lock);
	spin_lock_bh(&ab->base_lock);
	list_for_each_entry_safe(peer, tmp, &ab->peers, list) {
		ath11k_peer_rx_tid_cleanup(ar, peer);
		ath11k_peer_rhash_delete(ab, peer);
		list_del(&peer->list);
		kfree(peer);
	}
	spin_unlock_bh(&ab->base_lock);
	mutex_unlock(&ab->tbl_mtx_lock);

	ar->num_peers = 0;
	ar->num_stations = 0;
}

static inline int ath11k_mac_vdev_setup_sync(struct ath11k *ar)
{
	lockdep_assert_held(&ar->conf_mutex);

	if (test_bit(ATH11K_FLAG_CRASH_FLUSH, &ar->ab->dev_flags))
		return -ESHUTDOWN;

	if (!wait_for_completion_timeout(&ar->vdev_setup_done,
					 ATH11K_VDEV_SETUP_TIMEOUT_HZ))
		return -ETIMEDOUT;

	return ar->last_wmi_vdev_start_status ? -EINVAL : 0;
}

static void
ath11k_mac_get_any_chandef_iter(struct ieee80211_hw *hw,
				struct ieee80211_chanctx_conf *conf,
				void *data)
{
	struct cfg80211_chan_def **def = data;

	*def = &conf->def;
}

static int ath11k_mac_monitor_vdev_start(struct ath11k *ar, int vdev_id,
					 struct cfg80211_chan_def *chandef)
{
	struct ieee80211_channel *channel;
	struct wmi_vdev_start_req_arg arg = {};
	int ret;

	lockdep_assert_held(&ar->conf_mutex);

	channel = chandef->chan;

	arg.vdev_id = vdev_id;
	arg.channel.freq = channel->center_freq;
	arg.channel.band_center_freq1 = chandef->center_freq1;
	arg.channel.band_center_freq2 = chandef->center_freq2;

	arg.channel.mode = ath11k_phymodes[chandef->chan->band][chandef->width];
	arg.channel.chan_radar = !!(channel->flags & IEEE80211_CHAN_RADAR);

	arg.channel.min_power = 0;
	arg.channel.max_power = channel->max_power;
	arg.channel.max_reg_power = channel->max_reg_power;
	arg.channel.max_antenna_gain = channel->max_antenna_gain;

	arg.pref_tx_streams = ar->num_tx_chains;
	arg.pref_rx_streams = ar->num_rx_chains;

	arg.channel.passive = !!(chandef->chan->flags & IEEE80211_CHAN_NO_IR);

	reinit_completion(&ar->vdev_setup_done);
	reinit_completion(&ar->vdev_delete_done);

	ret = ath11k_wmi_vdev_start(ar, &arg, false);
	if (ret) {
		ath11k_warn(ar->ab, "failed to request monitor vdev %i start: %d\n",
			    vdev_id, ret);
		return ret;
	}

	ret = ath11k_mac_vdev_setup_sync(ar);
	if (ret) {
		ath11k_warn(ar->ab, "failed to synchronize setup for monitor vdev %i start: %d\n",
			    vdev_id, ret);
		return ret;
	}

	ret = ath11k_wmi_vdev_up(ar, vdev_id, 0, ar->mac_addr);
	if (ret) {
		ath11k_warn(ar->ab, "failed to put up monitor vdev %i: %d\n",
			    vdev_id, ret);
		goto vdev_stop;
	}

	ath11k_dbg(ar->ab, ATH11K_DBG_MAC, "mac monitor vdev %i started\n",
		   vdev_id);

	return 0;

vdev_stop:
	reinit_completion(&ar->vdev_setup_done);

	ret = ath11k_wmi_vdev_stop(ar, vdev_id);
	if (ret) {
		ath11k_warn(ar->ab, "failed to stop monitor vdev %i after start failure: %d\n",
			    vdev_id, ret);
		return ret;
	}

	ret = ath11k_mac_vdev_setup_sync(ar);
	if (ret) {
		ath11k_warn(ar->ab, "failed to synchronize setup for vdev %i stop: %d\n",
			    vdev_id, ret);
		return ret;
	}

	return -EIO;
}

static int ath11k_mac_monitor_vdev_stop(struct ath11k *ar)
{
	int ret;

	lockdep_assert_held(&ar->conf_mutex);

	reinit_completion(&ar->vdev_setup_done);

	ret = ath11k_wmi_vdev_stop(ar, ar->monitor_vdev_id);
	if (ret) {
		ath11k_warn(ar->ab, "failed to request monitor vdev %i stop: %d\n",
			    ar->monitor_vdev_id, ret);
		return ret;
	}

	ret = ath11k_mac_vdev_setup_sync(ar);
	if (ret) {
		ath11k_warn(ar->ab, "failed to synchronize monitor vdev %i stop: %d\n",
			    ar->monitor_vdev_id, ret);
		return ret;
	}

	ret = ath11k_wmi_vdev_down(ar, ar->monitor_vdev_id);
	if (ret) {
		ath11k_warn(ar->ab, "failed to put down monitor vdev %i: %d\n",
			    ar->monitor_vdev_id, ret);
		return ret;
	}

	ath11k_dbg(ar->ab, ATH11K_DBG_MAC, "mac monitor vdev %i stopped\n",
		   ar->monitor_vdev_id);

	return 0;
}

static int ath11k_mac_monitor_vdev_create(struct ath11k *ar)
{
	struct ath11k_pdev *pdev = ar->pdev;
	struct vdev_create_params param = {};
	int bit, ret;
	u8 tmp_addr[6] = {0};
	u16 nss;

	lockdep_assert_held(&ar->conf_mutex);

	if (test_bit(ATH11K_FLAG_MONITOR_VDEV_CREATED, &ar->monitor_flags))
		return 0;

	if (ar->ab->free_vdev_map == 0) {
		ath11k_warn(ar->ab, "failed to find free vdev id for monitor vdev\n");
		return -ENOMEM;
	}

	bit = __ffs64(ar->ab->free_vdev_map);

	ar->monitor_vdev_id = bit;

	param.if_id = ar->monitor_vdev_id;
	param.type = WMI_VDEV_TYPE_MONITOR;
	param.subtype = WMI_VDEV_SUBTYPE_NONE;
	param.pdev_id = pdev->pdev_id;

	if (pdev->cap.supported_bands & WMI_HOST_WLAN_2G_CAP) {
		param.chains[NL80211_BAND_2GHZ].tx = ar->num_tx_chains;
		param.chains[NL80211_BAND_2GHZ].rx = ar->num_rx_chains;
	}
	if (pdev->cap.supported_bands & WMI_HOST_WLAN_5G_CAP) {
		param.chains[NL80211_BAND_5GHZ].tx = ar->num_tx_chains;
		param.chains[NL80211_BAND_5GHZ].rx = ar->num_rx_chains;
	}

	ret = ath11k_wmi_vdev_create(ar, tmp_addr, &param);
	if (ret) {
		ath11k_warn(ar->ab, "failed to request monitor vdev %i creation: %d\n",
			    ar->monitor_vdev_id, ret);
		ar->monitor_vdev_id = -1;
		return ret;
	}

	nss = get_num_chains(ar->cfg_tx_chainmask) ? : 1;
	ret = ath11k_wmi_vdev_set_param_cmd(ar, ar->monitor_vdev_id,
					    WMI_VDEV_PARAM_NSS, nss);
	if (ret) {
		ath11k_warn(ar->ab, "failed to set vdev %d chainmask 0x%x, nss %d :%d\n",
			    ar->monitor_vdev_id, ar->cfg_tx_chainmask, nss, ret);
		goto err_vdev_del;
	}

	ret = ath11k_mac_txpower_recalc(ar);
	if (ret) {
		ath11k_warn(ar->ab, "failed to recalc txpower for monitor vdev %d: %d\n",
			    ar->monitor_vdev_id, ret);
		goto err_vdev_del;
	}

	ar->allocated_vdev_map |= 1LL << ar->monitor_vdev_id;
	ar->ab->free_vdev_map &= ~(1LL << ar->monitor_vdev_id);
	ar->num_created_vdevs++;
	set_bit(ATH11K_FLAG_MONITOR_VDEV_CREATED, &ar->monitor_flags);

	ath11k_dbg(ar->ab, ATH11K_DBG_MAC, "mac monitor vdev %d created\n",
		   ar->monitor_vdev_id);

	return 0;

err_vdev_del:
	ath11k_wmi_vdev_delete(ar, ar->monitor_vdev_id);
	ar->monitor_vdev_id = -1;
	return ret;
}

static int ath11k_mac_monitor_vdev_delete(struct ath11k *ar)
{
	int ret;
	unsigned long time_left;

	lockdep_assert_held(&ar->conf_mutex);

	if (!test_bit(ATH11K_FLAG_MONITOR_VDEV_CREATED, &ar->monitor_flags))
		return 0;

	reinit_completion(&ar->vdev_delete_done);

	ret = ath11k_wmi_vdev_delete(ar, ar->monitor_vdev_id);
	if (ret) {
		ath11k_warn(ar->ab, "failed to request wmi monitor vdev %i removal: %d\n",
			    ar->monitor_vdev_id, ret);
		return ret;
	}

	time_left = wait_for_completion_timeout(&ar->vdev_delete_done,
						ATH11K_VDEV_DELETE_TIMEOUT_HZ);
	if (time_left == 0) {
		ath11k_warn(ar->ab, "Timeout in receiving vdev delete response\n");
	} else {
		ath11k_dbg(ar->ab, ATH11K_DBG_MAC, "mac monitor vdev %d deleted\n",
			   ar->monitor_vdev_id);

		ar->allocated_vdev_map &= ~(1LL << ar->monitor_vdev_id);
		ar->ab->free_vdev_map |= 1LL << (ar->monitor_vdev_id);
		ar->num_created_vdevs--;
		ar->monitor_vdev_id = -1;
		clear_bit(ATH11K_FLAG_MONITOR_VDEV_CREATED, &ar->monitor_flags);
	}

	return ret;
}

static int ath11k_mac_monitor_start(struct ath11k *ar)
{
	struct cfg80211_chan_def *chandef = NULL;
	int ret;

	lockdep_assert_held(&ar->conf_mutex);

	if (test_bit(ATH11K_FLAG_MONITOR_STARTED, &ar->monitor_flags))
		return 0;

	ieee80211_iter_chan_contexts_atomic(ar->hw,
					    ath11k_mac_get_any_chandef_iter,
					    &chandef);
	if (!chandef)
		return 0;

	ret = ath11k_mac_monitor_vdev_start(ar, ar->monitor_vdev_id, chandef);
	if (ret) {
		ath11k_warn(ar->ab, "failed to start monitor vdev: %d\n", ret);
		ath11k_mac_monitor_vdev_delete(ar);
		return ret;
	}

	set_bit(ATH11K_FLAG_MONITOR_STARTED, &ar->monitor_flags);

	ar->num_started_vdevs++;
	ret = ath11k_dp_tx_htt_monitor_mode_ring_config(ar, false);
	if (ret) {
		ath11k_warn(ar->ab, "failed to configure htt monitor mode ring during start: %d",
			    ret);
		return ret;
	}

	ath11k_dbg(ar->ab, ATH11K_DBG_MAC, "mac monitor started\n");

	return 0;
}

static int ath11k_mac_monitor_stop(struct ath11k *ar)
{
	int ret;

	lockdep_assert_held(&ar->conf_mutex);

	if (!test_bit(ATH11K_FLAG_MONITOR_STARTED, &ar->monitor_flags))
		return 0;

	ret = ath11k_mac_monitor_vdev_stop(ar);
	if (ret) {
		ath11k_warn(ar->ab, "failed to stop monitor vdev: %d\n", ret);
		return ret;
	}

	clear_bit(ATH11K_FLAG_MONITOR_STARTED, &ar->monitor_flags);
	ar->num_started_vdevs--;

	ret = ath11k_dp_tx_htt_monitor_mode_ring_config(ar, true);
	if (ret) {
		ath11k_warn(ar->ab, "failed to configure htt monitor mode ring during stop: %d",
			    ret);
		return ret;
	}

	ath11k_dbg(ar->ab, ATH11K_DBG_MAC, "mac monitor stopped ret %d\n", ret);

	return 0;
}

static int ath11k_mac_vif_setup_ps(struct ath11k_vif *arvif)
{
	struct ath11k *ar = arvif->ar;
	struct ieee80211_vif *vif = arvif->vif;
	struct ieee80211_conf *conf = &ar->hw->conf;
	enum wmi_sta_powersave_param param;
	enum wmi_sta_ps_mode psmode;
	int ret;
	int timeout;
	bool enable_ps;

	lockdep_assert_held(&arvif->ar->conf_mutex);

	if (arvif->vif->type != NL80211_IFTYPE_STATION)
		return 0;

	enable_ps = arvif->ps;

	if (!arvif->is_started) {
		/* mac80211 can update vif powersave state while disconnected.
		 * Firmware doesn't behave nicely and consumes more power than
		 * necessary if PS is disabled on a non-started vdev. Hence
		 * force-enable PS for non-running vdevs.
		 */
		psmode = WMI_STA_PS_MODE_ENABLED;
	} else if (enable_ps) {
		psmode = WMI_STA_PS_MODE_ENABLED;
		param = WMI_STA_PS_PARAM_INACTIVITY_TIME;

		timeout = conf->dynamic_ps_timeout;
		if (timeout == 0) {
			/* firmware doesn't like 0 */
			timeout = ieee80211_tu_to_usec(vif->bss_conf.beacon_int) / 1000;
		}

		ret = ath11k_wmi_set_sta_ps_param(ar, arvif->vdev_id, param,
						  timeout);
		if (ret) {
			ath11k_warn(ar->ab, "failed to set inactivity time for vdev %d: %i\n",
				    arvif->vdev_id, ret);
			return ret;
		}
	} else {
		psmode = WMI_STA_PS_MODE_DISABLED;
	}

	ath11k_dbg(ar->ab, ATH11K_DBG_MAC, "mac vdev %d psmode %s\n",
		   arvif->vdev_id, psmode ? "enable" : "disable");

	ret = ath11k_wmi_pdev_set_ps_mode(ar, arvif->vdev_id, psmode);
	if (ret) {
		ath11k_warn(ar->ab, "failed to set sta power save mode %d for vdev %d: %d\n",
			    psmode, arvif->vdev_id, ret);
		return ret;
	}

	return 0;
}

static int ath11k_mac_config_ps(struct ath11k *ar)
{
	struct ath11k_vif *arvif;
	int ret = 0;

	lockdep_assert_held(&ar->conf_mutex);

	list_for_each_entry(arvif, &ar->arvifs, list) {
		ret = ath11k_mac_vif_setup_ps(arvif);
		if (ret) {
			ath11k_warn(ar->ab, "failed to setup powersave: %d\n", ret);
			break;
		}
	}

	return ret;
}

static int ath11k_mac_op_config(struct ieee80211_hw *hw, u32 changed)
{
	struct ath11k *ar = hw->priv;
	struct ieee80211_conf *conf = &hw->conf;
	int ret = 0;

	mutex_lock(&ar->conf_mutex);

	if (changed & IEEE80211_CONF_CHANGE_MONITOR) {
		if (conf->flags & IEEE80211_CONF_MONITOR) {
			set_bit(ATH11K_FLAG_MONITOR_CONF_ENABLED, &ar->monitor_flags);

			if (test_bit(ATH11K_FLAG_MONITOR_VDEV_CREATED,
				     &ar->monitor_flags))
				goto out;

			ret = ath11k_mac_monitor_vdev_create(ar);
			if (ret) {
				ath11k_warn(ar->ab, "failed to create monitor vdev: %d",
					    ret);
				goto out;
			}

			ret = ath11k_mac_monitor_start(ar);
			if (ret) {
				ath11k_warn(ar->ab, "failed to start monitor: %d",
					    ret);
				goto err_mon_del;
			}
		} else {
			clear_bit(ATH11K_FLAG_MONITOR_CONF_ENABLED, &ar->monitor_flags);

			if (!test_bit(ATH11K_FLAG_MONITOR_VDEV_CREATED,
				      &ar->monitor_flags))
				goto out;

			ret = ath11k_mac_monitor_stop(ar);
			if (ret) {
				ath11k_warn(ar->ab, "failed to stop monitor: %d",
					    ret);
				goto out;
			}

			ret = ath11k_mac_monitor_vdev_delete(ar);
			if (ret) {
				ath11k_warn(ar->ab, "failed to delete monitor vdev: %d",
					    ret);
				goto out;
			}
		}
	}

out:
	mutex_unlock(&ar->conf_mutex);
	return ret;

err_mon_del:
	ath11k_mac_monitor_vdev_delete(ar);
	mutex_unlock(&ar->conf_mutex);
	return ret;
}

static int ath11k_mac_setup_bcn_tmpl(struct ath11k_vif *arvif)
{
	struct ath11k *ar = arvif->ar;
	struct ath11k_base *ab = ar->ab;
	struct ieee80211_hw *hw = ar->hw;
	struct ieee80211_vif *vif = arvif->vif;
	struct ieee80211_mutable_offsets offs = {};
	struct sk_buff *bcn;
	struct ieee80211_mgmt *mgmt;
	u8 *ies;
	int ret;

	if (arvif->vdev_type != WMI_VDEV_TYPE_AP)
		return 0;

	bcn = ieee80211_beacon_get_template(hw, vif, &offs);
	if (!bcn) {
		ath11k_warn(ab, "failed to get beacon template from mac80211\n");
		return -EPERM;
	}

	ies = bcn->data + ieee80211_get_hdrlen_from_skb(bcn);
	ies += sizeof(mgmt->u.beacon);

	if (cfg80211_find_ie(WLAN_EID_RSN, ies, (skb_tail_pointer(bcn) - ies)))
		arvif->rsnie_present = true;
	else
		arvif->rsnie_present = false;

	if (cfg80211_find_vendor_ie(WLAN_OUI_MICROSOFT,
				    WLAN_OUI_TYPE_MICROSOFT_WPA,
				    ies, (skb_tail_pointer(bcn) - ies)))
		arvif->wpaie_present = true;
	else
		arvif->wpaie_present = false;

	ret = ath11k_wmi_bcn_tmpl(ar, arvif->vdev_id, &offs, bcn);

	kfree_skb(bcn);

	if (ret)
		ath11k_warn(ab, "failed to submit beacon template command: %d\n",
			    ret);

	return ret;
}

void ath11k_mac_bcn_tx_event(struct ath11k_vif *arvif)
{
	struct ieee80211_vif *vif = arvif->vif;

	if (!vif->color_change_active && !arvif->bcca_zero_sent)
		return;

	if (vif->color_change_active && ieee80211_beacon_cntdwn_is_complete(vif)) {
		arvif->bcca_zero_sent = true;
		ieee80211_color_change_finish(vif);
		return;
	}

	arvif->bcca_zero_sent = false;

	if (vif->color_change_active)
		ieee80211_beacon_update_cntdwn(vif);
	ath11k_mac_setup_bcn_tmpl(arvif);
}

static void ath11k_control_beaconing(struct ath11k_vif *arvif,
				     struct ieee80211_bss_conf *info)
{
	struct ath11k *ar = arvif->ar;
	int ret = 0;

	lockdep_assert_held(&arvif->ar->conf_mutex);

	if (!info->enable_beacon) {
		ret = ath11k_wmi_vdev_down(ar, arvif->vdev_id);
		if (ret)
			ath11k_warn(ar->ab, "failed to down vdev_id %i: %d\n",
				    arvif->vdev_id, ret);

		arvif->is_up = false;
		return;
	}

	/* Install the beacon template to the FW */
	ret = ath11k_mac_setup_bcn_tmpl(arvif);
	if (ret) {
		ath11k_warn(ar->ab, "failed to update bcn tmpl during vdev up: %d\n",
			    ret);
		return;
	}

	arvif->tx_seq_no = 0x1000;

	arvif->aid = 0;

	ether_addr_copy(arvif->bssid, info->bssid);

	ret = ath11k_wmi_vdev_up(arvif->ar, arvif->vdev_id, arvif->aid,
				 arvif->bssid);
	if (ret) {
		ath11k_warn(ar->ab, "failed to bring up vdev %d: %i\n",
			    arvif->vdev_id, ret);
		return;
	}

	arvif->is_up = true;

	ath11k_dbg(ar->ab, ATH11K_DBG_MAC, "mac vdev %d up\n", arvif->vdev_id);
}

static void ath11k_mac_handle_beacon_iter(void *data, u8 *mac,
					  struct ieee80211_vif *vif)
{
	struct sk_buff *skb = data;
	struct ieee80211_mgmt *mgmt = (void *)skb->data;
	struct ath11k_vif *arvif = (void *)vif->drv_priv;

	if (vif->type != NL80211_IFTYPE_STATION)
		return;

	if (!ether_addr_equal(mgmt->bssid, vif->bss_conf.bssid))
		return;

	cancel_delayed_work(&arvif->connection_loss_work);
}

void ath11k_mac_handle_beacon(struct ath11k *ar, struct sk_buff *skb)
{
	ieee80211_iterate_active_interfaces_atomic(ar->hw,
						   IEEE80211_IFACE_ITER_NORMAL,
						   ath11k_mac_handle_beacon_iter,
						   skb);
}

static void ath11k_mac_handle_beacon_miss_iter(void *data, u8 *mac,
					       struct ieee80211_vif *vif)
{
	u32 *vdev_id = data;
	struct ath11k_vif *arvif = (void *)vif->drv_priv;
	struct ath11k *ar = arvif->ar;
	struct ieee80211_hw *hw = ar->hw;

	if (arvif->vdev_id != *vdev_id)
		return;

	if (!arvif->is_up)
		return;

	ieee80211_beacon_loss(vif);

	/* Firmware doesn't report beacon loss events repeatedly. If AP probe
	 * (done by mac80211) succeeds but beacons do not resume then it
	 * doesn't make sense to continue operation. Queue connection loss work
	 * which can be cancelled when beacon is received.
	 */
	ieee80211_queue_delayed_work(hw, &arvif->connection_loss_work,
				     ATH11K_CONNECTION_LOSS_HZ);
}

void ath11k_mac_handle_beacon_miss(struct ath11k *ar, u32 vdev_id)
{
	ieee80211_iterate_active_interfaces_atomic(ar->hw,
						   IEEE80211_IFACE_ITER_NORMAL,
						   ath11k_mac_handle_beacon_miss_iter,
						   &vdev_id);
}

static void ath11k_mac_vif_sta_connection_loss_work(struct work_struct *work)
{
	struct ath11k_vif *arvif = container_of(work, struct ath11k_vif,
						connection_loss_work.work);
	struct ieee80211_vif *vif = arvif->vif;

	if (!arvif->is_up)
		return;

	ieee80211_connection_loss(vif);
}

static void ath11k_peer_assoc_h_basic(struct ath11k *ar,
				      struct ieee80211_vif *vif,
				      struct ieee80211_sta *sta,
				      struct peer_assoc_params *arg)
{
	struct ath11k_vif *arvif = (void *)vif->drv_priv;
	u32 aid;

	lockdep_assert_held(&ar->conf_mutex);

	if (vif->type == NL80211_IFTYPE_STATION)
		aid = vif->bss_conf.aid;
	else
		aid = sta->aid;

	ether_addr_copy(arg->peer_mac, sta->addr);
	arg->vdev_id = arvif->vdev_id;
	arg->peer_associd = aid;
	arg->auth_flag = true;
	/* TODO: STA WAR in ath10k for listen interval required? */
	arg->peer_listen_intval = ar->hw->conf.listen_interval;
	arg->peer_nss = 1;
	arg->peer_caps = vif->bss_conf.assoc_capability;
}

static void ath11k_peer_assoc_h_crypto(struct ath11k *ar,
				       struct ieee80211_vif *vif,
				       struct ieee80211_sta *sta,
				       struct peer_assoc_params *arg)
{
	struct ieee80211_bss_conf *info = &vif->bss_conf;
	struct cfg80211_chan_def def;
	struct cfg80211_bss *bss;
	struct ath11k_vif *arvif = (struct ath11k_vif *)vif->drv_priv;
	const u8 *rsnie = NULL;
	const u8 *wpaie = NULL;

	lockdep_assert_held(&ar->conf_mutex);

	if (WARN_ON(ath11k_mac_vif_chan(vif, &def)))
		return;

	bss = cfg80211_get_bss(ar->hw->wiphy, def.chan, info->bssid, NULL, 0,
			       IEEE80211_BSS_TYPE_ANY, IEEE80211_PRIVACY_ANY);

	if (arvif->rsnie_present || arvif->wpaie_present) {
		arg->need_ptk_4_way = true;
		if (arvif->wpaie_present)
			arg->need_gtk_2_way = true;
	} else if (bss) {
		const struct cfg80211_bss_ies *ies;

		rcu_read_lock();
		rsnie = ieee80211_bss_get_ie(bss, WLAN_EID_RSN);

		ies = rcu_dereference(bss->ies);

		wpaie = cfg80211_find_vendor_ie(WLAN_OUI_MICROSOFT,
						WLAN_OUI_TYPE_MICROSOFT_WPA,
						ies->data,
						ies->len);
		rcu_read_unlock();
		cfg80211_put_bss(ar->hw->wiphy, bss);
	}

	/* FIXME: base on RSN IE/WPA IE is a correct idea? */
	if (rsnie || wpaie) {
		ath11k_dbg(ar->ab, ATH11K_DBG_WMI,
			   "%s: rsn ie found\n", __func__);
		arg->need_ptk_4_way = true;
	}

	if (wpaie) {
		ath11k_dbg(ar->ab, ATH11K_DBG_WMI,
			   "%s: wpa ie found\n", __func__);
		arg->need_gtk_2_way = true;
	}

	if (sta->mfp) {
		/* TODO: Need to check if FW supports PMF? */
		arg->is_pmf_enabled = true;
	}

	/* TODO: safe_mode_enabled (bypass 4-way handshake) flag req? */
}

static void ath11k_peer_assoc_h_rates(struct ath11k *ar,
				      struct ieee80211_vif *vif,
				      struct ieee80211_sta *sta,
				      struct peer_assoc_params *arg)
{
	struct ath11k_vif *arvif = (void *)vif->drv_priv;
	struct wmi_rate_set_arg *rateset = &arg->peer_legacy_rates;
	struct cfg80211_chan_def def;
	const struct ieee80211_supported_band *sband;
	const struct ieee80211_rate *rates;
	enum nl80211_band band;
	u32 ratemask;
	u8 rate;
	int i;

	lockdep_assert_held(&ar->conf_mutex);

	if (WARN_ON(ath11k_mac_vif_chan(vif, &def)))
		return;

	band = def.chan->band;
	sband = ar->hw->wiphy->bands[band];
	ratemask = sta->deflink.supp_rates[band];
	ratemask &= arvif->bitrate_mask.control[band].legacy;
	rates = sband->bitrates;

	rateset->num_rates = 0;

	for (i = 0; i < 32; i++, ratemask >>= 1, rates++) {
		if (!(ratemask & 1))
			continue;

		rate = ath11k_mac_bitrate_to_rate(rates->bitrate);
		rateset->rates[rateset->num_rates] = rate;
		rateset->num_rates++;
	}
}

static bool
ath11k_peer_assoc_h_ht_masked(const u8 ht_mcs_mask[IEEE80211_HT_MCS_MASK_LEN])
{
	int nss;

	for (nss = 0; nss < IEEE80211_HT_MCS_MASK_LEN; nss++)
		if (ht_mcs_mask[nss])
			return false;

	return true;
}

static bool
ath11k_peer_assoc_h_vht_masked(const u16 vht_mcs_mask[])
{
	int nss;

	for (nss = 0; nss < NL80211_VHT_NSS_MAX; nss++)
		if (vht_mcs_mask[nss])
			return false;

	return true;
}

static void ath11k_peer_assoc_h_ht(struct ath11k *ar,
				   struct ieee80211_vif *vif,
				   struct ieee80211_sta *sta,
				   struct peer_assoc_params *arg)
{
	const struct ieee80211_sta_ht_cap *ht_cap = &sta->deflink.ht_cap;
	struct ath11k_vif *arvif = (void *)vif->drv_priv;
	struct cfg80211_chan_def def;
	enum nl80211_band band;
	const u8 *ht_mcs_mask;
	int i, n;
	u8 max_nss;
	u32 stbc;

	lockdep_assert_held(&ar->conf_mutex);

	if (WARN_ON(ath11k_mac_vif_chan(vif, &def)))
		return;

	if (!ht_cap->ht_supported)
		return;

	band = def.chan->band;
	ht_mcs_mask = arvif->bitrate_mask.control[band].ht_mcs;

	if (ath11k_peer_assoc_h_ht_masked(ht_mcs_mask))
		return;

	arg->ht_flag = true;

	arg->peer_max_mpdu = (1 << (IEEE80211_HT_MAX_AMPDU_FACTOR +
				    ht_cap->ampdu_factor)) - 1;

	arg->peer_mpdu_density =
		ath11k_parse_mpdudensity(ht_cap->ampdu_density);

	arg->peer_ht_caps = ht_cap->cap;
	arg->peer_rate_caps |= WMI_HOST_RC_HT_FLAG;

	if (ht_cap->cap & IEEE80211_HT_CAP_LDPC_CODING)
		arg->ldpc_flag = true;

	if (sta->deflink.bandwidth >= IEEE80211_STA_RX_BW_40) {
		arg->bw_40 = true;
		arg->peer_rate_caps |= WMI_HOST_RC_CW40_FLAG;
	}

	/* As firmware handles this two flags (IEEE80211_HT_CAP_SGI_20
	 * and IEEE80211_HT_CAP_SGI_40) for enabling SGI, we reset
	 * both flags if guard interval is Default GI
	 */
	if (arvif->bitrate_mask.control[band].gi == NL80211_TXRATE_DEFAULT_GI)
		arg->peer_ht_caps &= ~(IEEE80211_HT_CAP_SGI_20 |
				IEEE80211_HT_CAP_SGI_40);

	if (arvif->bitrate_mask.control[band].gi != NL80211_TXRATE_FORCE_LGI) {
		if (ht_cap->cap & (IEEE80211_HT_CAP_SGI_20 |
		    IEEE80211_HT_CAP_SGI_40))
			arg->peer_rate_caps |= WMI_HOST_RC_SGI_FLAG;
	}

	if (ht_cap->cap & IEEE80211_HT_CAP_TX_STBC) {
		arg->peer_rate_caps |= WMI_HOST_RC_TX_STBC_FLAG;
		arg->stbc_flag = true;
	}

	if (ht_cap->cap & IEEE80211_HT_CAP_RX_STBC) {
		stbc = ht_cap->cap & IEEE80211_HT_CAP_RX_STBC;
		stbc = stbc >> IEEE80211_HT_CAP_RX_STBC_SHIFT;
		stbc = stbc << WMI_HOST_RC_RX_STBC_FLAG_S;
		arg->peer_rate_caps |= stbc;
		arg->stbc_flag = true;
	}

	if (ht_cap->mcs.rx_mask[1] && ht_cap->mcs.rx_mask[2])
		arg->peer_rate_caps |= WMI_HOST_RC_TS_FLAG;
	else if (ht_cap->mcs.rx_mask[1])
		arg->peer_rate_caps |= WMI_HOST_RC_DS_FLAG;

	for (i = 0, n = 0, max_nss = 0; i < IEEE80211_HT_MCS_MASK_LEN * 8; i++)
		if ((ht_cap->mcs.rx_mask[i / 8] & BIT(i % 8)) &&
		    (ht_mcs_mask[i / 8] & BIT(i % 8))) {
			max_nss = (i / 8) + 1;
			arg->peer_ht_rates.rates[n++] = i;
		}

	/* This is a workaround for HT-enabled STAs which break the spec
	 * and have no HT capabilities RX mask (no HT RX MCS map).
	 *
	 * As per spec, in section 20.3.5 Modulation and coding scheme (MCS),
	 * MCS 0 through 7 are mandatory in 20MHz with 800 ns GI at all STAs.
	 *
	 * Firmware asserts if such situation occurs.
	 */
	if (n == 0) {
		arg->peer_ht_rates.num_rates = 8;
		for (i = 0; i < arg->peer_ht_rates.num_rates; i++)
			arg->peer_ht_rates.rates[i] = i;
	} else {
		arg->peer_ht_rates.num_rates = n;
		arg->peer_nss = min(sta->deflink.rx_nss, max_nss);
	}

	ath11k_dbg(ar->ab, ATH11K_DBG_MAC, "mac ht peer %pM mcs cnt %d nss %d\n",
		   arg->peer_mac,
		   arg->peer_ht_rates.num_rates,
		   arg->peer_nss);
}

static int ath11k_mac_get_max_vht_mcs_map(u16 mcs_map, int nss)
{
	switch ((mcs_map >> (2 * nss)) & 0x3) {
	case IEEE80211_VHT_MCS_SUPPORT_0_7: return BIT(8) - 1;
	case IEEE80211_VHT_MCS_SUPPORT_0_8: return BIT(9) - 1;
	case IEEE80211_VHT_MCS_SUPPORT_0_9: return BIT(10) - 1;
	}
	return 0;
}

static u16
ath11k_peer_assoc_h_vht_limit(u16 tx_mcs_set,
			      const u16 vht_mcs_limit[NL80211_VHT_NSS_MAX])
{
	int idx_limit;
	int nss;
	u16 mcs_map;
	u16 mcs;

	for (nss = 0; nss < NL80211_VHT_NSS_MAX; nss++) {
		mcs_map = ath11k_mac_get_max_vht_mcs_map(tx_mcs_set, nss) &
			  vht_mcs_limit[nss];

		if (mcs_map)
			idx_limit = fls(mcs_map) - 1;
		else
			idx_limit = -1;

		switch (idx_limit) {
		case 0:
		case 1:
		case 2:
		case 3:
		case 4:
		case 5:
		case 6:
		case 7:
			mcs = IEEE80211_VHT_MCS_SUPPORT_0_7;
			break;
		case 8:
			mcs = IEEE80211_VHT_MCS_SUPPORT_0_8;
			break;
		case 9:
			mcs = IEEE80211_VHT_MCS_SUPPORT_0_9;
			break;
		default:
			WARN_ON(1);
			fallthrough;
		case -1:
			mcs = IEEE80211_VHT_MCS_NOT_SUPPORTED;
			break;
		}

		tx_mcs_set &= ~(0x3 << (nss * 2));
		tx_mcs_set |= mcs << (nss * 2);
	}

	return tx_mcs_set;
}

static u8 ath11k_get_nss_160mhz(struct ath11k *ar,
				u8 max_nss)
{
	u8 nss_ratio_info = ar->pdev->cap.nss_ratio_info;
	u8 max_sup_nss = 0;

	switch (nss_ratio_info) {
	case WMI_NSS_RATIO_1BY2_NSS:
		max_sup_nss = max_nss >> 1;
		break;
	case WMI_NSS_RATIO_3BY4_NSS:
		ath11k_warn(ar->ab, "WMI_NSS_RATIO_3BY4_NSS not supported\n");
		break;
	case WMI_NSS_RATIO_1_NSS:
		max_sup_nss = max_nss;
		break;
	case WMI_NSS_RATIO_2_NSS:
		ath11k_warn(ar->ab, "WMI_NSS_RATIO_2_NSS not supported\n");
		break;
	default:
		ath11k_warn(ar->ab, "invalid nss ratio received from firmware: %d\n",
			    nss_ratio_info);
		break;
	}

	return max_sup_nss;
}

static void ath11k_peer_assoc_h_vht(struct ath11k *ar,
				    struct ieee80211_vif *vif,
				    struct ieee80211_sta *sta,
				    struct peer_assoc_params *arg)
{
	const struct ieee80211_sta_vht_cap *vht_cap = &sta->deflink.vht_cap;
	struct ath11k_vif *arvif = (void *)vif->drv_priv;
	struct cfg80211_chan_def def;
	enum nl80211_band band;
	u16 *vht_mcs_mask;
	u8 ampdu_factor;
	u8 max_nss, vht_mcs;
	int i, vht_nss, nss_idx;
	bool user_rate_valid = true;
	u32 rx_nss, tx_nss, nss_160;

	if (WARN_ON(ath11k_mac_vif_chan(vif, &def)))
		return;

	if (!vht_cap->vht_supported)
		return;

	band = def.chan->band;
	vht_mcs_mask = arvif->bitrate_mask.control[band].vht_mcs;

	if (ath11k_peer_assoc_h_vht_masked(vht_mcs_mask))
		return;

	arg->vht_flag = true;

	/* TODO: similar flags required? */
	arg->vht_capable = true;

	if (def.chan->band == NL80211_BAND_2GHZ)
		arg->vht_ng_flag = true;

	arg->peer_vht_caps = vht_cap->cap;

	ampdu_factor = (vht_cap->cap &
			IEEE80211_VHT_CAP_MAX_A_MPDU_LENGTH_EXPONENT_MASK) >>
		       IEEE80211_VHT_CAP_MAX_A_MPDU_LENGTH_EXPONENT_SHIFT;

	/* Workaround: Some Netgear/Linksys 11ac APs set Rx A-MPDU factor to
	 * zero in VHT IE. Using it would result in degraded throughput.
	 * arg->peer_max_mpdu at this point contains HT max_mpdu so keep
	 * it if VHT max_mpdu is smaller.
	 */
	arg->peer_max_mpdu = max(arg->peer_max_mpdu,
				 (1U << (IEEE80211_HT_MAX_AMPDU_FACTOR +
					ampdu_factor)) - 1);

	if (sta->deflink.bandwidth == IEEE80211_STA_RX_BW_80)
		arg->bw_80 = true;

	if (sta->deflink.bandwidth == IEEE80211_STA_RX_BW_160)
		arg->bw_160 = true;

	vht_nss =  ath11k_mac_max_vht_nss(vht_mcs_mask);

	if (vht_nss > sta->deflink.rx_nss) {
		user_rate_valid = false;
		for (nss_idx = sta->deflink.rx_nss - 1; nss_idx >= 0; nss_idx--) {
			if (vht_mcs_mask[nss_idx]) {
				user_rate_valid = true;
				break;
			}
		}
	}

	if (!user_rate_valid) {
		ath11k_dbg(ar->ab, ATH11K_DBG_MAC, "mac setting vht range mcs value to peer supported nss %d for peer %pM\n",
			   sta->deflink.rx_nss, sta->addr);
		vht_mcs_mask[sta->deflink.rx_nss - 1] = vht_mcs_mask[vht_nss - 1];
	}

	/* Calculate peer NSS capability from VHT capabilities if STA
	 * supports VHT.
	 */
	for (i = 0, max_nss = 0; i < NL80211_VHT_NSS_MAX; i++) {
		vht_mcs = __le16_to_cpu(vht_cap->vht_mcs.rx_mcs_map) >>
			  (2 * i) & 3;

		if (vht_mcs != IEEE80211_VHT_MCS_NOT_SUPPORTED &&
		    vht_mcs_mask[i])
			max_nss = i + 1;
	}
	arg->peer_nss = min(sta->deflink.rx_nss, max_nss);
	arg->rx_max_rate = __le16_to_cpu(vht_cap->vht_mcs.rx_highest);
	arg->rx_mcs_set = __le16_to_cpu(vht_cap->vht_mcs.rx_mcs_map);
	arg->tx_max_rate = __le16_to_cpu(vht_cap->vht_mcs.tx_highest);
	arg->tx_mcs_set = ath11k_peer_assoc_h_vht_limit(
		__le16_to_cpu(vht_cap->vht_mcs.tx_mcs_map), vht_mcs_mask);

	/* In IPQ8074 platform, VHT mcs rate 10 and 11 is enabled by default.
	 * VHT mcs rate 10 and 11 is not suppoerted in 11ac standard.
	 * so explicitly disable the VHT MCS rate 10 and 11 in 11ac mode.
	 */
	arg->tx_mcs_set &= ~IEEE80211_VHT_MCS_SUPPORT_0_11_MASK;
	arg->tx_mcs_set |= IEEE80211_DISABLE_VHT_MCS_SUPPORT_0_11;

	if ((arg->tx_mcs_set & IEEE80211_VHT_MCS_NOT_SUPPORTED) ==
			IEEE80211_VHT_MCS_NOT_SUPPORTED)
		arg->peer_vht_caps &= ~IEEE80211_VHT_CAP_MU_BEAMFORMEE_CAPABLE;

	/* TODO:  Check */
	arg->tx_max_mcs_nss = 0xFF;

	if (arg->peer_phymode == MODE_11AC_VHT160 ||
	    arg->peer_phymode == MODE_11AC_VHT80_80) {
		tx_nss = ath11k_get_nss_160mhz(ar, max_nss);
		rx_nss = min(arg->peer_nss, tx_nss);
		arg->peer_bw_rxnss_override = ATH11K_BW_NSS_MAP_ENABLE;

		if (!rx_nss) {
			ath11k_warn(ar->ab, "invalid max_nss\n");
			return;
		}

		if (arg->peer_phymode == MODE_11AC_VHT160)
			nss_160 = FIELD_PREP(ATH11K_PEER_RX_NSS_160MHZ, rx_nss - 1);
		else
			nss_160 = FIELD_PREP(ATH11K_PEER_RX_NSS_80_80MHZ, rx_nss - 1);

		arg->peer_bw_rxnss_override |= nss_160;
	}

	ath11k_dbg(ar->ab, ATH11K_DBG_MAC,
		   "mac vht peer %pM max_mpdu %d flags 0x%x nss_override 0x%x\n",
		   sta->addr, arg->peer_max_mpdu, arg->peer_flags,
		   arg->peer_bw_rxnss_override);
}

static int ath11k_mac_get_max_he_mcs_map(u16 mcs_map, int nss)
{
	switch ((mcs_map >> (2 * nss)) & 0x3) {
	case IEEE80211_HE_MCS_SUPPORT_0_7: return BIT(8) - 1;
	case IEEE80211_HE_MCS_SUPPORT_0_9: return BIT(10) - 1;
	case IEEE80211_HE_MCS_SUPPORT_0_11: return BIT(12) - 1;
	}
	return 0;
}

static u16 ath11k_peer_assoc_h_he_limit(u16 tx_mcs_set,
					const u16 he_mcs_limit[NL80211_HE_NSS_MAX])
{
	int idx_limit;
	int nss;
	u16 mcs_map;
	u16 mcs;

	for (nss = 0; nss < NL80211_HE_NSS_MAX; nss++) {
		mcs_map = ath11k_mac_get_max_he_mcs_map(tx_mcs_set, nss) &
			he_mcs_limit[nss];

		if (mcs_map)
			idx_limit = fls(mcs_map) - 1;
		else
			idx_limit = -1;

		switch (idx_limit) {
		case 0 ... 7:
			mcs = IEEE80211_HE_MCS_SUPPORT_0_7;
			break;
		case 8:
		case 9:
			mcs = IEEE80211_HE_MCS_SUPPORT_0_9;
			break;
		case 10:
		case 11:
			mcs = IEEE80211_HE_MCS_SUPPORT_0_11;
			break;
		default:
			WARN_ON(1);
			fallthrough;
		case -1:
			mcs = IEEE80211_HE_MCS_NOT_SUPPORTED;
			break;
		}

		tx_mcs_set &= ~(0x3 << (nss * 2));
		tx_mcs_set |= mcs << (nss * 2);
	}

	return tx_mcs_set;
}

static bool
ath11k_peer_assoc_h_he_masked(const u16 he_mcs_mask[NL80211_HE_NSS_MAX])
{
	int nss;

	for (nss = 0; nss < NL80211_HE_NSS_MAX; nss++)
		if (he_mcs_mask[nss])
			return false;

	return true;
}

static void ath11k_peer_assoc_h_he(struct ath11k *ar,
				   struct ieee80211_vif *vif,
				   struct ieee80211_sta *sta,
				   struct peer_assoc_params *arg)
{
	struct ath11k_vif *arvif = (void *)vif->drv_priv;
	struct cfg80211_chan_def def;
	const struct ieee80211_sta_he_cap *he_cap = &sta->deflink.he_cap;
	enum nl80211_band band;
	u16 *he_mcs_mask;
	u8 max_nss, he_mcs;
	u16 he_tx_mcs = 0, v = 0;
	int i, he_nss, nss_idx;
	bool user_rate_valid = true;
	u32 rx_nss, tx_nss, nss_160;
	u8 ampdu_factor, rx_mcs_80, rx_mcs_160;
	u16 mcs_160_map, mcs_80_map;
	bool support_160;

	if (WARN_ON(ath11k_mac_vif_chan(vif, &def)))
		return;

	if (!he_cap->has_he)
		return;

	band = def.chan->band;
	he_mcs_mask = arvif->bitrate_mask.control[band].he_mcs;

	if (ath11k_peer_assoc_h_he_masked(he_mcs_mask))
		return;

	arg->he_flag = true;
	support_160 = !!(he_cap->he_cap_elem.phy_cap_info[0] &
		  IEEE80211_HE_PHY_CAP0_CHANNEL_WIDTH_SET_160MHZ_IN_5G);

	/* Supported HE-MCS and NSS Set of peer he_cap is intersection with self he_cp */
	mcs_160_map = le16_to_cpu(he_cap->he_mcs_nss_supp.rx_mcs_160);
	mcs_80_map = le16_to_cpu(he_cap->he_mcs_nss_supp.rx_mcs_80);

	if (support_160) {
		for (i = 7; i >= 0; i--) {
			u8 mcs_160 = (mcs_160_map >> (2 * i)) & 3;

			if (mcs_160 != IEEE80211_VHT_MCS_NOT_SUPPORTED) {
				rx_mcs_160 = i + 1;
				break;
			}
		}
	}

	for (i = 7; i >= 0; i--) {
		u8 mcs_80 = (mcs_80_map >> (2 * i)) & 3;

		if (mcs_80 != IEEE80211_VHT_MCS_NOT_SUPPORTED) {
			rx_mcs_80 = i + 1;
			break;
		}
	}

	if (support_160)
		max_nss = min(rx_mcs_80, rx_mcs_160);
	else
		max_nss = rx_mcs_80;

	arg->peer_nss = min(sta->deflink.rx_nss, max_nss);

	memcpy_and_pad(&arg->peer_he_cap_macinfo,
		       sizeof(arg->peer_he_cap_macinfo),
		       he_cap->he_cap_elem.mac_cap_info,
		       sizeof(he_cap->he_cap_elem.mac_cap_info),
		       0);
	memcpy_and_pad(&arg->peer_he_cap_phyinfo,
		       sizeof(arg->peer_he_cap_phyinfo),
		       he_cap->he_cap_elem.phy_cap_info,
		       sizeof(he_cap->he_cap_elem.phy_cap_info),
		       0);
	arg->peer_he_ops = vif->bss_conf.he_oper.params;

	/* the top most byte is used to indicate BSS color info */
	arg->peer_he_ops &= 0xffffff;

	/* As per section 26.6.1 11ax Draft5.0, if the Max AMPDU Exponent Extension
	 * in HE cap is zero, use the arg->peer_max_mpdu as calculated while parsing
	 * VHT caps(if VHT caps is present) or HT caps (if VHT caps is not present).
	 *
	 * For non-zero value of Max AMPDU Extponent Extension in HE MAC caps,
	 * if a HE STA sends VHT cap and HE cap IE in assoc request then, use
	 * MAX_AMPDU_LEN_FACTOR as 20 to calculate max_ampdu length.
	 * If a HE STA that does not send VHT cap, but HE and HT cap in assoc
	 * request, then use MAX_AMPDU_LEN_FACTOR as 16 to calculate max_ampdu
	 * length.
	 */
	ampdu_factor = u8_get_bits(he_cap->he_cap_elem.mac_cap_info[3],
				   IEEE80211_HE_MAC_CAP3_MAX_AMPDU_LEN_EXP_MASK);

	if (ampdu_factor) {
		if (sta->deflink.vht_cap.vht_supported)
			arg->peer_max_mpdu = (1 << (IEEE80211_HE_VHT_MAX_AMPDU_FACTOR +
						    ampdu_factor)) - 1;
		else if (sta->deflink.ht_cap.ht_supported)
			arg->peer_max_mpdu = (1 << (IEEE80211_HE_HT_MAX_AMPDU_FACTOR +
						    ampdu_factor)) - 1;
	}

	if (he_cap->he_cap_elem.phy_cap_info[6] &
	    IEEE80211_HE_PHY_CAP6_PPE_THRESHOLD_PRESENT) {
		int bit = 7;
		int nss, ru;

		arg->peer_ppet.numss_m1 = he_cap->ppe_thres[0] &
					  IEEE80211_PPE_THRES_NSS_MASK;
		arg->peer_ppet.ru_bit_mask =
			(he_cap->ppe_thres[0] &
			 IEEE80211_PPE_THRES_RU_INDEX_BITMASK_MASK) >>
			IEEE80211_PPE_THRES_RU_INDEX_BITMASK_POS;

		for (nss = 0; nss <= arg->peer_ppet.numss_m1; nss++) {
			for (ru = 0; ru < 4; ru++) {
				u32 val = 0;
				int i;

				if ((arg->peer_ppet.ru_bit_mask & BIT(ru)) == 0)
					continue;
				for (i = 0; i < 6; i++) {
					val >>= 1;
					val |= ((he_cap->ppe_thres[bit / 8] >>
						 (bit % 8)) & 0x1) << 5;
					bit++;
				}
				arg->peer_ppet.ppet16_ppet8_ru3_ru0[nss] |=
								val << (ru * 6);
			}
		}
	}

	if (he_cap->he_cap_elem.mac_cap_info[0] & IEEE80211_HE_MAC_CAP0_TWT_RES)
		arg->twt_responder = true;
	if (he_cap->he_cap_elem.mac_cap_info[0] & IEEE80211_HE_MAC_CAP0_TWT_REQ)
		arg->twt_requester = true;

	he_nss =  ath11k_mac_max_he_nss(he_mcs_mask);

	if (he_nss > sta->deflink.rx_nss) {
		user_rate_valid = false;
		for (nss_idx = sta->deflink.rx_nss - 1; nss_idx >= 0; nss_idx--) {
			if (he_mcs_mask[nss_idx]) {
				user_rate_valid = true;
				break;
			}
		}
	}

	if (!user_rate_valid) {
		ath11k_dbg(ar->ab, ATH11K_DBG_MAC, "mac setting he range mcs value to peer supported nss %d for peer %pM\n",
			   sta->deflink.rx_nss, sta->addr);
		he_mcs_mask[sta->deflink.rx_nss - 1] = he_mcs_mask[he_nss - 1];
	}

	switch (sta->deflink.bandwidth) {
	case IEEE80211_STA_RX_BW_160:
		if (he_cap->he_cap_elem.phy_cap_info[0] &
		    IEEE80211_HE_PHY_CAP0_CHANNEL_WIDTH_SET_80PLUS80_MHZ_IN_5G) {
			v = le16_to_cpu(he_cap->he_mcs_nss_supp.rx_mcs_80p80);
			v = ath11k_peer_assoc_h_he_limit(v, he_mcs_mask);
			arg->peer_he_rx_mcs_set[WMI_HECAP_TXRX_MCS_NSS_IDX_80_80] = v;

			v = le16_to_cpu(he_cap->he_mcs_nss_supp.tx_mcs_80p80);
			arg->peer_he_tx_mcs_set[WMI_HECAP_TXRX_MCS_NSS_IDX_80_80] = v;

			arg->peer_he_mcs_count++;
			he_tx_mcs = v;
		}
		v = le16_to_cpu(he_cap->he_mcs_nss_supp.rx_mcs_160);
		arg->peer_he_rx_mcs_set[WMI_HECAP_TXRX_MCS_NSS_IDX_160] = v;

		v = le16_to_cpu(he_cap->he_mcs_nss_supp.tx_mcs_160);
		v = ath11k_peer_assoc_h_he_limit(v, he_mcs_mask);
		arg->peer_he_tx_mcs_set[WMI_HECAP_TXRX_MCS_NSS_IDX_160] = v;

		arg->peer_he_mcs_count++;
		if (!he_tx_mcs)
			he_tx_mcs = v;
		fallthrough;

	default:
		v = le16_to_cpu(he_cap->he_mcs_nss_supp.rx_mcs_80);
		arg->peer_he_rx_mcs_set[WMI_HECAP_TXRX_MCS_NSS_IDX_80] = v;

		v = le16_to_cpu(he_cap->he_mcs_nss_supp.tx_mcs_80);
		v = ath11k_peer_assoc_h_he_limit(v, he_mcs_mask);
		arg->peer_he_tx_mcs_set[WMI_HECAP_TXRX_MCS_NSS_IDX_80] = v;

		arg->peer_he_mcs_count++;
		if (!he_tx_mcs)
			he_tx_mcs = v;
		break;
	}

	/* Calculate peer NSS capability from HE capabilities if STA
	 * supports HE.
	 */
	for (i = 0, max_nss = 0; i < NL80211_HE_NSS_MAX; i++) {
		he_mcs = he_tx_mcs >> (2 * i) & 3;

		/* In case of fixed rates, MCS Range in he_tx_mcs might have
		 * unsupported range, with he_mcs_mask set, so check either of them
		 * to find nss.
		 */
		if (he_mcs != IEEE80211_HE_MCS_NOT_SUPPORTED ||
		    he_mcs_mask[i])
			max_nss = i + 1;
	}
	arg->peer_nss = min(sta->deflink.rx_nss, max_nss);

	if (arg->peer_phymode == MODE_11AX_HE160 ||
	    arg->peer_phymode == MODE_11AX_HE80_80) {
		tx_nss = ath11k_get_nss_160mhz(ar, max_nss);
		rx_nss = min(arg->peer_nss, tx_nss);
		arg->peer_bw_rxnss_override = ATH11K_BW_NSS_MAP_ENABLE;

		if (!rx_nss) {
			ath11k_warn(ar->ab, "invalid max_nss\n");
			return;
		}

		if (arg->peer_phymode == MODE_11AX_HE160)
			nss_160 = FIELD_PREP(ATH11K_PEER_RX_NSS_160MHZ, rx_nss - 1);
		else
			nss_160 = FIELD_PREP(ATH11K_PEER_RX_NSS_80_80MHZ, rx_nss - 1);

		arg->peer_bw_rxnss_override |= nss_160;
	}

	ath11k_dbg(ar->ab, ATH11K_DBG_MAC,
		   "mac he peer %pM nss %d mcs cnt %d nss_override 0x%x\n",
		   sta->addr, arg->peer_nss,
		   arg->peer_he_mcs_count,
		   arg->peer_bw_rxnss_override);
}

static void ath11k_peer_assoc_h_he_6ghz(struct ath11k *ar,
					struct ieee80211_vif *vif,
					struct ieee80211_sta *sta,
					struct peer_assoc_params *arg)
{
	const struct ieee80211_sta_he_cap *he_cap = &sta->deflink.he_cap;
	struct cfg80211_chan_def def;
	enum nl80211_band band;
	u8  ampdu_factor;

	if (WARN_ON(ath11k_mac_vif_chan(vif, &def)))
		return;

	band = def.chan->band;

	if (!arg->he_flag || band != NL80211_BAND_6GHZ || !sta->deflink.he_6ghz_capa.capa)
		return;

<<<<<<< HEAD
	if (sta->bandwidth == IEEE80211_STA_RX_BW_40)
		arg->bw_40 = true;

	if (sta->bandwidth == IEEE80211_STA_RX_BW_80)
=======
	if (sta->deflink.bandwidth == IEEE80211_STA_RX_BW_40)
		arg->bw_40 = true;

	if (sta->deflink.bandwidth == IEEE80211_STA_RX_BW_80)
>>>>>>> 88084a3d
		arg->bw_80 = true;

	if (sta->deflink.bandwidth == IEEE80211_STA_RX_BW_160)
		arg->bw_160 = true;

	arg->peer_he_caps_6ghz = le16_to_cpu(sta->deflink.he_6ghz_capa.capa);
	arg->peer_mpdu_density =
		ath11k_parse_mpdudensity(FIELD_GET(IEEE80211_HE_6GHZ_CAP_MIN_MPDU_START,
						   arg->peer_he_caps_6ghz));

	/* From IEEE Std 802.11ax-2021 - Section 10.12.2: An HE STA shall be capable of
	 * receiving A-MPDU where the A-MPDU pre-EOF padding length is up to the value
	 * indicated by the Maximum A-MPDU Length Exponent Extension field in the HE
	 * Capabilities element and the Maximum A-MPDU Length Exponent field in HE 6 GHz
	 * Band Capabilities element in the 6 GHz band.
	 *
	 * Here, we are extracting the Max A-MPDU Exponent Extension from HE caps and
	 * factor is the Maximum A-MPDU Length Exponent from HE 6 GHZ Band capability.
	 */
	ampdu_factor = FIELD_GET(IEEE80211_HE_MAC_CAP3_MAX_AMPDU_LEN_EXP_MASK,
				 he_cap->he_cap_elem.mac_cap_info[3]) +
			FIELD_GET(IEEE80211_HE_6GHZ_CAP_MAX_AMPDU_LEN_EXP,
				  arg->peer_he_caps_6ghz);

	arg->peer_max_mpdu = (1u << (IEEE80211_HE_6GHZ_MAX_AMPDU_FACTOR +
				     ampdu_factor)) - 1;
}

static void ath11k_peer_assoc_h_smps(struct ieee80211_sta *sta,
				     struct peer_assoc_params *arg)
{
	const struct ieee80211_sta_ht_cap *ht_cap = &sta->deflink.ht_cap;
	int smps;

	if (!ht_cap->ht_supported && !sta->deflink.he_6ghz_capa.capa)
		return;

	if (ht_cap->ht_supported) {
		smps = ht_cap->cap & IEEE80211_HT_CAP_SM_PS;
		smps >>= IEEE80211_HT_CAP_SM_PS_SHIFT;
	} else {
		smps = le16_get_bits(sta->deflink.he_6ghz_capa.capa,
				     IEEE80211_HE_6GHZ_CAP_SM_PS);
	}

	switch (smps) {
	case WLAN_HT_CAP_SM_PS_STATIC:
		arg->static_mimops_flag = true;
		break;
	case WLAN_HT_CAP_SM_PS_DYNAMIC:
		arg->dynamic_mimops_flag = true;
		break;
	case WLAN_HT_CAP_SM_PS_DISABLED:
		arg->spatial_mux_flag = true;
		break;
	default:
		break;
	}
}

static void ath11k_peer_assoc_h_qos(struct ath11k *ar,
				    struct ieee80211_vif *vif,
				    struct ieee80211_sta *sta,
				    struct peer_assoc_params *arg)
{
	struct ath11k_vif *arvif = (void *)vif->drv_priv;

	switch (arvif->vdev_type) {
	case WMI_VDEV_TYPE_AP:
		if (sta->wme) {
			/* TODO: Check WME vs QoS */
			arg->is_wme_set = true;
			arg->qos_flag = true;
		}

		if (sta->wme && sta->uapsd_queues) {
			/* TODO: Check WME vs QoS */
			arg->is_wme_set = true;
			arg->apsd_flag = true;
			arg->peer_rate_caps |= WMI_HOST_RC_UAPSD_FLAG;
		}
		break;
	case WMI_VDEV_TYPE_STA:
		if (sta->wme) {
			arg->is_wme_set = true;
			arg->qos_flag = true;
		}
		break;
	default:
		break;
	}

	ath11k_dbg(ar->ab, ATH11K_DBG_MAC, "mac peer %pM qos %d\n",
		   sta->addr, arg->qos_flag);
}

static int ath11k_peer_assoc_qos_ap(struct ath11k *ar,
				    struct ath11k_vif *arvif,
				    struct ieee80211_sta *sta)
{
	struct ap_ps_params params;
	u32 max_sp;
	u32 uapsd;
	int ret;

	lockdep_assert_held(&ar->conf_mutex);

	params.vdev_id = arvif->vdev_id;

	ath11k_dbg(ar->ab, ATH11K_DBG_MAC, "mac uapsd_queues 0x%x max_sp %d\n",
		   sta->uapsd_queues, sta->max_sp);

	uapsd = 0;
	if (sta->uapsd_queues & IEEE80211_WMM_IE_STA_QOSINFO_AC_VO)
		uapsd |= WMI_AP_PS_UAPSD_AC3_DELIVERY_EN |
			 WMI_AP_PS_UAPSD_AC3_TRIGGER_EN;
	if (sta->uapsd_queues & IEEE80211_WMM_IE_STA_QOSINFO_AC_VI)
		uapsd |= WMI_AP_PS_UAPSD_AC2_DELIVERY_EN |
			 WMI_AP_PS_UAPSD_AC2_TRIGGER_EN;
	if (sta->uapsd_queues & IEEE80211_WMM_IE_STA_QOSINFO_AC_BK)
		uapsd |= WMI_AP_PS_UAPSD_AC1_DELIVERY_EN |
			 WMI_AP_PS_UAPSD_AC1_TRIGGER_EN;
	if (sta->uapsd_queues & IEEE80211_WMM_IE_STA_QOSINFO_AC_BE)
		uapsd |= WMI_AP_PS_UAPSD_AC0_DELIVERY_EN |
			 WMI_AP_PS_UAPSD_AC0_TRIGGER_EN;

	max_sp = 0;
	if (sta->max_sp < MAX_WMI_AP_PS_PEER_PARAM_MAX_SP)
		max_sp = sta->max_sp;

	params.param = WMI_AP_PS_PEER_PARAM_UAPSD;
	params.value = uapsd;
	ret = ath11k_wmi_send_set_ap_ps_param_cmd(ar, sta->addr, &params);
	if (ret)
		goto err;

	params.param = WMI_AP_PS_PEER_PARAM_MAX_SP;
	params.value = max_sp;
	ret = ath11k_wmi_send_set_ap_ps_param_cmd(ar, sta->addr, &params);
	if (ret)
		goto err;

	/* TODO revisit during testing */
	params.param = WMI_AP_PS_PEER_PARAM_SIFS_RESP_FRMTYPE;
	params.value = DISABLE_SIFS_RESPONSE_TRIGGER;
	ret = ath11k_wmi_send_set_ap_ps_param_cmd(ar, sta->addr, &params);
	if (ret)
		goto err;

	params.param = WMI_AP_PS_PEER_PARAM_SIFS_RESP_UAPSD;
	params.value = DISABLE_SIFS_RESPONSE_TRIGGER;
	ret = ath11k_wmi_send_set_ap_ps_param_cmd(ar, sta->addr, &params);
	if (ret)
		goto err;

	return 0;

err:
	ath11k_warn(ar->ab, "failed to set ap ps peer param %d for vdev %i: %d\n",
		    params.param, arvif->vdev_id, ret);
	return ret;
}

static bool ath11k_mac_sta_has_ofdm_only(struct ieee80211_sta *sta)
{
	return sta->deflink.supp_rates[NL80211_BAND_2GHZ] >>
	       ATH11K_MAC_FIRST_OFDM_RATE_IDX;
}

static enum wmi_phy_mode ath11k_mac_get_phymode_vht(struct ath11k *ar,
						    struct ieee80211_sta *sta)
{
	if (sta->deflink.bandwidth == IEEE80211_STA_RX_BW_160) {
		switch (sta->deflink.vht_cap.cap &
			IEEE80211_VHT_CAP_SUPP_CHAN_WIDTH_MASK) {
		case IEEE80211_VHT_CAP_SUPP_CHAN_WIDTH_160MHZ:
			return MODE_11AC_VHT160;
		case IEEE80211_VHT_CAP_SUPP_CHAN_WIDTH_160_80PLUS80MHZ:
			return MODE_11AC_VHT80_80;
		default:
			/* not sure if this is a valid case? */
			return MODE_11AC_VHT160;
		}
	}

	if (sta->deflink.bandwidth == IEEE80211_STA_RX_BW_80)
		return MODE_11AC_VHT80;

	if (sta->deflink.bandwidth == IEEE80211_STA_RX_BW_40)
		return MODE_11AC_VHT40;

	if (sta->deflink.bandwidth == IEEE80211_STA_RX_BW_20)
		return MODE_11AC_VHT20;

	return MODE_UNKNOWN;
}

static enum wmi_phy_mode ath11k_mac_get_phymode_he(struct ath11k *ar,
						   struct ieee80211_sta *sta)
{
	if (sta->deflink.bandwidth == IEEE80211_STA_RX_BW_160) {
		if (sta->deflink.he_cap.he_cap_elem.phy_cap_info[0] &
		     IEEE80211_HE_PHY_CAP0_CHANNEL_WIDTH_SET_160MHZ_IN_5G)
			return MODE_11AX_HE160;
		else if (sta->deflink.he_cap.he_cap_elem.phy_cap_info[0] &
			 IEEE80211_HE_PHY_CAP0_CHANNEL_WIDTH_SET_80PLUS80_MHZ_IN_5G)
			return MODE_11AX_HE80_80;
		/* not sure if this is a valid case? */
		return MODE_11AX_HE160;
	}

	if (sta->deflink.bandwidth == IEEE80211_STA_RX_BW_80)
		return MODE_11AX_HE80;

	if (sta->deflink.bandwidth == IEEE80211_STA_RX_BW_40)
		return MODE_11AX_HE40;

	if (sta->deflink.bandwidth == IEEE80211_STA_RX_BW_20)
		return MODE_11AX_HE20;

	return MODE_UNKNOWN;
}

static void ath11k_peer_assoc_h_phymode(struct ath11k *ar,
					struct ieee80211_vif *vif,
					struct ieee80211_sta *sta,
					struct peer_assoc_params *arg)
{
	struct ath11k_vif *arvif = (void *)vif->drv_priv;
	struct cfg80211_chan_def def;
	enum nl80211_band band;
	const u8 *ht_mcs_mask;
	const u16 *vht_mcs_mask;
	const u16 *he_mcs_mask;
	enum wmi_phy_mode phymode = MODE_UNKNOWN;

	if (WARN_ON(ath11k_mac_vif_chan(vif, &def)))
		return;

	band = def.chan->band;
	ht_mcs_mask = arvif->bitrate_mask.control[band].ht_mcs;
	vht_mcs_mask = arvif->bitrate_mask.control[band].vht_mcs;
	he_mcs_mask = arvif->bitrate_mask.control[band].he_mcs;

	switch (band) {
	case NL80211_BAND_2GHZ:
		if (sta->deflink.he_cap.has_he &&
		    !ath11k_peer_assoc_h_he_masked(he_mcs_mask)) {
			if (sta->deflink.bandwidth == IEEE80211_STA_RX_BW_80)
				phymode = MODE_11AX_HE80_2G;
			else if (sta->deflink.bandwidth == IEEE80211_STA_RX_BW_40)
				phymode = MODE_11AX_HE40_2G;
			else
				phymode = MODE_11AX_HE20_2G;
		} else if (sta->deflink.vht_cap.vht_supported &&
			   !ath11k_peer_assoc_h_vht_masked(vht_mcs_mask)) {
			if (sta->deflink.bandwidth == IEEE80211_STA_RX_BW_40)
				phymode = MODE_11AC_VHT40;
			else
				phymode = MODE_11AC_VHT20;
		} else if (sta->deflink.ht_cap.ht_supported &&
			   !ath11k_peer_assoc_h_ht_masked(ht_mcs_mask)) {
			if (sta->deflink.bandwidth == IEEE80211_STA_RX_BW_40)
				phymode = MODE_11NG_HT40;
			else
				phymode = MODE_11NG_HT20;
		} else if (ath11k_mac_sta_has_ofdm_only(sta)) {
			phymode = MODE_11G;
		} else {
			phymode = MODE_11B;
		}
		break;
	case NL80211_BAND_5GHZ:
	case NL80211_BAND_6GHZ:
		/* Check HE first */
		if (sta->deflink.he_cap.has_he &&
		    !ath11k_peer_assoc_h_he_masked(he_mcs_mask)) {
			phymode = ath11k_mac_get_phymode_he(ar, sta);
		} else if (sta->deflink.vht_cap.vht_supported &&
			   !ath11k_peer_assoc_h_vht_masked(vht_mcs_mask)) {
			phymode = ath11k_mac_get_phymode_vht(ar, sta);
		} else if (sta->deflink.ht_cap.ht_supported &&
			   !ath11k_peer_assoc_h_ht_masked(ht_mcs_mask)) {
			if (sta->deflink.bandwidth >= IEEE80211_STA_RX_BW_40)
				phymode = MODE_11NA_HT40;
			else
				phymode = MODE_11NA_HT20;
		} else {
			phymode = MODE_11A;
		}
		break;
	default:
		break;
	}

	ath11k_dbg(ar->ab, ATH11K_DBG_MAC, "mac peer %pM phymode %s\n",
		   sta->addr, ath11k_wmi_phymode_str(phymode));

	arg->peer_phymode = phymode;
	WARN_ON(phymode == MODE_UNKNOWN);
}

static void ath11k_peer_assoc_prepare(struct ath11k *ar,
				      struct ieee80211_vif *vif,
				      struct ieee80211_sta *sta,
				      struct peer_assoc_params *arg,
				      bool reassoc)
{
	struct ath11k_sta *arsta;

	lockdep_assert_held(&ar->conf_mutex);

	arsta = (struct ath11k_sta *)sta->drv_priv;

	memset(arg, 0, sizeof(*arg));

	reinit_completion(&ar->peer_assoc_done);

	arg->peer_new_assoc = !reassoc;
	ath11k_peer_assoc_h_basic(ar, vif, sta, arg);
	ath11k_peer_assoc_h_crypto(ar, vif, sta, arg);
	ath11k_peer_assoc_h_rates(ar, vif, sta, arg);
	ath11k_peer_assoc_h_phymode(ar, vif, sta, arg);
	ath11k_peer_assoc_h_ht(ar, vif, sta, arg);
	ath11k_peer_assoc_h_vht(ar, vif, sta, arg);
	ath11k_peer_assoc_h_he(ar, vif, sta, arg);
	ath11k_peer_assoc_h_he_6ghz(ar, vif, sta, arg);
	ath11k_peer_assoc_h_qos(ar, vif, sta, arg);
	ath11k_peer_assoc_h_smps(sta, arg);

	arsta->peer_nss = arg->peer_nss;

	/* TODO: amsdu_disable req? */
}

static int ath11k_setup_peer_smps(struct ath11k *ar, struct ath11k_vif *arvif,
				  const u8 *addr,
				  const struct ieee80211_sta_ht_cap *ht_cap,
				  u16 he_6ghz_capa)
{
	int smps;

	if (!ht_cap->ht_supported && !he_6ghz_capa)
		return 0;

	if (ht_cap->ht_supported) {
		smps = ht_cap->cap & IEEE80211_HT_CAP_SM_PS;
		smps >>= IEEE80211_HT_CAP_SM_PS_SHIFT;
	} else {
		smps = FIELD_GET(IEEE80211_HE_6GHZ_CAP_SM_PS, he_6ghz_capa);
	}

	if (smps >= ARRAY_SIZE(ath11k_smps_map))
		return -EINVAL;

	return ath11k_wmi_set_peer_param(ar, addr, arvif->vdev_id,
					 WMI_PEER_MIMO_PS_STATE,
					 ath11k_smps_map[smps]);
}

static void ath11k_bss_assoc(struct ieee80211_hw *hw,
			     struct ieee80211_vif *vif,
			     struct ieee80211_bss_conf *bss_conf)
{
	struct ath11k *ar = hw->priv;
	struct ath11k_vif *arvif = (void *)vif->drv_priv;
	struct peer_assoc_params peer_arg;
	struct ieee80211_sta *ap_sta;
	struct ath11k_peer *peer;
	bool is_auth = false;
	int ret;

	lockdep_assert_held(&ar->conf_mutex);

	ath11k_dbg(ar->ab, ATH11K_DBG_MAC, "mac vdev %i assoc bssid %pM aid %d\n",
		   arvif->vdev_id, arvif->bssid, arvif->aid);

	rcu_read_lock();

	ap_sta = ieee80211_find_sta(vif, bss_conf->bssid);
	if (!ap_sta) {
		ath11k_warn(ar->ab, "failed to find station entry for bss %pM vdev %i\n",
			    bss_conf->bssid, arvif->vdev_id);
		rcu_read_unlock();
		return;
	}

	ath11k_peer_assoc_prepare(ar, vif, ap_sta, &peer_arg, false);

	rcu_read_unlock();

	peer_arg.is_assoc = true;
	ret = ath11k_wmi_send_peer_assoc_cmd(ar, &peer_arg);
	if (ret) {
		ath11k_warn(ar->ab, "failed to run peer assoc for %pM vdev %i: %d\n",
			    bss_conf->bssid, arvif->vdev_id, ret);
		return;
	}

	if (!wait_for_completion_timeout(&ar->peer_assoc_done, 1 * HZ)) {
		ath11k_warn(ar->ab, "failed to get peer assoc conf event for %pM vdev %i\n",
			    bss_conf->bssid, arvif->vdev_id);
		return;
	}

	ret = ath11k_setup_peer_smps(ar, arvif, bss_conf->bssid,
				     &ap_sta->deflink.ht_cap,
				     le16_to_cpu(ap_sta->deflink.he_6ghz_capa.capa));
	if (ret) {
		ath11k_warn(ar->ab, "failed to setup peer SMPS for vdev %d: %d\n",
			    arvif->vdev_id, ret);
		return;
	}

	WARN_ON(arvif->is_up);

	arvif->aid = bss_conf->aid;
	ether_addr_copy(arvif->bssid, bss_conf->bssid);

	ret = ath11k_wmi_vdev_up(ar, arvif->vdev_id, arvif->aid, arvif->bssid);
	if (ret) {
		ath11k_warn(ar->ab, "failed to set vdev %d up: %d\n",
			    arvif->vdev_id, ret);
		return;
	}

	arvif->is_up = true;
	arvif->rekey_data.enable_offload = false;

	ath11k_dbg(ar->ab, ATH11K_DBG_MAC,
		   "mac vdev %d up (associated) bssid %pM aid %d\n",
		   arvif->vdev_id, bss_conf->bssid, bss_conf->aid);

	spin_lock_bh(&ar->ab->base_lock);

	peer = ath11k_peer_find(ar->ab, arvif->vdev_id, arvif->bssid);
	if (peer && peer->is_authorized)
		is_auth = true;

	spin_unlock_bh(&ar->ab->base_lock);

	if (is_auth) {
		ret = ath11k_wmi_set_peer_param(ar, arvif->bssid,
						arvif->vdev_id,
						WMI_PEER_AUTHORIZE,
						1);
		if (ret)
			ath11k_warn(ar->ab, "Unable to authorize BSS peer: %d\n", ret);
	}

	ret = ath11k_wmi_send_obss_spr_cmd(ar, arvif->vdev_id,
					   &bss_conf->he_obss_pd);
	if (ret)
		ath11k_warn(ar->ab, "failed to set vdev %i OBSS PD parameters: %d\n",
			    arvif->vdev_id, ret);

	ret = ath11k_wmi_vdev_set_param_cmd(ar, arvif->vdev_id,
					    WMI_VDEV_PARAM_DTIM_POLICY,
					    WMI_DTIM_POLICY_STICK);
	if (ret)
		ath11k_warn(ar->ab, "failed to set vdev %d dtim policy: %d\n",
			    arvif->vdev_id, ret);

	ath11k_mac_11d_scan_stop_all(ar->ab);
}

static void ath11k_bss_disassoc(struct ieee80211_hw *hw,
				struct ieee80211_vif *vif)
{
	struct ath11k *ar = hw->priv;
	struct ath11k_vif *arvif = (void *)vif->drv_priv;
	int ret;

	lockdep_assert_held(&ar->conf_mutex);

	ath11k_dbg(ar->ab, ATH11K_DBG_MAC, "mac vdev %i disassoc bssid %pM\n",
		   arvif->vdev_id, arvif->bssid);

	ret = ath11k_wmi_vdev_down(ar, arvif->vdev_id);
	if (ret)
		ath11k_warn(ar->ab, "failed to down vdev %i: %d\n",
			    arvif->vdev_id, ret);

	arvif->is_up = false;

	memset(&arvif->rekey_data, 0, sizeof(arvif->rekey_data));

	cancel_delayed_work_sync(&arvif->connection_loss_work);
}

static u32 ath11k_mac_get_rate_hw_value(int bitrate)
{
	u32 preamble;
	u16 hw_value;
	int rate;
	size_t i;

	if (ath11k_mac_bitrate_is_cck(bitrate))
		preamble = WMI_RATE_PREAMBLE_CCK;
	else
		preamble = WMI_RATE_PREAMBLE_OFDM;

	for (i = 0; i < ARRAY_SIZE(ath11k_legacy_rates); i++) {
		if (ath11k_legacy_rates[i].bitrate != bitrate)
			continue;

		hw_value = ath11k_legacy_rates[i].hw_value;
		rate = ATH11K_HW_RATE_CODE(hw_value, 0, preamble);

		return rate;
	}

	return -EINVAL;
}

static void ath11k_recalculate_mgmt_rate(struct ath11k *ar,
					 struct ieee80211_vif *vif,
					 struct cfg80211_chan_def *def)
{
	struct ath11k_vif *arvif = (void *)vif->drv_priv;
	const struct ieee80211_supported_band *sband;
	u8 basic_rate_idx;
	int hw_rate_code;
	u32 vdev_param;
	u16 bitrate;
	int ret;

	lockdep_assert_held(&ar->conf_mutex);

	sband = ar->hw->wiphy->bands[def->chan->band];
	basic_rate_idx = ffs(vif->bss_conf.basic_rates) - 1;
	bitrate = sband->bitrates[basic_rate_idx].bitrate;

	hw_rate_code = ath11k_mac_get_rate_hw_value(bitrate);
	if (hw_rate_code < 0) {
		ath11k_warn(ar->ab, "bitrate not supported %d\n", bitrate);
		return;
	}

	vdev_param = WMI_VDEV_PARAM_MGMT_RATE;
	ret = ath11k_wmi_vdev_set_param_cmd(ar, arvif->vdev_id, vdev_param,
					    hw_rate_code);
	if (ret)
		ath11k_warn(ar->ab, "failed to set mgmt tx rate %d\n", ret);

	/* For WCN6855, firmware will clear this param when vdev starts, hence
	 * cache it here so that we can reconfigure it once vdev starts.
	 */
	ar->hw_rate_code = hw_rate_code;

	vdev_param = WMI_VDEV_PARAM_BEACON_RATE;
	ret = ath11k_wmi_vdev_set_param_cmd(ar, arvif->vdev_id, vdev_param,
					    hw_rate_code);
	if (ret)
		ath11k_warn(ar->ab, "failed to set beacon tx rate %d\n", ret);
}

static int ath11k_mac_fils_discovery(struct ath11k_vif *arvif,
				     struct ieee80211_bss_conf *info)
{
	struct ath11k *ar = arvif->ar;
	struct sk_buff *tmpl;
	int ret;
	u32 interval;
	bool unsol_bcast_probe_resp_enabled = false;

	if (info->fils_discovery.max_interval) {
		interval = info->fils_discovery.max_interval;

		tmpl = ieee80211_get_fils_discovery_tmpl(ar->hw, arvif->vif);
		if (tmpl)
			ret = ath11k_wmi_fils_discovery_tmpl(ar, arvif->vdev_id,
							     tmpl);
	} else if (info->unsol_bcast_probe_resp_interval) {
		unsol_bcast_probe_resp_enabled = 1;
		interval = info->unsol_bcast_probe_resp_interval;

		tmpl = ieee80211_get_unsol_bcast_probe_resp_tmpl(ar->hw,
								 arvif->vif);
		if (tmpl)
			ret = ath11k_wmi_probe_resp_tmpl(ar, arvif->vdev_id,
							 tmpl);
	} else { /* Disable */
		return ath11k_wmi_fils_discovery(ar, arvif->vdev_id, 0, false);
	}

	if (!tmpl) {
		ath11k_warn(ar->ab,
			    "mac vdev %i failed to retrieve %s template\n",
			    arvif->vdev_id, (unsol_bcast_probe_resp_enabled ?
			    "unsolicited broadcast probe response" :
			    "FILS discovery"));
		return -EPERM;
	}
	kfree_skb(tmpl);

	if (!ret)
		ret = ath11k_wmi_fils_discovery(ar, arvif->vdev_id, interval,
						unsol_bcast_probe_resp_enabled);

	return ret;
}

static int ath11k_mac_config_obss_pd(struct ath11k *ar,
				     struct ieee80211_he_obss_pd *he_obss_pd)
{
	u32 bitmap[2], param_id, param_val, pdev_id;
	int ret;
	s8 non_srg_th = 0, srg_th = 0;

	pdev_id = ar->pdev->pdev_id;

	/* Set and enable SRG/non-SRG OBSS PD Threshold */
	param_id = WMI_PDEV_PARAM_SET_CMD_OBSS_PD_THRESHOLD;
	if (test_bit(ATH11K_FLAG_MONITOR_STARTED, &ar->monitor_flags)) {
		ret = ath11k_wmi_pdev_set_param(ar, param_id, 0, pdev_id);
		if (ret)
			ath11k_warn(ar->ab,
				    "failed to set obss_pd_threshold for pdev: %u\n",
				    pdev_id);
		return ret;
	}

	ath11k_dbg(ar->ab, ATH11K_DBG_MAC,
		   "mac obss pd sr_ctrl %x non_srg_thres %u srg_max %u\n",
		   he_obss_pd->sr_ctrl, he_obss_pd->non_srg_max_offset,
		   he_obss_pd->max_offset);

	param_val = 0;

	if (he_obss_pd->sr_ctrl &
	    IEEE80211_HE_SPR_NON_SRG_OBSS_PD_SR_DISALLOWED) {
		non_srg_th = ATH11K_OBSS_PD_MAX_THRESHOLD;
	} else {
		if (he_obss_pd->sr_ctrl & IEEE80211_HE_SPR_NON_SRG_OFFSET_PRESENT)
			non_srg_th = (ATH11K_OBSS_PD_MAX_THRESHOLD +
				      he_obss_pd->non_srg_max_offset);
		else
			non_srg_th = ATH11K_OBSS_PD_NON_SRG_MAX_THRESHOLD;

		param_val |= ATH11K_OBSS_PD_NON_SRG_EN;
	}

	if (he_obss_pd->sr_ctrl & IEEE80211_HE_SPR_SRG_INFORMATION_PRESENT) {
		srg_th = ATH11K_OBSS_PD_MAX_THRESHOLD + he_obss_pd->max_offset;
		param_val |= ATH11K_OBSS_PD_SRG_EN;
	}

	if (test_bit(WMI_TLV_SERVICE_SRG_SRP_SPATIAL_REUSE_SUPPORT,
		     ar->ab->wmi_ab.svc_map)) {
		param_val |= ATH11K_OBSS_PD_THRESHOLD_IN_DBM;
		param_val |= FIELD_PREP(GENMASK(15, 8), srg_th);
	} else {
		non_srg_th -= ATH11K_DEFAULT_NOISE_FLOOR;
		/* SRG not supported and threshold in dB */
		param_val &= ~(ATH11K_OBSS_PD_SRG_EN |
			       ATH11K_OBSS_PD_THRESHOLD_IN_DBM);
	}

	param_val |= (non_srg_th & GENMASK(7, 0));
	ret = ath11k_wmi_pdev_set_param(ar, param_id, param_val, pdev_id);
	if (ret) {
		ath11k_warn(ar->ab,
			    "failed to set obss_pd_threshold for pdev: %u\n",
			    pdev_id);
		return ret;
	}

	/* Enable OBSS PD for all access category */
	param_id  = WMI_PDEV_PARAM_SET_CMD_OBSS_PD_PER_AC;
	param_val = 0xf;
	ret = ath11k_wmi_pdev_set_param(ar, param_id, param_val, pdev_id);
	if (ret) {
		ath11k_warn(ar->ab,
			    "failed to set obss_pd_per_ac for pdev: %u\n",
			    pdev_id);
		return ret;
	}

	/* Set SR Prohibit */
	param_id  = WMI_PDEV_PARAM_ENABLE_SR_PROHIBIT;
	param_val = !!(he_obss_pd->sr_ctrl &
		       IEEE80211_HE_SPR_HESIGA_SR_VAL15_ALLOWED);
	ret = ath11k_wmi_pdev_set_param(ar, param_id, param_val, pdev_id);
	if (ret) {
		ath11k_warn(ar->ab, "failed to set sr_prohibit for pdev: %u\n",
			    pdev_id);
		return ret;
	}

	if (!test_bit(WMI_TLV_SERVICE_SRG_SRP_SPATIAL_REUSE_SUPPORT,
		      ar->ab->wmi_ab.svc_map))
		return 0;

	/* Set SRG BSS Color Bitmap */
	memcpy(bitmap, he_obss_pd->bss_color_bitmap, sizeof(bitmap));
	ret = ath11k_wmi_pdev_set_srg_bss_color_bitmap(ar, bitmap);
	if (ret) {
		ath11k_warn(ar->ab,
			    "failed to set bss_color_bitmap for pdev: %u\n",
			    pdev_id);
		return ret;
	}

	/* Set SRG Partial BSSID Bitmap */
	memcpy(bitmap, he_obss_pd->partial_bssid_bitmap, sizeof(bitmap));
	ret = ath11k_wmi_pdev_set_srg_patial_bssid_bitmap(ar, bitmap);
	if (ret) {
		ath11k_warn(ar->ab,
			    "failed to set partial_bssid_bitmap for pdev: %u\n",
			    pdev_id);
		return ret;
	}

	memset(bitmap, 0xff, sizeof(bitmap));

	/* Enable all BSS Colors for SRG */
	ret = ath11k_wmi_pdev_srg_obss_color_enable_bitmap(ar, bitmap);
	if (ret) {
		ath11k_warn(ar->ab,
			    "failed to set srg_color_en_bitmap pdev: %u\n",
			    pdev_id);
		return ret;
	}

	/* Enable all patial BSSID mask for SRG */
	ret = ath11k_wmi_pdev_srg_obss_bssid_enable_bitmap(ar, bitmap);
	if (ret) {
		ath11k_warn(ar->ab,
			    "failed to set srg_bssid_en_bitmap pdev: %u\n",
			    pdev_id);
		return ret;
	}

	/* Enable all BSS Colors for non-SRG */
	ret = ath11k_wmi_pdev_non_srg_obss_color_enable_bitmap(ar, bitmap);
	if (ret) {
		ath11k_warn(ar->ab,
			    "failed to set non_srg_color_en_bitmap pdev: %u\n",
			    pdev_id);
		return ret;
	}

	/* Enable all patial BSSID mask for non-SRG */
	ret = ath11k_wmi_pdev_non_srg_obss_bssid_enable_bitmap(ar, bitmap);
	if (ret) {
		ath11k_warn(ar->ab,
			    "failed to set non_srg_bssid_en_bitmap pdev: %u\n",
			    pdev_id);
		return ret;
	}

	return 0;
}

static void ath11k_mac_op_bss_info_changed(struct ieee80211_hw *hw,
					   struct ieee80211_vif *vif,
					   struct ieee80211_bss_conf *info,
					   u32 changed)
{
	struct ath11k *ar = hw->priv;
	struct ath11k_vif *arvif = ath11k_vif_to_arvif(vif);
	struct cfg80211_chan_def def;
	u32 param_id, param_value;
	enum nl80211_band band;
	u32 vdev_param;
	int mcast_rate;
	u32 preamble;
	u16 hw_value;
	u16 bitrate;
	int ret = 0;
	u8 rateidx;
	u32 rate;
	u32 ipv4_cnt;

	mutex_lock(&ar->conf_mutex);

	if (changed & BSS_CHANGED_BEACON_INT) {
		arvif->beacon_interval = info->beacon_int;

		param_id = WMI_VDEV_PARAM_BEACON_INTERVAL;
		ret = ath11k_wmi_vdev_set_param_cmd(ar, arvif->vdev_id,
						    param_id,
						    arvif->beacon_interval);
		if (ret)
			ath11k_warn(ar->ab, "Failed to set beacon interval for VDEV: %d\n",
				    arvif->vdev_id);
		else
			ath11k_dbg(ar->ab, ATH11K_DBG_MAC,
				   "Beacon interval: %d set for VDEV: %d\n",
				   arvif->beacon_interval, arvif->vdev_id);
	}

	if (changed & BSS_CHANGED_BEACON) {
		param_id = WMI_PDEV_PARAM_BEACON_TX_MODE;
		param_value = WMI_BEACON_STAGGERED_MODE;
		ret = ath11k_wmi_pdev_set_param(ar, param_id,
						param_value, ar->pdev->pdev_id);
		if (ret)
			ath11k_warn(ar->ab, "Failed to set beacon mode for VDEV: %d\n",
				    arvif->vdev_id);
		else
			ath11k_dbg(ar->ab, ATH11K_DBG_MAC,
				   "Set staggered beacon mode for VDEV: %d\n",
				   arvif->vdev_id);

		if (!arvif->do_not_send_tmpl || !arvif->bcca_zero_sent) {
			ret = ath11k_mac_setup_bcn_tmpl(arvif);
			if (ret)
				ath11k_warn(ar->ab, "failed to update bcn template: %d\n",
					    ret);
		}

		if (arvif->bcca_zero_sent)
			arvif->do_not_send_tmpl = true;
		else
			arvif->do_not_send_tmpl = false;

		if (vif->bss_conf.he_support) {
			ret = ath11k_wmi_vdev_set_param_cmd(ar, arvif->vdev_id,
							    WMI_VDEV_PARAM_BA_MODE,
							    WMI_BA_MODE_BUFFER_SIZE_256);
			if (ret)
				ath11k_warn(ar->ab,
					    "failed to set BA BUFFER SIZE 256 for vdev: %d\n",
					    arvif->vdev_id);
			else
				ath11k_dbg(ar->ab, ATH11K_DBG_MAC,
					   "Set BA BUFFER SIZE 256 for VDEV: %d\n",
					   arvif->vdev_id);
		}
	}

	if (changed & (BSS_CHANGED_BEACON_INFO | BSS_CHANGED_BEACON)) {
		arvif->dtim_period = info->dtim_period;

		param_id = WMI_VDEV_PARAM_DTIM_PERIOD;
		ret = ath11k_wmi_vdev_set_param_cmd(ar, arvif->vdev_id,
						    param_id,
						    arvif->dtim_period);

		if (ret)
			ath11k_warn(ar->ab, "Failed to set dtim period for VDEV %d: %i\n",
				    arvif->vdev_id, ret);
		else
			ath11k_dbg(ar->ab, ATH11K_DBG_MAC,
				   "DTIM period: %d set for VDEV: %d\n",
				   arvif->dtim_period, arvif->vdev_id);
	}

	if (changed & BSS_CHANGED_SSID &&
	    vif->type == NL80211_IFTYPE_AP) {
		arvif->u.ap.ssid_len = info->ssid_len;
		if (info->ssid_len)
			memcpy(arvif->u.ap.ssid, info->ssid, info->ssid_len);
		arvif->u.ap.hidden_ssid = info->hidden_ssid;
	}

	if (changed & BSS_CHANGED_BSSID && !is_zero_ether_addr(info->bssid))
		ether_addr_copy(arvif->bssid, info->bssid);

	if (changed & BSS_CHANGED_BEACON_ENABLED) {
		ath11k_control_beaconing(arvif, info);

		if (arvif->is_up && vif->bss_conf.he_support &&
		    vif->bss_conf.he_oper.params) {
			param_id = WMI_VDEV_PARAM_HEOPS_0_31;
			param_value = vif->bss_conf.he_oper.params;
			ret = ath11k_wmi_vdev_set_param_cmd(ar, arvif->vdev_id,
							    param_id, param_value);
			ath11k_dbg(ar->ab, ATH11K_DBG_MAC,
				   "he oper param: %x set for VDEV: %d\n",
				   param_value, arvif->vdev_id);

			if (ret)
				ath11k_warn(ar->ab, "Failed to set he oper params %x for VDEV %d: %i\n",
					    param_value, arvif->vdev_id, ret);
		}
	}

	if (changed & BSS_CHANGED_ERP_CTS_PROT) {
		u32 cts_prot;

		cts_prot = !!(info->use_cts_prot);
		param_id = WMI_VDEV_PARAM_PROTECTION_MODE;

		if (arvif->is_started) {
			ret = ath11k_wmi_vdev_set_param_cmd(ar, arvif->vdev_id,
							    param_id, cts_prot);
			if (ret)
				ath11k_warn(ar->ab, "Failed to set CTS prot for VDEV: %d\n",
					    arvif->vdev_id);
			else
				ath11k_dbg(ar->ab, ATH11K_DBG_MAC, "Set CTS prot: %d for VDEV: %d\n",
					   cts_prot, arvif->vdev_id);
		} else {
			ath11k_dbg(ar->ab, ATH11K_DBG_MAC, "defer protection mode setup, vdev is not ready yet\n");
		}
	}

	if (changed & BSS_CHANGED_ERP_SLOT) {
		u32 slottime;

		if (info->use_short_slot)
			slottime = WMI_VDEV_SLOT_TIME_SHORT; /* 9us */

		else
			slottime = WMI_VDEV_SLOT_TIME_LONG; /* 20us */

		param_id = WMI_VDEV_PARAM_SLOT_TIME;
		ret = ath11k_wmi_vdev_set_param_cmd(ar, arvif->vdev_id,
						    param_id, slottime);
		if (ret)
			ath11k_warn(ar->ab, "Failed to set erp slot for VDEV: %d\n",
				    arvif->vdev_id);
		else
			ath11k_dbg(ar->ab, ATH11K_DBG_MAC,
				   "Set slottime: %d for VDEV: %d\n",
				   slottime, arvif->vdev_id);
	}

	if (changed & BSS_CHANGED_ERP_PREAMBLE) {
		u32 preamble;

		if (info->use_short_preamble)
			preamble = WMI_VDEV_PREAMBLE_SHORT;
		else
			preamble = WMI_VDEV_PREAMBLE_LONG;

		param_id = WMI_VDEV_PARAM_PREAMBLE;
		ret = ath11k_wmi_vdev_set_param_cmd(ar, arvif->vdev_id,
						    param_id, preamble);
		if (ret)
			ath11k_warn(ar->ab, "Failed to set preamble for VDEV: %d\n",
				    arvif->vdev_id);
		else
			ath11k_dbg(ar->ab, ATH11K_DBG_MAC,
				   "Set preamble: %d for VDEV: %d\n",
				   preamble, arvif->vdev_id);
	}

	if (changed & BSS_CHANGED_ASSOC) {
		if (info->assoc)
			ath11k_bss_assoc(hw, vif, info);
		else
			ath11k_bss_disassoc(hw, vif);
	}

	if (changed & BSS_CHANGED_TXPOWER) {
		ath11k_dbg(ar->ab, ATH11K_DBG_MAC, "mac vdev_id %i txpower %d\n",
			   arvif->vdev_id, info->txpower);

		arvif->txpower = info->txpower;
		ath11k_mac_txpower_recalc(ar);
	}

	if (changed & BSS_CHANGED_PS &&
	    ar->ab->hw_params.supports_sta_ps) {
		arvif->ps = vif->bss_conf.ps;

		ret = ath11k_mac_config_ps(ar);
		if (ret)
			ath11k_warn(ar->ab, "failed to setup ps on vdev %i: %d\n",
				    arvif->vdev_id, ret);
	}

	if (changed & BSS_CHANGED_MCAST_RATE &&
	    !ath11k_mac_vif_chan(arvif->vif, &def)) {
		band = def.chan->band;
		mcast_rate = vif->bss_conf.mcast_rate[band];

		if (mcast_rate > 0)
			rateidx = mcast_rate - 1;
		else
			rateidx = ffs(vif->bss_conf.basic_rates) - 1;

		if (ar->pdev->cap.supported_bands & WMI_HOST_WLAN_5G_CAP)
			rateidx += ATH11K_MAC_FIRST_OFDM_RATE_IDX;

		bitrate = ath11k_legacy_rates[rateidx].bitrate;
		hw_value = ath11k_legacy_rates[rateidx].hw_value;

		if (ath11k_mac_bitrate_is_cck(bitrate))
			preamble = WMI_RATE_PREAMBLE_CCK;
		else
			preamble = WMI_RATE_PREAMBLE_OFDM;

		rate = ATH11K_HW_RATE_CODE(hw_value, 0, preamble);

		ath11k_dbg(ar->ab, ATH11K_DBG_MAC,
			   "mac vdev %d mcast_rate %x\n",
			   arvif->vdev_id, rate);

		vdev_param = WMI_VDEV_PARAM_MCAST_DATA_RATE;
		ret = ath11k_wmi_vdev_set_param_cmd(ar, arvif->vdev_id,
						    vdev_param, rate);
		if (ret)
			ath11k_warn(ar->ab,
				    "failed to set mcast rate on vdev %i: %d\n",
				    arvif->vdev_id,  ret);

		vdev_param = WMI_VDEV_PARAM_BCAST_DATA_RATE;
		ret = ath11k_wmi_vdev_set_param_cmd(ar, arvif->vdev_id,
						    vdev_param, rate);
		if (ret)
			ath11k_warn(ar->ab,
				    "failed to set bcast rate on vdev %i: %d\n",
				    arvif->vdev_id,  ret);
	}

	if (changed & BSS_CHANGED_BASIC_RATES &&
	    !ath11k_mac_vif_chan(arvif->vif, &def))
		ath11k_recalculate_mgmt_rate(ar, vif, &def);

	if (changed & BSS_CHANGED_TWT) {
		if (info->twt_requester || info->twt_responder)
			ath11k_wmi_send_twt_enable_cmd(ar, ar->pdev->pdev_id);
		else
			ath11k_wmi_send_twt_disable_cmd(ar, ar->pdev->pdev_id);
	}

	if (changed & BSS_CHANGED_HE_OBSS_PD)
		ath11k_mac_config_obss_pd(ar, &info->he_obss_pd);

	if (changed & BSS_CHANGED_HE_BSS_COLOR) {
		if (vif->type == NL80211_IFTYPE_AP) {
			ret = ath11k_wmi_send_obss_color_collision_cfg_cmd(
				ar, arvif->vdev_id, info->he_bss_color.color,
				ATH11K_BSS_COLOR_COLLISION_DETECTION_AP_PERIOD_MS,
				info->he_bss_color.enabled);
			if (ret)
				ath11k_warn(ar->ab, "failed to set bss color collision on vdev %i: %d\n",
					    arvif->vdev_id,  ret);

			param_id = WMI_VDEV_PARAM_BSS_COLOR;
			if (info->he_bss_color.enabled)
				param_value = info->he_bss_color.color <<
						IEEE80211_HE_OPERATION_BSS_COLOR_OFFSET;
			else
				param_value = IEEE80211_HE_OPERATION_BSS_COLOR_DISABLED;

			ret = ath11k_wmi_vdev_set_param_cmd(ar, arvif->vdev_id,
							    param_id,
							    param_value);
			if (ret)
				ath11k_warn(ar->ab,
					    "failed to set bss color param on vdev %i: %d\n",
					    arvif->vdev_id,  ret);

			ath11k_dbg(ar->ab, ATH11K_DBG_MAC,
				   "bss color param 0x%x set on vdev %i\n",
				   param_value, arvif->vdev_id);
		} else if (vif->type == NL80211_IFTYPE_STATION) {
			ret = ath11k_wmi_send_bss_color_change_enable_cmd(ar,
									  arvif->vdev_id,
									  1);
			if (ret)
				ath11k_warn(ar->ab, "failed to enable bss color change on vdev %i: %d\n",
					    arvif->vdev_id,  ret);
			ret = ath11k_wmi_send_obss_color_collision_cfg_cmd(
				ar, arvif->vdev_id, 0,
				ATH11K_BSS_COLOR_COLLISION_DETECTION_STA_PERIOD_MS, 1);
			if (ret)
				ath11k_warn(ar->ab, "failed to set bss color collision on vdev %i: %d\n",
					    arvif->vdev_id,  ret);
		}
	}

	if (changed & BSS_CHANGED_FILS_DISCOVERY ||
	    changed & BSS_CHANGED_UNSOL_BCAST_PROBE_RESP)
		ath11k_mac_fils_discovery(arvif, info);

	if (changed & BSS_CHANGED_ARP_FILTER) {
		ipv4_cnt = min(info->arp_addr_cnt, ATH11K_IPV4_MAX_COUNT);
		memcpy(arvif->arp_ns_offload.ipv4_addr, info->arp_addr_list,
		       ipv4_cnt * sizeof(u32));
		memcpy(arvif->arp_ns_offload.mac_addr, vif->addr, ETH_ALEN);
		arvif->arp_ns_offload.ipv4_count = ipv4_cnt;

		ath11k_dbg(ar->ab, ATH11K_DBG_MAC, "mac arp_addr_cnt %d vif->addr %pM, offload_addr %pI4\n",
			   info->arp_addr_cnt,
			   vif->addr, arvif->arp_ns_offload.ipv4_addr);
	}

	mutex_unlock(&ar->conf_mutex);
}

void __ath11k_mac_scan_finish(struct ath11k *ar)
{
	lockdep_assert_held(&ar->data_lock);

	switch (ar->scan.state) {
	case ATH11K_SCAN_IDLE:
		break;
	case ATH11K_SCAN_RUNNING:
	case ATH11K_SCAN_ABORTING:
		if (ar->scan.is_roc && ar->scan.roc_notify)
			ieee80211_remain_on_channel_expired(ar->hw);
		fallthrough;
	case ATH11K_SCAN_STARTING:
		if (!ar->scan.is_roc) {
			struct cfg80211_scan_info info = {
				.aborted = ((ar->scan.state ==
					    ATH11K_SCAN_ABORTING) ||
					    (ar->scan.state ==
					    ATH11K_SCAN_STARTING)),
			};

			ieee80211_scan_completed(ar->hw, &info);
		}

		ar->scan.state = ATH11K_SCAN_IDLE;
		ar->scan_channel = NULL;
		ar->scan.roc_freq = 0;
		cancel_delayed_work(&ar->scan.timeout);
		complete(&ar->scan.completed);
		break;
	}
}

void ath11k_mac_scan_finish(struct ath11k *ar)
{
	spin_lock_bh(&ar->data_lock);
	__ath11k_mac_scan_finish(ar);
	spin_unlock_bh(&ar->data_lock);
}

static int ath11k_scan_stop(struct ath11k *ar)
{
	struct scan_cancel_param arg = {
		.req_type = WLAN_SCAN_CANCEL_SINGLE,
		.scan_id = ATH11K_SCAN_ID,
	};
	int ret;

	lockdep_assert_held(&ar->conf_mutex);

	/* TODO: Fill other STOP Params */
	arg.pdev_id = ar->pdev->pdev_id;

	ret = ath11k_wmi_send_scan_stop_cmd(ar, &arg);
	if (ret) {
		ath11k_warn(ar->ab, "failed to stop wmi scan: %d\n", ret);
		goto out;
	}

	ret = wait_for_completion_timeout(&ar->scan.completed, 3 * HZ);
	if (ret == 0) {
		ath11k_warn(ar->ab,
			    "failed to receive scan abort comple: timed out\n");
		ret = -ETIMEDOUT;
	} else if (ret > 0) {
		ret = 0;
	}

out:
	/* Scan state should be updated upon scan completion but in case
	 * firmware fails to deliver the event (for whatever reason) it is
	 * desired to clean up scan state anyway. Firmware may have just
	 * dropped the scan completion event delivery due to transport pipe
	 * being overflown with data and/or it can recover on its own before
	 * next scan request is submitted.
	 */
	spin_lock_bh(&ar->data_lock);
	if (ar->scan.state != ATH11K_SCAN_IDLE)
		__ath11k_mac_scan_finish(ar);
	spin_unlock_bh(&ar->data_lock);

	return ret;
}

static void ath11k_scan_abort(struct ath11k *ar)
{
	int ret;

	lockdep_assert_held(&ar->conf_mutex);

	spin_lock_bh(&ar->data_lock);

	switch (ar->scan.state) {
	case ATH11K_SCAN_IDLE:
		/* This can happen if timeout worker kicked in and called
		 * abortion while scan completion was being processed.
		 */
		break;
	case ATH11K_SCAN_STARTING:
	case ATH11K_SCAN_ABORTING:
		ath11k_warn(ar->ab, "refusing scan abortion due to invalid scan state: %d\n",
			    ar->scan.state);
		break;
	case ATH11K_SCAN_RUNNING:
		ar->scan.state = ATH11K_SCAN_ABORTING;
		spin_unlock_bh(&ar->data_lock);

		ret = ath11k_scan_stop(ar);
		if (ret)
			ath11k_warn(ar->ab, "failed to abort scan: %d\n", ret);

		spin_lock_bh(&ar->data_lock);
		break;
	}

	spin_unlock_bh(&ar->data_lock);
}

static void ath11k_scan_timeout_work(struct work_struct *work)
{
	struct ath11k *ar = container_of(work, struct ath11k,
					 scan.timeout.work);

	mutex_lock(&ar->conf_mutex);
	ath11k_scan_abort(ar);
	mutex_unlock(&ar->conf_mutex);
}

static int ath11k_start_scan(struct ath11k *ar,
			     struct scan_req_params *arg)
{
	int ret;
	unsigned long timeout = 1 * HZ;

	lockdep_assert_held(&ar->conf_mutex);

	if (ath11k_spectral_get_mode(ar) == ATH11K_SPECTRAL_BACKGROUND)
		ath11k_spectral_reset_buffer(ar);

	ret = ath11k_wmi_send_scan_start_cmd(ar, arg);
	if (ret)
		return ret;

	if (test_bit(WMI_TLV_SERVICE_11D_OFFLOAD, ar->ab->wmi_ab.svc_map)) {
		timeout = 5 * HZ;

		if (ar->supports_6ghz)
			timeout += 5 * HZ;
	}

	ret = wait_for_completion_timeout(&ar->scan.started, timeout);
	if (ret == 0) {
		ret = ath11k_scan_stop(ar);
		if (ret)
			ath11k_warn(ar->ab, "failed to stop scan: %d\n", ret);

		return -ETIMEDOUT;
	}

	/* If we failed to start the scan, return error code at
	 * this point.  This is probably due to some issue in the
	 * firmware, but no need to wedge the driver due to that...
	 */
	spin_lock_bh(&ar->data_lock);
	if (ar->scan.state == ATH11K_SCAN_IDLE) {
		spin_unlock_bh(&ar->data_lock);
		return -EINVAL;
	}
	spin_unlock_bh(&ar->data_lock);

	return 0;
}

static int ath11k_mac_op_hw_scan(struct ieee80211_hw *hw,
				 struct ieee80211_vif *vif,
				 struct ieee80211_scan_request *hw_req)
{
	struct ath11k *ar = hw->priv;
	struct ath11k_vif *arvif = ath11k_vif_to_arvif(vif);
	struct cfg80211_scan_request *req = &hw_req->req;
	struct scan_req_params arg;
	int ret = 0;
	int i;

	mutex_lock(&ar->conf_mutex);

	spin_lock_bh(&ar->data_lock);
	switch (ar->scan.state) {
	case ATH11K_SCAN_IDLE:
		reinit_completion(&ar->scan.started);
		reinit_completion(&ar->scan.completed);
		ar->scan.state = ATH11K_SCAN_STARTING;
		ar->scan.is_roc = false;
		ar->scan.vdev_id = arvif->vdev_id;
		ret = 0;
		break;
	case ATH11K_SCAN_STARTING:
	case ATH11K_SCAN_RUNNING:
	case ATH11K_SCAN_ABORTING:
		ret = -EBUSY;
		break;
	}
	spin_unlock_bh(&ar->data_lock);

	if (ret)
		goto exit;

	memset(&arg, 0, sizeof(arg));
	ath11k_wmi_start_scan_init(ar, &arg);
	arg.vdev_id = arvif->vdev_id;
	arg.scan_id = ATH11K_SCAN_ID;

	if (req->ie_len) {
		arg.extraie.ptr = kmemdup(req->ie, req->ie_len, GFP_KERNEL);
		if (!arg.extraie.ptr) {
			ret = -ENOMEM;
			goto exit;
		}
		arg.extraie.len = req->ie_len;
	}

	if (req->n_ssids) {
		arg.num_ssids = req->n_ssids;
		for (i = 0; i < arg.num_ssids; i++) {
			arg.ssid[i].length  = req->ssids[i].ssid_len;
			memcpy(&arg.ssid[i].ssid, req->ssids[i].ssid,
			       req->ssids[i].ssid_len);
		}
	} else {
		arg.scan_flags |= WMI_SCAN_FLAG_PASSIVE;
	}

	if (req->n_channels) {
		arg.num_chan = req->n_channels;
		arg.chan_list = kcalloc(arg.num_chan, sizeof(*arg.chan_list),
					GFP_KERNEL);

		if (!arg.chan_list) {
			ret = -ENOMEM;
			goto exit;
		}

		for (i = 0; i < arg.num_chan; i++)
			arg.chan_list[i] = req->channels[i]->center_freq;
	}

	if (req->flags & NL80211_SCAN_FLAG_RANDOM_ADDR) {
		arg.scan_f_add_spoofed_mac_in_probe = 1;
		ether_addr_copy(arg.mac_addr.addr, req->mac_addr);
		ether_addr_copy(arg.mac_mask.addr, req->mac_addr_mask);
	}

	ret = ath11k_start_scan(ar, &arg);
	if (ret) {
		ath11k_warn(ar->ab, "failed to start hw scan: %d\n", ret);
		spin_lock_bh(&ar->data_lock);
		ar->scan.state = ATH11K_SCAN_IDLE;
		spin_unlock_bh(&ar->data_lock);
	}

	/* Add a 200ms margin to account for event/command processing */
	ieee80211_queue_delayed_work(ar->hw, &ar->scan.timeout,
				     msecs_to_jiffies(arg.max_scan_time +
						      ATH11K_MAC_SCAN_TIMEOUT_MSECS));

exit:
	kfree(arg.chan_list);

	if (req->ie_len)
		kfree(arg.extraie.ptr);

	mutex_unlock(&ar->conf_mutex);

	if (ar->state_11d == ATH11K_11D_PREPARING)
		ath11k_mac_11d_scan_start(ar, arvif->vdev_id);

	return ret;
}

static void ath11k_mac_op_cancel_hw_scan(struct ieee80211_hw *hw,
					 struct ieee80211_vif *vif)
{
	struct ath11k *ar = hw->priv;

	mutex_lock(&ar->conf_mutex);
	ath11k_scan_abort(ar);
	mutex_unlock(&ar->conf_mutex);

	cancel_delayed_work_sync(&ar->scan.timeout);
}

static int ath11k_install_key(struct ath11k_vif *arvif,
			      struct ieee80211_key_conf *key,
			      enum set_key_cmd cmd,
			      const u8 *macaddr, u32 flags)
{
	int ret;
	struct ath11k *ar = arvif->ar;
	struct wmi_vdev_install_key_arg arg = {
		.vdev_id = arvif->vdev_id,
		.key_idx = key->keyidx,
		.key_len = key->keylen,
		.key_data = key->key,
		.key_flags = flags,
		.macaddr = macaddr,
	};

	lockdep_assert_held(&arvif->ar->conf_mutex);

	reinit_completion(&ar->install_key_done);

	if (test_bit(ATH11K_FLAG_HW_CRYPTO_DISABLED, &ar->ab->dev_flags))
		return 0;

	if (cmd == DISABLE_KEY) {
		arg.key_cipher = WMI_CIPHER_NONE;
		arg.key_data = NULL;
		goto install;
	}

	switch (key->cipher) {
	case WLAN_CIPHER_SUITE_CCMP:
		arg.key_cipher = WMI_CIPHER_AES_CCM;
		/* TODO: Re-check if flag is valid */
		key->flags |= IEEE80211_KEY_FLAG_GENERATE_IV_MGMT;
		break;
	case WLAN_CIPHER_SUITE_TKIP:
		arg.key_cipher = WMI_CIPHER_TKIP;
		arg.key_txmic_len = 8;
		arg.key_rxmic_len = 8;
		break;
	case WLAN_CIPHER_SUITE_CCMP_256:
		arg.key_cipher = WMI_CIPHER_AES_CCM;
		break;
	case WLAN_CIPHER_SUITE_GCMP:
	case WLAN_CIPHER_SUITE_GCMP_256:
		arg.key_cipher = WMI_CIPHER_AES_GCM;
		break;
	default:
		ath11k_warn(ar->ab, "cipher %d is not supported\n", key->cipher);
		return -EOPNOTSUPP;
	}

	if (test_bit(ATH11K_FLAG_RAW_MODE, &ar->ab->dev_flags))
		key->flags |= IEEE80211_KEY_FLAG_GENERATE_IV |
			      IEEE80211_KEY_FLAG_RESERVE_TAILROOM;

install:
	ret = ath11k_wmi_vdev_install_key(arvif->ar, &arg);

	if (ret)
		return ret;

	if (!wait_for_completion_timeout(&ar->install_key_done, 1 * HZ))
		return -ETIMEDOUT;

	return ar->install_key_status ? -EINVAL : 0;
}

static int ath11k_clear_peer_keys(struct ath11k_vif *arvif,
				  const u8 *addr)
{
	struct ath11k *ar = arvif->ar;
	struct ath11k_base *ab = ar->ab;
	struct ath11k_peer *peer;
	int first_errno = 0;
	int ret;
	int i;
	u32 flags = 0;

	lockdep_assert_held(&ar->conf_mutex);

	spin_lock_bh(&ab->base_lock);
	peer = ath11k_peer_find(ab, arvif->vdev_id, addr);
	spin_unlock_bh(&ab->base_lock);

	if (!peer)
		return -ENOENT;

	for (i = 0; i < ARRAY_SIZE(peer->keys); i++) {
		if (!peer->keys[i])
			continue;

		/* key flags are not required to delete the key */
		ret = ath11k_install_key(arvif, peer->keys[i],
					 DISABLE_KEY, addr, flags);
		if (ret < 0 && first_errno == 0)
			first_errno = ret;

		if (ret < 0)
			ath11k_warn(ab, "failed to remove peer key %d: %d\n",
				    i, ret);

		spin_lock_bh(&ab->base_lock);
		peer->keys[i] = NULL;
		spin_unlock_bh(&ab->base_lock);
	}

	return first_errno;
}

static int ath11k_mac_op_set_key(struct ieee80211_hw *hw, enum set_key_cmd cmd,
				 struct ieee80211_vif *vif, struct ieee80211_sta *sta,
				 struct ieee80211_key_conf *key)
{
	struct ath11k *ar = hw->priv;
	struct ath11k_base *ab = ar->ab;
	struct ath11k_vif *arvif = ath11k_vif_to_arvif(vif);
	struct ath11k_peer *peer;
	struct ath11k_sta *arsta;
	const u8 *peer_addr;
	int ret = 0;
	u32 flags = 0;

	/* BIP needs to be done in software */
	if (key->cipher == WLAN_CIPHER_SUITE_AES_CMAC ||
	    key->cipher == WLAN_CIPHER_SUITE_BIP_GMAC_128 ||
	    key->cipher == WLAN_CIPHER_SUITE_BIP_GMAC_256 ||
	    key->cipher == WLAN_CIPHER_SUITE_BIP_CMAC_256)
		return 1;

	if (test_bit(ATH11K_FLAG_HW_CRYPTO_DISABLED, &ar->ab->dev_flags))
		return 1;

	if (key->keyidx > WMI_MAX_KEY_INDEX)
		return -ENOSPC;

	mutex_lock(&ar->conf_mutex);

	if (sta)
		peer_addr = sta->addr;
	else if (arvif->vdev_type == WMI_VDEV_TYPE_STA)
		peer_addr = vif->bss_conf.bssid;
	else
		peer_addr = vif->addr;

	key->hw_key_idx = key->keyidx;

	/* the peer should not disappear in mid-way (unless FW goes awry) since
	 * we already hold conf_mutex. we just make sure its there now.
	 */
	spin_lock_bh(&ab->base_lock);
	peer = ath11k_peer_find(ab, arvif->vdev_id, peer_addr);

	/* flush the fragments cache during key (re)install to
	 * ensure all frags in the new frag list belong to the same key.
	 */
	if (peer && sta && cmd == SET_KEY)
		ath11k_peer_frags_flush(ar, peer);
	spin_unlock_bh(&ab->base_lock);

	if (!peer) {
		if (cmd == SET_KEY) {
			ath11k_warn(ab, "cannot install key for non-existent peer %pM\n",
				    peer_addr);
			ret = -EOPNOTSUPP;
			goto exit;
		} else {
			/* if the peer doesn't exist there is no key to disable
			 * anymore
			 */
			goto exit;
		}
	}

	if (key->flags & IEEE80211_KEY_FLAG_PAIRWISE)
		flags |= WMI_KEY_PAIRWISE;
	else
		flags |= WMI_KEY_GROUP;

	ret = ath11k_install_key(arvif, key, cmd, peer_addr, flags);
	if (ret) {
		ath11k_warn(ab, "ath11k_install_key failed (%d)\n", ret);
		goto exit;
	}

	ret = ath11k_dp_peer_rx_pn_replay_config(arvif, peer_addr, cmd, key);
	if (ret) {
		ath11k_warn(ab, "failed to offload PN replay detection %d\n", ret);
		goto exit;
	}

	spin_lock_bh(&ab->base_lock);
	peer = ath11k_peer_find(ab, arvif->vdev_id, peer_addr);
	if (peer && cmd == SET_KEY) {
		peer->keys[key->keyidx] = key;
		if (key->flags & IEEE80211_KEY_FLAG_PAIRWISE) {
			peer->ucast_keyidx = key->keyidx;
			peer->sec_type = ath11k_dp_tx_get_encrypt_type(key->cipher);
		} else {
			peer->mcast_keyidx = key->keyidx;
			peer->sec_type_grp = ath11k_dp_tx_get_encrypt_type(key->cipher);
		}
	} else if (peer && cmd == DISABLE_KEY) {
		peer->keys[key->keyidx] = NULL;
		if (key->flags & IEEE80211_KEY_FLAG_PAIRWISE)
			peer->ucast_keyidx = 0;
		else
			peer->mcast_keyidx = 0;
	} else if (!peer)
		/* impossible unless FW goes crazy */
		ath11k_warn(ab, "peer %pM disappeared!\n", peer_addr);

	if (sta) {
		arsta = (struct ath11k_sta *)sta->drv_priv;

		switch (key->cipher) {
		case WLAN_CIPHER_SUITE_TKIP:
		case WLAN_CIPHER_SUITE_CCMP:
		case WLAN_CIPHER_SUITE_CCMP_256:
		case WLAN_CIPHER_SUITE_GCMP:
		case WLAN_CIPHER_SUITE_GCMP_256:
			if (cmd == SET_KEY)
				arsta->pn_type = HAL_PN_TYPE_WPA;
			else
				arsta->pn_type = HAL_PN_TYPE_NONE;
			break;
		default:
			arsta->pn_type = HAL_PN_TYPE_NONE;
			break;
		}
	}

	spin_unlock_bh(&ab->base_lock);

exit:
	mutex_unlock(&ar->conf_mutex);
	return ret;
}

static int
ath11k_mac_bitrate_mask_num_vht_rates(struct ath11k *ar,
				      enum nl80211_band band,
				      const struct cfg80211_bitrate_mask *mask)
{
	int num_rates = 0;
	int i;

	for (i = 0; i < ARRAY_SIZE(mask->control[band].vht_mcs); i++)
		num_rates += hweight16(mask->control[band].vht_mcs[i]);

	return num_rates;
}

static int
ath11k_mac_bitrate_mask_num_he_rates(struct ath11k *ar,
				     enum nl80211_band band,
				     const struct cfg80211_bitrate_mask *mask)
{
	int num_rates = 0;
	int i;

	for (i = 0; i < ARRAY_SIZE(mask->control[band].he_mcs); i++)
		num_rates += hweight16(mask->control[band].he_mcs[i]);

	return num_rates;
}

static int
ath11k_mac_set_peer_vht_fixed_rate(struct ath11k_vif *arvif,
				   struct ieee80211_sta *sta,
				   const struct cfg80211_bitrate_mask *mask,
				   enum nl80211_band band)
{
	struct ath11k *ar = arvif->ar;
	u8 vht_rate, nss;
	u32 rate_code;
	int ret, i;

	lockdep_assert_held(&ar->conf_mutex);

	nss = 0;

	for (i = 0; i < ARRAY_SIZE(mask->control[band].vht_mcs); i++) {
		if (hweight16(mask->control[band].vht_mcs[i]) == 1) {
			nss = i + 1;
			vht_rate = ffs(mask->control[band].vht_mcs[i]) - 1;
		}
	}

	if (!nss) {
		ath11k_warn(ar->ab, "No single VHT Fixed rate found to set for %pM",
			    sta->addr);
		return -EINVAL;
	}

	/* Avoid updating invalid nss as fixed rate*/
	if (nss > sta->deflink.rx_nss)
		return -EINVAL;

	ath11k_dbg(ar->ab, ATH11K_DBG_MAC,
		   "Setting Fixed VHT Rate for peer %pM. Device will not switch to any other selected rates",
		   sta->addr);

	rate_code = ATH11K_HW_RATE_CODE(vht_rate, nss - 1,
					WMI_RATE_PREAMBLE_VHT);
	ret = ath11k_wmi_set_peer_param(ar, sta->addr,
					arvif->vdev_id,
					WMI_PEER_PARAM_FIXED_RATE,
					rate_code);
	if (ret)
		ath11k_warn(ar->ab,
			    "failed to update STA %pM Fixed Rate %d: %d\n",
			     sta->addr, rate_code, ret);

	return ret;
}

static int
ath11k_mac_set_peer_he_fixed_rate(struct ath11k_vif *arvif,
				  struct ieee80211_sta *sta,
				  const struct cfg80211_bitrate_mask *mask,
				  enum nl80211_band band)
{
	struct ath11k *ar = arvif->ar;
	u8 he_rate, nss;
	u32 rate_code;
	int ret, i;

	lockdep_assert_held(&ar->conf_mutex);

	nss = 0;

	for (i = 0; i < ARRAY_SIZE(mask->control[band].he_mcs); i++) {
		if (hweight16(mask->control[band].he_mcs[i]) == 1) {
			nss = i + 1;
			he_rate = ffs(mask->control[band].he_mcs[i]) - 1;
		}
	}

	if (!nss) {
		ath11k_warn(ar->ab, "No single he fixed rate found to set for %pM",
			    sta->addr);
		return -EINVAL;
	}

	/* Avoid updating invalid nss as fixed rate */
	if (nss > sta->deflink.rx_nss)
		return -EINVAL;

	ath11k_dbg(ar->ab, ATH11K_DBG_MAC,
		   "mac setting fixed he rate for peer %pM, device will not switch to any other selected rates",
		   sta->addr);

	rate_code = ATH11K_HW_RATE_CODE(he_rate, nss - 1,
					WMI_RATE_PREAMBLE_HE);

	ret = ath11k_wmi_set_peer_param(ar, sta->addr,
					arvif->vdev_id,
					WMI_PEER_PARAM_FIXED_RATE,
					rate_code);
	if (ret)
		ath11k_warn(ar->ab,
			    "failed to update sta %pM fixed rate %d: %d\n",
			    sta->addr, rate_code, ret);

	return ret;
}

static int ath11k_station_assoc(struct ath11k *ar,
				struct ieee80211_vif *vif,
				struct ieee80211_sta *sta,
				bool reassoc)
{
	struct ath11k_vif *arvif = ath11k_vif_to_arvif(vif);
	struct peer_assoc_params peer_arg;
	int ret = 0;
	struct cfg80211_chan_def def;
	enum nl80211_band band;
	struct cfg80211_bitrate_mask *mask;
	u8 num_vht_rates, num_he_rates;

	lockdep_assert_held(&ar->conf_mutex);

	if (WARN_ON(ath11k_mac_vif_chan(vif, &def)))
		return -EPERM;

	band = def.chan->band;
	mask = &arvif->bitrate_mask;

	ath11k_peer_assoc_prepare(ar, vif, sta, &peer_arg, reassoc);

	peer_arg.is_assoc = true;
	ret = ath11k_wmi_send_peer_assoc_cmd(ar, &peer_arg);
	if (ret) {
		ath11k_warn(ar->ab, "failed to run peer assoc for STA %pM vdev %i: %d\n",
			    sta->addr, arvif->vdev_id, ret);
		return ret;
	}

	if (!wait_for_completion_timeout(&ar->peer_assoc_done, 1 * HZ)) {
		ath11k_warn(ar->ab, "failed to get peer assoc conf event for %pM vdev %i\n",
			    sta->addr, arvif->vdev_id);
		return -ETIMEDOUT;
	}

	num_vht_rates = ath11k_mac_bitrate_mask_num_vht_rates(ar, band, mask);
	num_he_rates = ath11k_mac_bitrate_mask_num_he_rates(ar, band, mask);

	/* If single VHT/HE rate is configured (by set_bitrate_mask()),
	 * peer_assoc will disable VHT/HE. This is now enabled by a peer specific
	 * fixed param.
	 * Note that all other rates and NSS will be disabled for this peer.
	 */
	if (sta->deflink.vht_cap.vht_supported && num_vht_rates == 1) {
		ret = ath11k_mac_set_peer_vht_fixed_rate(arvif, sta, mask,
							 band);
		if (ret)
			return ret;
	} else if (sta->deflink.he_cap.has_he && num_he_rates == 1) {
		ret = ath11k_mac_set_peer_he_fixed_rate(arvif, sta, mask,
							band);
		if (ret)
			return ret;
	}

	/* Re-assoc is run only to update supported rates for given station. It
	 * doesn't make much sense to reconfigure the peer completely.
	 */
	if (reassoc)
		return 0;

	ret = ath11k_setup_peer_smps(ar, arvif, sta->addr,
				     &sta->deflink.ht_cap,
				     le16_to_cpu(sta->deflink.he_6ghz_capa.capa));
	if (ret) {
		ath11k_warn(ar->ab, "failed to setup peer SMPS for vdev %d: %d\n",
			    arvif->vdev_id, ret);
		return ret;
	}

	if (!sta->wme) {
		arvif->num_legacy_stations++;
		ret = ath11k_recalc_rtscts_prot(arvif);
		if (ret)
			return ret;
	}

	if (sta->wme && sta->uapsd_queues) {
		ret = ath11k_peer_assoc_qos_ap(ar, arvif, sta);
		if (ret) {
			ath11k_warn(ar->ab, "failed to set qos params for STA %pM for vdev %i: %d\n",
				    sta->addr, arvif->vdev_id, ret);
			return ret;
		}
	}

	return 0;
}

static int ath11k_station_disassoc(struct ath11k *ar,
				   struct ieee80211_vif *vif,
				   struct ieee80211_sta *sta)
{
	struct ath11k_vif *arvif = (void *)vif->drv_priv;
	int ret = 0;

	lockdep_assert_held(&ar->conf_mutex);

	if (!sta->wme) {
		arvif->num_legacy_stations--;
		ret = ath11k_recalc_rtscts_prot(arvif);
		if (ret)
			return ret;
	}

	ret = ath11k_clear_peer_keys(arvif, sta->addr);
	if (ret) {
		ath11k_warn(ar->ab, "failed to clear all peer keys for vdev %i: %d\n",
			    arvif->vdev_id, ret);
		return ret;
	}
	return 0;
}

static void ath11k_sta_rc_update_wk(struct work_struct *wk)
{
	struct ath11k *ar;
	struct ath11k_vif *arvif;
	struct ath11k_sta *arsta;
	struct ieee80211_sta *sta;
	struct cfg80211_chan_def def;
	enum nl80211_band band;
	const u8 *ht_mcs_mask;
	const u16 *vht_mcs_mask;
	const u16 *he_mcs_mask;
	u32 changed, bw, nss, smps;
	int err, num_vht_rates, num_he_rates;
	const struct cfg80211_bitrate_mask *mask;
	struct peer_assoc_params peer_arg;

	arsta = container_of(wk, struct ath11k_sta, update_wk);
	sta = container_of((void *)arsta, struct ieee80211_sta, drv_priv);
	arvif = arsta->arvif;
	ar = arvif->ar;

	if (WARN_ON(ath11k_mac_vif_chan(arvif->vif, &def)))
		return;

	band = def.chan->band;
	ht_mcs_mask = arvif->bitrate_mask.control[band].ht_mcs;
	vht_mcs_mask = arvif->bitrate_mask.control[band].vht_mcs;
	he_mcs_mask = arvif->bitrate_mask.control[band].he_mcs;

	spin_lock_bh(&ar->data_lock);

	changed = arsta->changed;
	arsta->changed = 0;

	bw = arsta->bw;
	nss = arsta->nss;
	smps = arsta->smps;

	spin_unlock_bh(&ar->data_lock);

	mutex_lock(&ar->conf_mutex);

	nss = max_t(u32, 1, nss);
	nss = min(nss, max(max(ath11k_mac_max_ht_nss(ht_mcs_mask),
			       ath11k_mac_max_vht_nss(vht_mcs_mask)),
			   ath11k_mac_max_he_nss(he_mcs_mask)));

	if (changed & IEEE80211_RC_BW_CHANGED) {
		/* Send peer assoc command before set peer bandwidth param to
		 * avoid the mismatch between the peer phymode and the peer
		 * bandwidth.
		 */
		ath11k_peer_assoc_prepare(ar, arvif->vif, sta, &peer_arg, true);

		peer_arg.is_assoc = false;
		err = ath11k_wmi_send_peer_assoc_cmd(ar, &peer_arg);
		if (err) {
			ath11k_warn(ar->ab, "failed to send peer assoc for STA %pM vdev %i: %d\n",
				    sta->addr, arvif->vdev_id, err);
		} else if (wait_for_completion_timeout(&ar->peer_assoc_done, 1 * HZ)) {
			err = ath11k_wmi_set_peer_param(ar, sta->addr, arvif->vdev_id,
							WMI_PEER_CHWIDTH, bw);
			if (err)
				ath11k_warn(ar->ab, "failed to update STA %pM peer bw %d: %d\n",
					    sta->addr, bw, err);
		} else {
			ath11k_warn(ar->ab, "failed to get peer assoc conf event for %pM vdev %i\n",
				    sta->addr, arvif->vdev_id);
		}
	}

	if (changed & IEEE80211_RC_NSS_CHANGED) {
		ath11k_dbg(ar->ab, ATH11K_DBG_MAC, "mac update sta %pM nss %d\n",
			   sta->addr, nss);

		err = ath11k_wmi_set_peer_param(ar, sta->addr, arvif->vdev_id,
						WMI_PEER_NSS, nss);
		if (err)
			ath11k_warn(ar->ab, "failed to update STA %pM nss %d: %d\n",
				    sta->addr, nss, err);
	}

	if (changed & IEEE80211_RC_SMPS_CHANGED) {
		ath11k_dbg(ar->ab, ATH11K_DBG_MAC, "mac update sta %pM smps %d\n",
			   sta->addr, smps);

		err = ath11k_wmi_set_peer_param(ar, sta->addr, arvif->vdev_id,
						WMI_PEER_MIMO_PS_STATE, smps);
		if (err)
			ath11k_warn(ar->ab, "failed to update STA %pM smps %d: %d\n",
				    sta->addr, smps, err);
	}

	if (changed & IEEE80211_RC_SUPP_RATES_CHANGED) {
		mask = &arvif->bitrate_mask;
		num_vht_rates = ath11k_mac_bitrate_mask_num_vht_rates(ar, band,
								      mask);
		num_he_rates = ath11k_mac_bitrate_mask_num_he_rates(ar, band,
								    mask);

		/* Peer_assoc_prepare will reject vht rates in
		 * bitrate_mask if its not available in range format and
		 * sets vht tx_rateset as unsupported. So multiple VHT MCS
		 * setting(eg. MCS 4,5,6) per peer is not supported here.
		 * But, Single rate in VHT mask can be set as per-peer
		 * fixed rate. But even if any HT rates are configured in
		 * the bitrate mask, device will not switch to those rates
		 * when per-peer Fixed rate is set.
		 * TODO: Check RATEMASK_CMDID to support auto rates selection
		 * across HT/VHT and for multiple VHT MCS support.
		 */
		if (sta->deflink.vht_cap.vht_supported && num_vht_rates == 1) {
			ath11k_mac_set_peer_vht_fixed_rate(arvif, sta, mask,
							   band);
		} else if (sta->deflink.he_cap.has_he && num_he_rates == 1) {
			ath11k_mac_set_peer_he_fixed_rate(arvif, sta, mask,
							  band);
		} else {
			/* If the peer is non-VHT/HE or no fixed VHT/HE rate
			 * is provided in the new bitrate mask we set the
			 * other rates using peer_assoc command. Also clear
			 * the peer fixed rate settings as it has higher proprity
			 * than peer assoc
			 */
			err = ath11k_wmi_set_peer_param(ar, sta->addr,
							arvif->vdev_id,
							WMI_PEER_PARAM_FIXED_RATE,
							WMI_FIXED_RATE_NONE);
			if (err)
				ath11k_warn(ar->ab,
					    "failed to disable peer fixed rate for sta %pM: %d\n",
					    sta->addr, err);

			ath11k_peer_assoc_prepare(ar, arvif->vif, sta,
						  &peer_arg, true);

			peer_arg.is_assoc = false;
			err = ath11k_wmi_send_peer_assoc_cmd(ar, &peer_arg);
			if (err)
				ath11k_warn(ar->ab, "failed to run peer assoc for STA %pM vdev %i: %d\n",
					    sta->addr, arvif->vdev_id, err);

			if (!wait_for_completion_timeout(&ar->peer_assoc_done, 1 * HZ))
				ath11k_warn(ar->ab, "failed to get peer assoc conf event for %pM vdev %i\n",
					    sta->addr, arvif->vdev_id);
		}
	}

	mutex_unlock(&ar->conf_mutex);
}

static void ath11k_sta_set_4addr_wk(struct work_struct *wk)
{
	struct ath11k *ar;
	struct ath11k_vif *arvif;
	struct ath11k_sta *arsta;
	struct ieee80211_sta *sta;
	int ret = 0;

	arsta = container_of(wk, struct ath11k_sta, set_4addr_wk);
	sta = container_of((void *)arsta, struct ieee80211_sta, drv_priv);
	arvif = arsta->arvif;
	ar = arvif->ar;

	ath11k_dbg(ar->ab, ATH11K_DBG_MAC,
		   "setting USE_4ADDR for peer %pM\n", sta->addr);

	ret = ath11k_wmi_set_peer_param(ar, sta->addr,
					arvif->vdev_id,
					WMI_PEER_USE_4ADDR, 1);

	if (ret)
		ath11k_warn(ar->ab, "failed to set peer %pM 4addr capability: %d\n",
			    sta->addr, ret);
}

static int ath11k_mac_inc_num_stations(struct ath11k_vif *arvif,
				       struct ieee80211_sta *sta)
{
	struct ath11k *ar = arvif->ar;

	lockdep_assert_held(&ar->conf_mutex);

	if (arvif->vdev_type == WMI_VDEV_TYPE_STA && !sta->tdls)
		return 0;

	if (ar->num_stations >= ar->max_num_stations)
		return -ENOBUFS;

	ar->num_stations++;

	return 0;
}

static void ath11k_mac_dec_num_stations(struct ath11k_vif *arvif,
					struct ieee80211_sta *sta)
{
	struct ath11k *ar = arvif->ar;

	lockdep_assert_held(&ar->conf_mutex);

	if (arvif->vdev_type == WMI_VDEV_TYPE_STA && !sta->tdls)
		return;

	ar->num_stations--;
}

static int ath11k_mac_station_add(struct ath11k *ar,
				  struct ieee80211_vif *vif,
				  struct ieee80211_sta *sta)
{
	struct ath11k_base *ab = ar->ab;
	struct ath11k_vif *arvif = ath11k_vif_to_arvif(vif);
	struct ath11k_sta *arsta = (struct ath11k_sta *)sta->drv_priv;
	struct peer_create_params peer_param;
	int ret;

	lockdep_assert_held(&ar->conf_mutex);

	ret = ath11k_mac_inc_num_stations(arvif, sta);
	if (ret) {
		ath11k_warn(ab, "refusing to associate station: too many connected already (%d)\n",
			    ar->max_num_stations);
		goto exit;
	}

	arsta->rx_stats = kzalloc(sizeof(*arsta->rx_stats), GFP_KERNEL);
	if (!arsta->rx_stats) {
		ret = -ENOMEM;
		goto dec_num_station;
	}

	peer_param.vdev_id = arvif->vdev_id;
	peer_param.peer_addr = sta->addr;
	peer_param.peer_type = WMI_PEER_TYPE_DEFAULT;

	ret = ath11k_peer_create(ar, arvif, sta, &peer_param);
	if (ret) {
		ath11k_warn(ab, "Failed to add peer: %pM for VDEV: %d\n",
			    sta->addr, arvif->vdev_id);
		goto free_rx_stats;
	}

	ath11k_dbg(ab, ATH11K_DBG_MAC, "Added peer: %pM for VDEV: %d\n",
		   sta->addr, arvif->vdev_id);

	if (ath11k_debugfs_is_extd_tx_stats_enabled(ar)) {
		arsta->tx_stats = kzalloc(sizeof(*arsta->tx_stats), GFP_KERNEL);
		if (!arsta->tx_stats) {
			ret = -ENOMEM;
			goto free_peer;
		}
	}

	if (ieee80211_vif_is_mesh(vif)) {
		ath11k_dbg(ab, ATH11K_DBG_MAC,
			   "setting USE_4ADDR for mesh STA %pM\n", sta->addr);
		ret = ath11k_wmi_set_peer_param(ar, sta->addr,
						arvif->vdev_id,
						WMI_PEER_USE_4ADDR, 1);
		if (ret) {
			ath11k_warn(ab, "failed to set mesh STA %pM 4addr capability: %d\n",
				    sta->addr, ret);
			goto free_tx_stats;
		}
	}

	ret = ath11k_dp_peer_setup(ar, arvif->vdev_id, sta->addr);
	if (ret) {
		ath11k_warn(ab, "failed to setup dp for peer %pM on vdev %i (%d)\n",
			    sta->addr, arvif->vdev_id, ret);
		goto free_tx_stats;
	}

	if (ab->hw_params.vdev_start_delay &&
	    !arvif->is_started &&
	    arvif->vdev_type != WMI_VDEV_TYPE_AP) {
		ret = ath11k_start_vdev_delay(ar->hw, vif);
		if (ret) {
			ath11k_warn(ab, "failed to delay vdev start: %d\n", ret);
			goto free_tx_stats;
		}
	}

	return 0;

free_tx_stats:
	kfree(arsta->tx_stats);
	arsta->tx_stats = NULL;
free_peer:
	ath11k_peer_delete(ar, arvif->vdev_id, sta->addr);
free_rx_stats:
	kfree(arsta->rx_stats);
	arsta->rx_stats = NULL;
dec_num_station:
	ath11k_mac_dec_num_stations(arvif, sta);
exit:
	return ret;
}

static int ath11k_mac_op_sta_state(struct ieee80211_hw *hw,
				   struct ieee80211_vif *vif,
				   struct ieee80211_sta *sta,
				   enum ieee80211_sta_state old_state,
				   enum ieee80211_sta_state new_state)
{
	struct ath11k *ar = hw->priv;
	struct ath11k_vif *arvif = ath11k_vif_to_arvif(vif);
	struct ath11k_sta *arsta = (struct ath11k_sta *)sta->drv_priv;
	struct ath11k_peer *peer;
	int ret = 0;

	/* cancel must be done outside the mutex to avoid deadlock */
	if ((old_state == IEEE80211_STA_NONE &&
	     new_state == IEEE80211_STA_NOTEXIST)) {
		cancel_work_sync(&arsta->update_wk);
		cancel_work_sync(&arsta->set_4addr_wk);
	}

	mutex_lock(&ar->conf_mutex);

	if (old_state == IEEE80211_STA_NOTEXIST &&
	    new_state == IEEE80211_STA_NONE) {
		memset(arsta, 0, sizeof(*arsta));
		arsta->arvif = arvif;
		INIT_WORK(&arsta->update_wk, ath11k_sta_rc_update_wk);
		INIT_WORK(&arsta->set_4addr_wk, ath11k_sta_set_4addr_wk);

		ret = ath11k_mac_station_add(ar, vif, sta);
		if (ret)
			ath11k_warn(ar->ab, "Failed to add station: %pM for VDEV: %d\n",
				    sta->addr, arvif->vdev_id);
	} else if ((old_state == IEEE80211_STA_NONE &&
		    new_state == IEEE80211_STA_NOTEXIST)) {
		bool skip_peer_delete = ar->ab->hw_params.vdev_start_delay &&
			vif->type == NL80211_IFTYPE_STATION;

		ath11k_dp_peer_cleanup(ar, arvif->vdev_id, sta->addr);

		if (!skip_peer_delete) {
			ret = ath11k_peer_delete(ar, arvif->vdev_id, sta->addr);
			if (ret)
				ath11k_warn(ar->ab,
					    "Failed to delete peer: %pM for VDEV: %d\n",
					    sta->addr, arvif->vdev_id);
			else
				ath11k_dbg(ar->ab,
					   ATH11K_DBG_MAC,
					   "Removed peer: %pM for VDEV: %d\n",
					   sta->addr, arvif->vdev_id);
		}

		ath11k_mac_dec_num_stations(arvif, sta);
		mutex_lock(&ar->ab->tbl_mtx_lock);
		spin_lock_bh(&ar->ab->base_lock);
		peer = ath11k_peer_find(ar->ab, arvif->vdev_id, sta->addr);
		if (skip_peer_delete && peer) {
			peer->sta = NULL;
		} else if (peer && peer->sta == sta) {
			ath11k_warn(ar->ab, "Found peer entry %pM n vdev %i after it was supposedly removed\n",
				    vif->addr, arvif->vdev_id);
			ath11k_peer_rhash_delete(ar->ab, peer);
			peer->sta = NULL;
			list_del(&peer->list);
			kfree(peer);
			ar->num_peers--;
		}
		spin_unlock_bh(&ar->ab->base_lock);
		mutex_unlock(&ar->ab->tbl_mtx_lock);

		kfree(arsta->tx_stats);
		arsta->tx_stats = NULL;

		kfree(arsta->rx_stats);
		arsta->rx_stats = NULL;
	} else if (old_state == IEEE80211_STA_AUTH &&
		   new_state == IEEE80211_STA_ASSOC &&
		   (vif->type == NL80211_IFTYPE_AP ||
		    vif->type == NL80211_IFTYPE_MESH_POINT ||
		    vif->type == NL80211_IFTYPE_ADHOC)) {
		ret = ath11k_station_assoc(ar, vif, sta, false);
		if (ret)
			ath11k_warn(ar->ab, "Failed to associate station: %pM\n",
				    sta->addr);
	} else if (old_state == IEEE80211_STA_ASSOC &&
		   new_state == IEEE80211_STA_AUTHORIZED) {
		spin_lock_bh(&ar->ab->base_lock);

		peer = ath11k_peer_find(ar->ab, arvif->vdev_id, sta->addr);
		if (peer)
			peer->is_authorized = true;

		spin_unlock_bh(&ar->ab->base_lock);

		if (vif->type == NL80211_IFTYPE_STATION && arvif->is_up) {
			ret = ath11k_wmi_set_peer_param(ar, sta->addr,
							arvif->vdev_id,
							WMI_PEER_AUTHORIZE,
							1);
			if (ret)
				ath11k_warn(ar->ab, "Unable to authorize peer %pM vdev %d: %d\n",
					    sta->addr, arvif->vdev_id, ret);
		}
	} else if (old_state == IEEE80211_STA_AUTHORIZED &&
		   new_state == IEEE80211_STA_ASSOC) {
		spin_lock_bh(&ar->ab->base_lock);

		peer = ath11k_peer_find(ar->ab, arvif->vdev_id, sta->addr);
		if (peer)
			peer->is_authorized = false;

		spin_unlock_bh(&ar->ab->base_lock);
	} else if (old_state == IEEE80211_STA_ASSOC &&
		   new_state == IEEE80211_STA_AUTH &&
		   (vif->type == NL80211_IFTYPE_AP ||
		    vif->type == NL80211_IFTYPE_MESH_POINT ||
		    vif->type == NL80211_IFTYPE_ADHOC)) {
		ret = ath11k_station_disassoc(ar, vif, sta);
		if (ret)
			ath11k_warn(ar->ab, "Failed to disassociate station: %pM\n",
				    sta->addr);
	}

	mutex_unlock(&ar->conf_mutex);
	return ret;
}

static int ath11k_mac_op_sta_set_txpwr(struct ieee80211_hw *hw,
				       struct ieee80211_vif *vif,
				       struct ieee80211_sta *sta)
{
	struct ath11k *ar = hw->priv;
	struct ath11k_vif *arvif = (void *)vif->drv_priv;
	int ret = 0;
	s16 txpwr;

	if (sta->deflink.txpwr.type == NL80211_TX_POWER_AUTOMATIC) {
		txpwr = 0;
	} else {
		txpwr = sta->deflink.txpwr.power;
		if (!txpwr)
			return -EINVAL;
	}

	if (txpwr > ATH11K_TX_POWER_MAX_VAL || txpwr < ATH11K_TX_POWER_MIN_VAL)
		return -EINVAL;

	mutex_lock(&ar->conf_mutex);

	ret = ath11k_wmi_set_peer_param(ar, sta->addr, arvif->vdev_id,
					WMI_PEER_USE_FIXED_PWR, txpwr);
	if (ret) {
		ath11k_warn(ar->ab, "failed to set tx power for station ret: %d\n",
			    ret);
		goto out;
	}

out:
	mutex_unlock(&ar->conf_mutex);
	return ret;
}

static void ath11k_mac_op_sta_set_4addr(struct ieee80211_hw *hw,
					struct ieee80211_vif *vif,
					struct ieee80211_sta *sta, bool enabled)
{
	struct ath11k *ar = hw->priv;
	struct ath11k_sta *arsta = (struct ath11k_sta *)sta->drv_priv;

	if (enabled && !arsta->use_4addr_set) {
		ieee80211_queue_work(ar->hw, &arsta->set_4addr_wk);
		arsta->use_4addr_set = true;
	}
}

static void ath11k_mac_op_sta_rc_update(struct ieee80211_hw *hw,
					struct ieee80211_vif *vif,
					struct ieee80211_sta *sta,
					u32 changed)
{
	struct ath11k *ar = hw->priv;
	struct ath11k_sta *arsta = (struct ath11k_sta *)sta->drv_priv;
	struct ath11k_vif *arvif = (void *)vif->drv_priv;
	struct ath11k_peer *peer;
	u32 bw, smps;

	spin_lock_bh(&ar->ab->base_lock);

	peer = ath11k_peer_find(ar->ab, arvif->vdev_id, sta->addr);
	if (!peer) {
		spin_unlock_bh(&ar->ab->base_lock);
		ath11k_warn(ar->ab, "mac sta rc update failed to find peer %pM on vdev %i\n",
			    sta->addr, arvif->vdev_id);
		return;
	}

	spin_unlock_bh(&ar->ab->base_lock);

	ath11k_dbg(ar->ab, ATH11K_DBG_MAC,
		   "mac sta rc update for %pM changed %08x bw %d nss %d smps %d\n",
		   sta->addr, changed, sta->deflink.bandwidth,
		   sta->deflink.rx_nss,
		   sta->smps_mode);

	spin_lock_bh(&ar->data_lock);

	if (changed & IEEE80211_RC_BW_CHANGED) {
		bw = WMI_PEER_CHWIDTH_20MHZ;

		switch (sta->deflink.bandwidth) {
		case IEEE80211_STA_RX_BW_20:
			bw = WMI_PEER_CHWIDTH_20MHZ;
			break;
		case IEEE80211_STA_RX_BW_40:
			bw = WMI_PEER_CHWIDTH_40MHZ;
			break;
		case IEEE80211_STA_RX_BW_80:
			bw = WMI_PEER_CHWIDTH_80MHZ;
			break;
		case IEEE80211_STA_RX_BW_160:
			bw = WMI_PEER_CHWIDTH_160MHZ;
			break;
		default:
			ath11k_warn(ar->ab, "Invalid bandwidth %d in rc update for %pM\n",
				    sta->deflink.bandwidth, sta->addr);
			bw = WMI_PEER_CHWIDTH_20MHZ;
			break;
		}

		arsta->bw = bw;
	}

	if (changed & IEEE80211_RC_NSS_CHANGED)
		arsta->nss = sta->deflink.rx_nss;

	if (changed & IEEE80211_RC_SMPS_CHANGED) {
		smps = WMI_PEER_SMPS_PS_NONE;

		switch (sta->smps_mode) {
		case IEEE80211_SMPS_AUTOMATIC:
		case IEEE80211_SMPS_OFF:
			smps = WMI_PEER_SMPS_PS_NONE;
			break;
		case IEEE80211_SMPS_STATIC:
			smps = WMI_PEER_SMPS_STATIC;
			break;
		case IEEE80211_SMPS_DYNAMIC:
			smps = WMI_PEER_SMPS_DYNAMIC;
			break;
		default:
			ath11k_warn(ar->ab, "Invalid smps %d in sta rc update for %pM\n",
				    sta->smps_mode, sta->addr);
			smps = WMI_PEER_SMPS_PS_NONE;
			break;
		}

		arsta->smps = smps;
	}

	arsta->changed |= changed;

	spin_unlock_bh(&ar->data_lock);

	ieee80211_queue_work(hw, &arsta->update_wk);
}

static int ath11k_conf_tx_uapsd(struct ath11k *ar, struct ieee80211_vif *vif,
				u16 ac, bool enable)
{
	struct ath11k_vif *arvif = ath11k_vif_to_arvif(vif);
	u32 value = 0;
	int ret = 0;

	if (arvif->vdev_type != WMI_VDEV_TYPE_STA)
		return 0;

	switch (ac) {
	case IEEE80211_AC_VO:
		value = WMI_STA_PS_UAPSD_AC3_DELIVERY_EN |
			WMI_STA_PS_UAPSD_AC3_TRIGGER_EN;
		break;
	case IEEE80211_AC_VI:
		value = WMI_STA_PS_UAPSD_AC2_DELIVERY_EN |
			WMI_STA_PS_UAPSD_AC2_TRIGGER_EN;
		break;
	case IEEE80211_AC_BE:
		value = WMI_STA_PS_UAPSD_AC1_DELIVERY_EN |
			WMI_STA_PS_UAPSD_AC1_TRIGGER_EN;
		break;
	case IEEE80211_AC_BK:
		value = WMI_STA_PS_UAPSD_AC0_DELIVERY_EN |
			WMI_STA_PS_UAPSD_AC0_TRIGGER_EN;
		break;
	}

	if (enable)
		arvif->u.sta.uapsd |= value;
	else
		arvif->u.sta.uapsd &= ~value;

	ret = ath11k_wmi_set_sta_ps_param(ar, arvif->vdev_id,
					  WMI_STA_PS_PARAM_UAPSD,
					  arvif->u.sta.uapsd);
	if (ret) {
		ath11k_warn(ar->ab, "could not set uapsd params %d\n", ret);
		goto exit;
	}

	if (arvif->u.sta.uapsd)
		value = WMI_STA_PS_RX_WAKE_POLICY_POLL_UAPSD;
	else
		value = WMI_STA_PS_RX_WAKE_POLICY_WAKE;

	ret = ath11k_wmi_set_sta_ps_param(ar, arvif->vdev_id,
					  WMI_STA_PS_PARAM_RX_WAKE_POLICY,
					  value);
	if (ret)
		ath11k_warn(ar->ab, "could not set rx wake param %d\n", ret);

exit:
	return ret;
}

static int ath11k_mac_op_conf_tx(struct ieee80211_hw *hw,
				 struct ieee80211_vif *vif, u16 ac,
				 const struct ieee80211_tx_queue_params *params)
{
	struct ath11k *ar = hw->priv;
	struct ath11k_vif *arvif = (void *)vif->drv_priv;
	struct wmi_wmm_params_arg *p = NULL;
	int ret;

	mutex_lock(&ar->conf_mutex);

	switch (ac) {
	case IEEE80211_AC_VO:
		p = &arvif->wmm_params.ac_vo;
		break;
	case IEEE80211_AC_VI:
		p = &arvif->wmm_params.ac_vi;
		break;
	case IEEE80211_AC_BE:
		p = &arvif->wmm_params.ac_be;
		break;
	case IEEE80211_AC_BK:
		p = &arvif->wmm_params.ac_bk;
		break;
	}

	if (WARN_ON(!p)) {
		ret = -EINVAL;
		goto exit;
	}

	p->cwmin = params->cw_min;
	p->cwmax = params->cw_max;
	p->aifs = params->aifs;
	p->txop = params->txop;

	ret = ath11k_wmi_send_wmm_update_cmd_tlv(ar, arvif->vdev_id,
						 &arvif->wmm_params);
	if (ret) {
		ath11k_warn(ar->ab, "failed to set wmm params: %d\n", ret);
		goto exit;
	}

	ret = ath11k_conf_tx_uapsd(ar, vif, ac, params->uapsd);

	if (ret)
		ath11k_warn(ar->ab, "failed to set sta uapsd: %d\n", ret);

exit:
	mutex_unlock(&ar->conf_mutex);
	return ret;
}

static struct ieee80211_sta_ht_cap
ath11k_create_ht_cap(struct ath11k *ar, u32 ar_ht_cap, u32 rate_cap_rx_chainmask)
{
	int i;
	struct ieee80211_sta_ht_cap ht_cap = {0};
	u32 ar_vht_cap = ar->pdev->cap.vht_cap;

	if (!(ar_ht_cap & WMI_HT_CAP_ENABLED))
		return ht_cap;

	ht_cap.ht_supported = 1;
	ht_cap.ampdu_factor = IEEE80211_HT_MAX_AMPDU_64K;
	ht_cap.ampdu_density = IEEE80211_HT_MPDU_DENSITY_NONE;
	ht_cap.cap |= IEEE80211_HT_CAP_SUP_WIDTH_20_40;
	ht_cap.cap |= IEEE80211_HT_CAP_DSSSCCK40;
	ht_cap.cap |= WLAN_HT_CAP_SM_PS_STATIC << IEEE80211_HT_CAP_SM_PS_SHIFT;

	if (ar_ht_cap & WMI_HT_CAP_HT20_SGI)
		ht_cap.cap |= IEEE80211_HT_CAP_SGI_20;

	if (ar_ht_cap & WMI_HT_CAP_HT40_SGI)
		ht_cap.cap |= IEEE80211_HT_CAP_SGI_40;

	if (ar_ht_cap & WMI_HT_CAP_DYNAMIC_SMPS) {
		u32 smps;

		smps   = WLAN_HT_CAP_SM_PS_DYNAMIC;
		smps <<= IEEE80211_HT_CAP_SM_PS_SHIFT;

		ht_cap.cap |= smps;
	}

	if (ar_ht_cap & WMI_HT_CAP_TX_STBC)
		ht_cap.cap |= IEEE80211_HT_CAP_TX_STBC;

	if (ar_ht_cap & WMI_HT_CAP_RX_STBC) {
		u32 stbc;

		stbc   = ar_ht_cap;
		stbc  &= WMI_HT_CAP_RX_STBC;
		stbc >>= WMI_HT_CAP_RX_STBC_MASK_SHIFT;
		stbc <<= IEEE80211_HT_CAP_RX_STBC_SHIFT;
		stbc  &= IEEE80211_HT_CAP_RX_STBC;

		ht_cap.cap |= stbc;
	}

	if (ar_ht_cap & WMI_HT_CAP_RX_LDPC)
		ht_cap.cap |= IEEE80211_HT_CAP_LDPC_CODING;

	if (ar_ht_cap & WMI_HT_CAP_L_SIG_TXOP_PROT)
		ht_cap.cap |= IEEE80211_HT_CAP_LSIG_TXOP_PROT;

	if (ar_vht_cap & WMI_VHT_CAP_MAX_MPDU_LEN_MASK)
		ht_cap.cap |= IEEE80211_HT_CAP_MAX_AMSDU;

	for (i = 0; i < ar->num_rx_chains; i++) {
		if (rate_cap_rx_chainmask & BIT(i))
			ht_cap.mcs.rx_mask[i] = 0xFF;
	}

	ht_cap.mcs.tx_params |= IEEE80211_HT_MCS_TX_DEFINED;

	return ht_cap;
}

static int ath11k_mac_set_txbf_conf(struct ath11k_vif *arvif)
{
	u32 value = 0;
	struct ath11k *ar = arvif->ar;
	int nsts;
	int sound_dim;
	u32 vht_cap = ar->pdev->cap.vht_cap;
	u32 vdev_param = WMI_VDEV_PARAM_TXBF;

	if (vht_cap & (IEEE80211_VHT_CAP_SU_BEAMFORMEE_CAPABLE)) {
		nsts = vht_cap & IEEE80211_VHT_CAP_BEAMFORMEE_STS_MASK;
		nsts >>= IEEE80211_VHT_CAP_BEAMFORMEE_STS_SHIFT;
		value |= SM(nsts, WMI_TXBF_STS_CAP_OFFSET);
	}

	if (vht_cap & (IEEE80211_VHT_CAP_SU_BEAMFORMER_CAPABLE)) {
		sound_dim = vht_cap &
			    IEEE80211_VHT_CAP_SOUNDING_DIMENSIONS_MASK;
		sound_dim >>= IEEE80211_VHT_CAP_SOUNDING_DIMENSIONS_SHIFT;
		if (sound_dim > (ar->num_tx_chains - 1))
			sound_dim = ar->num_tx_chains - 1;
		value |= SM(sound_dim, WMI_BF_SOUND_DIM_OFFSET);
	}

	if (!value)
		return 0;

	if (vht_cap & IEEE80211_VHT_CAP_SU_BEAMFORMER_CAPABLE) {
		value |= WMI_VDEV_PARAM_TXBF_SU_TX_BFER;

		if ((vht_cap & IEEE80211_VHT_CAP_MU_BEAMFORMER_CAPABLE) &&
		    arvif->vdev_type == WMI_VDEV_TYPE_AP)
			value |= WMI_VDEV_PARAM_TXBF_MU_TX_BFER;
	}

	/* TODO: SUBFEE not validated in HK, disable here until validated? */

	if (vht_cap & IEEE80211_VHT_CAP_SU_BEAMFORMEE_CAPABLE) {
		value |= WMI_VDEV_PARAM_TXBF_SU_TX_BFEE;

		if ((vht_cap & IEEE80211_VHT_CAP_MU_BEAMFORMEE_CAPABLE) &&
		    arvif->vdev_type == WMI_VDEV_TYPE_STA)
			value |= WMI_VDEV_PARAM_TXBF_MU_TX_BFEE;
	}

	return ath11k_wmi_vdev_set_param_cmd(ar, arvif->vdev_id,
					     vdev_param, value);
}

static void ath11k_set_vht_txbf_cap(struct ath11k *ar, u32 *vht_cap)
{
	bool subfer, subfee;
	int sound_dim = 0;

	subfer = !!(*vht_cap & (IEEE80211_VHT_CAP_SU_BEAMFORMER_CAPABLE));
	subfee = !!(*vht_cap & (IEEE80211_VHT_CAP_SU_BEAMFORMEE_CAPABLE));

	if (ar->num_tx_chains < 2) {
		*vht_cap &= ~(IEEE80211_VHT_CAP_SU_BEAMFORMER_CAPABLE);
		subfer = false;
	}

	/* If SU Beaformer is not set, then disable MU Beamformer Capability */
	if (!subfer)
		*vht_cap &= ~(IEEE80211_VHT_CAP_MU_BEAMFORMER_CAPABLE);

	/* If SU Beaformee is not set, then disable MU Beamformee Capability */
	if (!subfee)
		*vht_cap &= ~(IEEE80211_VHT_CAP_MU_BEAMFORMEE_CAPABLE);

	sound_dim = (*vht_cap & IEEE80211_VHT_CAP_SOUNDING_DIMENSIONS_MASK);
	sound_dim >>= IEEE80211_VHT_CAP_SOUNDING_DIMENSIONS_SHIFT;
	*vht_cap &= ~IEEE80211_VHT_CAP_SOUNDING_DIMENSIONS_MASK;

	/* TODO: Need to check invalid STS and Sound_dim values set by FW? */

	/* Enable Sounding Dimension Field only if SU BF is enabled */
	if (subfer) {
		if (sound_dim > (ar->num_tx_chains - 1))
			sound_dim = ar->num_tx_chains - 1;

		sound_dim <<= IEEE80211_VHT_CAP_SOUNDING_DIMENSIONS_SHIFT;
		sound_dim &=  IEEE80211_VHT_CAP_SOUNDING_DIMENSIONS_MASK;
		*vht_cap |= sound_dim;
	}

	/* Use the STS advertised by FW unless SU Beamformee is not supported*/
	if (!subfee)
		*vht_cap &= ~(IEEE80211_VHT_CAP_BEAMFORMEE_STS_MASK);
}

static struct ieee80211_sta_vht_cap
ath11k_create_vht_cap(struct ath11k *ar, u32 rate_cap_tx_chainmask,
		      u32 rate_cap_rx_chainmask)
{
	struct ieee80211_sta_vht_cap vht_cap = {0};
	u16 txmcs_map, rxmcs_map;
	int i;

	vht_cap.vht_supported = 1;
	vht_cap.cap = ar->pdev->cap.vht_cap;

	if (ar->pdev->cap.nss_ratio_enabled)
		vht_cap.vht_mcs.tx_highest |=
			cpu_to_le16(IEEE80211_VHT_EXT_NSS_BW_CAPABLE);

	ath11k_set_vht_txbf_cap(ar, &vht_cap.cap);

	rxmcs_map = 0;
	txmcs_map = 0;
	for (i = 0; i < 8; i++) {
		if (i < ar->num_tx_chains && rate_cap_tx_chainmask & BIT(i))
			txmcs_map |= IEEE80211_VHT_MCS_SUPPORT_0_9 << (i * 2);
		else
			txmcs_map |= IEEE80211_VHT_MCS_NOT_SUPPORTED << (i * 2);

		if (i < ar->num_rx_chains && rate_cap_rx_chainmask & BIT(i))
			rxmcs_map |= IEEE80211_VHT_MCS_SUPPORT_0_9 << (i * 2);
		else
			rxmcs_map |= IEEE80211_VHT_MCS_NOT_SUPPORTED << (i * 2);
	}

	if (rate_cap_tx_chainmask <= 1)
		vht_cap.cap &= ~IEEE80211_VHT_CAP_TXSTBC;

	vht_cap.vht_mcs.rx_mcs_map = cpu_to_le16(rxmcs_map);
	vht_cap.vht_mcs.tx_mcs_map = cpu_to_le16(txmcs_map);

	return vht_cap;
}

static void ath11k_mac_setup_ht_vht_cap(struct ath11k *ar,
					struct ath11k_pdev_cap *cap,
					u32 *ht_cap_info)
{
	struct ieee80211_supported_band *band;
	u32 rate_cap_tx_chainmask;
	u32 rate_cap_rx_chainmask;
	u32 ht_cap;

	rate_cap_tx_chainmask = ar->cfg_tx_chainmask >> cap->tx_chain_mask_shift;
	rate_cap_rx_chainmask = ar->cfg_rx_chainmask >> cap->rx_chain_mask_shift;

	if (cap->supported_bands & WMI_HOST_WLAN_2G_CAP) {
		band = &ar->mac.sbands[NL80211_BAND_2GHZ];
		ht_cap = cap->band[NL80211_BAND_2GHZ].ht_cap_info;
		if (ht_cap_info)
			*ht_cap_info = ht_cap;
		band->ht_cap = ath11k_create_ht_cap(ar, ht_cap,
						    rate_cap_rx_chainmask);
	}

	if (cap->supported_bands & WMI_HOST_WLAN_5G_CAP &&
	    (ar->ab->hw_params.single_pdev_only ||
	     !ar->supports_6ghz)) {
		band = &ar->mac.sbands[NL80211_BAND_5GHZ];
		ht_cap = cap->band[NL80211_BAND_5GHZ].ht_cap_info;
		if (ht_cap_info)
			*ht_cap_info = ht_cap;
		band->ht_cap = ath11k_create_ht_cap(ar, ht_cap,
						    rate_cap_rx_chainmask);
		band->vht_cap = ath11k_create_vht_cap(ar, rate_cap_tx_chainmask,
						      rate_cap_rx_chainmask);
	}
}

static int ath11k_check_chain_mask(struct ath11k *ar, u32 ant, bool is_tx_ant)
{
	/* TODO: Check the request chainmask against the supported
	 * chainmask table which is advertised in extented_service_ready event
	 */

	return 0;
}

static void ath11k_gen_ppe_thresh(struct ath11k_ppe_threshold *fw_ppet,
				  u8 *he_ppet)
{
	int nss, ru;
	u8 bit = 7;

	he_ppet[0] = fw_ppet->numss_m1 & IEEE80211_PPE_THRES_NSS_MASK;
	he_ppet[0] |= (fw_ppet->ru_bit_mask <<
		       IEEE80211_PPE_THRES_RU_INDEX_BITMASK_POS) &
		      IEEE80211_PPE_THRES_RU_INDEX_BITMASK_MASK;
	for (nss = 0; nss <= fw_ppet->numss_m1; nss++) {
		for (ru = 0; ru < 4; ru++) {
			u8 val;
			int i;

			if ((fw_ppet->ru_bit_mask & BIT(ru)) == 0)
				continue;
			val = (fw_ppet->ppet16_ppet8_ru3_ru0[nss] >> (ru * 6)) &
			       0x3f;
			val = ((val >> 3) & 0x7) | ((val & 0x7) << 3);
			for (i = 5; i >= 0; i--) {
				he_ppet[bit / 8] |=
					((val >> i) & 0x1) << ((bit % 8));
				bit++;
			}
		}
	}
}

static void
ath11k_mac_filter_he_cap_mesh(struct ieee80211_he_cap_elem *he_cap_elem)
{
	u8 m;

	m = IEEE80211_HE_MAC_CAP0_TWT_RES |
	    IEEE80211_HE_MAC_CAP0_TWT_REQ;
	he_cap_elem->mac_cap_info[0] &= ~m;

	m = IEEE80211_HE_MAC_CAP2_TRS |
	    IEEE80211_HE_MAC_CAP2_BCAST_TWT |
	    IEEE80211_HE_MAC_CAP2_MU_CASCADING;
	he_cap_elem->mac_cap_info[2] &= ~m;

	m = IEEE80211_HE_MAC_CAP3_FLEX_TWT_SCHED |
	    IEEE80211_HE_MAC_CAP2_BCAST_TWT |
	    IEEE80211_HE_MAC_CAP2_MU_CASCADING;
	he_cap_elem->mac_cap_info[3] &= ~m;

	m = IEEE80211_HE_MAC_CAP4_BSRP_BQRP_A_MPDU_AGG |
	    IEEE80211_HE_MAC_CAP4_BQR;
	he_cap_elem->mac_cap_info[4] &= ~m;

	m = IEEE80211_HE_MAC_CAP5_SUBCHAN_SELECTIVE_TRANSMISSION |
	    IEEE80211_HE_MAC_CAP5_UL_2x996_TONE_RU |
	    IEEE80211_HE_MAC_CAP5_PUNCTURED_SOUNDING |
	    IEEE80211_HE_MAC_CAP5_HT_VHT_TRIG_FRAME_RX;
	he_cap_elem->mac_cap_info[5] &= ~m;

	m = IEEE80211_HE_PHY_CAP2_UL_MU_FULL_MU_MIMO |
	    IEEE80211_HE_PHY_CAP2_UL_MU_PARTIAL_MU_MIMO;
	he_cap_elem->phy_cap_info[2] &= ~m;

	m = IEEE80211_HE_PHY_CAP3_RX_PARTIAL_BW_SU_IN_20MHZ_MU |
	    IEEE80211_HE_PHY_CAP3_DCM_MAX_CONST_TX_MASK |
	    IEEE80211_HE_PHY_CAP3_DCM_MAX_CONST_RX_MASK;
	he_cap_elem->phy_cap_info[3] &= ~m;

	m = IEEE80211_HE_PHY_CAP4_MU_BEAMFORMER;
	he_cap_elem->phy_cap_info[4] &= ~m;

	m = IEEE80211_HE_PHY_CAP5_NG16_MU_FEEDBACK;
	he_cap_elem->phy_cap_info[5] &= ~m;

	m = IEEE80211_HE_PHY_CAP6_CODEBOOK_SIZE_75_MU |
	    IEEE80211_HE_PHY_CAP6_TRIG_MU_BEAMFORMING_PARTIAL_BW_FB |
	    IEEE80211_HE_PHY_CAP6_TRIG_CQI_FB |
	    IEEE80211_HE_PHY_CAP6_PARTIAL_BANDWIDTH_DL_MUMIMO;
	he_cap_elem->phy_cap_info[6] &= ~m;

	m = IEEE80211_HE_PHY_CAP7_PSR_BASED_SR |
	    IEEE80211_HE_PHY_CAP7_POWER_BOOST_FACTOR_SUPP |
	    IEEE80211_HE_PHY_CAP7_STBC_TX_ABOVE_80MHZ |
	    IEEE80211_HE_PHY_CAP7_STBC_RX_ABOVE_80MHZ;
	he_cap_elem->phy_cap_info[7] &= ~m;

	m = IEEE80211_HE_PHY_CAP8_HE_ER_SU_PPDU_4XLTF_AND_08_US_GI |
	    IEEE80211_HE_PHY_CAP8_20MHZ_IN_40MHZ_HE_PPDU_IN_2G |
	    IEEE80211_HE_PHY_CAP8_20MHZ_IN_160MHZ_HE_PPDU |
	    IEEE80211_HE_PHY_CAP8_80MHZ_IN_160MHZ_HE_PPDU;
	he_cap_elem->phy_cap_info[8] &= ~m;

	m = IEEE80211_HE_PHY_CAP9_LONGER_THAN_16_SIGB_OFDM_SYM |
	    IEEE80211_HE_PHY_CAP9_NON_TRIGGERED_CQI_FEEDBACK |
	    IEEE80211_HE_PHY_CAP9_RX_1024_QAM_LESS_THAN_242_TONE_RU |
	    IEEE80211_HE_PHY_CAP9_TX_1024_QAM_LESS_THAN_242_TONE_RU |
	    IEEE80211_HE_PHY_CAP9_RX_FULL_BW_SU_USING_MU_WITH_COMP_SIGB |
	    IEEE80211_HE_PHY_CAP9_RX_FULL_BW_SU_USING_MU_WITH_NON_COMP_SIGB;
	he_cap_elem->phy_cap_info[9] &= ~m;
}

static __le16 ath11k_mac_setup_he_6ghz_cap(struct ath11k_pdev_cap *pcap,
					   struct ath11k_band_cap *bcap)
{
	u8 val;

	bcap->he_6ghz_capa = IEEE80211_HT_MPDU_DENSITY_NONE;
	if (bcap->ht_cap_info & WMI_HT_CAP_DYNAMIC_SMPS)
		bcap->he_6ghz_capa |=
			FIELD_PREP(IEEE80211_HE_6GHZ_CAP_SM_PS,
				   WLAN_HT_CAP_SM_PS_DYNAMIC);
	else
		bcap->he_6ghz_capa |=
			FIELD_PREP(IEEE80211_HE_6GHZ_CAP_SM_PS,
				   WLAN_HT_CAP_SM_PS_DISABLED);
	val = FIELD_GET(IEEE80211_VHT_CAP_MAX_A_MPDU_LENGTH_EXPONENT_MASK,
			pcap->vht_cap);
	bcap->he_6ghz_capa |=
		FIELD_PREP(IEEE80211_HE_6GHZ_CAP_MAX_AMPDU_LEN_EXP, val);
	val = FIELD_GET(IEEE80211_VHT_CAP_MAX_MPDU_MASK, pcap->vht_cap);
	bcap->he_6ghz_capa |=
		FIELD_PREP(IEEE80211_HE_6GHZ_CAP_MAX_MPDU_LEN, val);
	if (pcap->vht_cap & IEEE80211_VHT_CAP_RX_ANTENNA_PATTERN)
		bcap->he_6ghz_capa |= IEEE80211_HE_6GHZ_CAP_RX_ANTPAT_CONS;
	if (pcap->vht_cap & IEEE80211_VHT_CAP_TX_ANTENNA_PATTERN)
		bcap->he_6ghz_capa |= IEEE80211_HE_6GHZ_CAP_TX_ANTPAT_CONS;

	return cpu_to_le16(bcap->he_6ghz_capa);
}

static int ath11k_mac_copy_he_cap(struct ath11k *ar,
				  struct ath11k_pdev_cap *cap,
				  struct ieee80211_sband_iftype_data *data,
				  int band)
{
	int i, idx = 0;

	for (i = 0; i < NUM_NL80211_IFTYPES; i++) {
		struct ieee80211_sta_he_cap *he_cap = &data[idx].he_cap;
		struct ath11k_band_cap *band_cap = &cap->band[band];
		struct ieee80211_he_cap_elem *he_cap_elem =
				&he_cap->he_cap_elem;

		switch (i) {
		case NL80211_IFTYPE_STATION:
		case NL80211_IFTYPE_AP:
		case NL80211_IFTYPE_MESH_POINT:
			break;

		default:
			continue;
		}

		data[idx].types_mask = BIT(i);
		he_cap->has_he = true;
		memcpy(he_cap_elem->mac_cap_info, band_cap->he_cap_info,
		       sizeof(he_cap_elem->mac_cap_info));
		memcpy(he_cap_elem->phy_cap_info, band_cap->he_cap_phy_info,
		       sizeof(he_cap_elem->phy_cap_info));

		he_cap_elem->mac_cap_info[1] &=
			IEEE80211_HE_MAC_CAP1_TF_MAC_PAD_DUR_MASK;

		he_cap_elem->phy_cap_info[5] &=
			~IEEE80211_HE_PHY_CAP5_BEAMFORMEE_NUM_SND_DIM_UNDER_80MHZ_MASK;
		he_cap_elem->phy_cap_info[5] |= ar->num_tx_chains - 1;

		switch (i) {
		case NL80211_IFTYPE_AP:
			he_cap_elem->phy_cap_info[3] &=
				~IEEE80211_HE_PHY_CAP3_DCM_MAX_CONST_TX_MASK;
			he_cap_elem->phy_cap_info[9] |=
				IEEE80211_HE_PHY_CAP9_RX_1024_QAM_LESS_THAN_242_TONE_RU;
			break;
		case NL80211_IFTYPE_STATION:
			he_cap_elem->mac_cap_info[0] &=
				~IEEE80211_HE_MAC_CAP0_TWT_RES;
			he_cap_elem->mac_cap_info[0] |=
				IEEE80211_HE_MAC_CAP0_TWT_REQ;
			he_cap_elem->phy_cap_info[9] |=
				IEEE80211_HE_PHY_CAP9_TX_1024_QAM_LESS_THAN_242_TONE_RU;
			break;
		case NL80211_IFTYPE_MESH_POINT:
			ath11k_mac_filter_he_cap_mesh(he_cap_elem);
			break;
		}

		he_cap->he_mcs_nss_supp.rx_mcs_80 =
			cpu_to_le16(band_cap->he_mcs & 0xffff);
		he_cap->he_mcs_nss_supp.tx_mcs_80 =
			cpu_to_le16(band_cap->he_mcs & 0xffff);
		he_cap->he_mcs_nss_supp.rx_mcs_160 =
			cpu_to_le16((band_cap->he_mcs >> 16) & 0xffff);
		he_cap->he_mcs_nss_supp.tx_mcs_160 =
			cpu_to_le16((band_cap->he_mcs >> 16) & 0xffff);
		he_cap->he_mcs_nss_supp.rx_mcs_80p80 =
			cpu_to_le16((band_cap->he_mcs >> 16) & 0xffff);
		he_cap->he_mcs_nss_supp.tx_mcs_80p80 =
			cpu_to_le16((band_cap->he_mcs >> 16) & 0xffff);

		memset(he_cap->ppe_thres, 0, sizeof(he_cap->ppe_thres));
		if (he_cap_elem->phy_cap_info[6] &
		    IEEE80211_HE_PHY_CAP6_PPE_THRESHOLD_PRESENT)
			ath11k_gen_ppe_thresh(&band_cap->he_ppet,
					      he_cap->ppe_thres);

		if (band == NL80211_BAND_6GHZ) {
			data[idx].he_6ghz_capa.capa =
				ath11k_mac_setup_he_6ghz_cap(cap, band_cap);
		}
		idx++;
	}

	return idx;
}

static void ath11k_mac_setup_he_cap(struct ath11k *ar,
				    struct ath11k_pdev_cap *cap)
{
	struct ieee80211_supported_band *band;
	int count;

	if (cap->supported_bands & WMI_HOST_WLAN_2G_CAP) {
		count = ath11k_mac_copy_he_cap(ar, cap,
					       ar->mac.iftype[NL80211_BAND_2GHZ],
					       NL80211_BAND_2GHZ);
		band = &ar->mac.sbands[NL80211_BAND_2GHZ];
		band->iftype_data = ar->mac.iftype[NL80211_BAND_2GHZ];
		band->n_iftype_data = count;
	}

	if (cap->supported_bands & WMI_HOST_WLAN_5G_CAP) {
		count = ath11k_mac_copy_he_cap(ar, cap,
					       ar->mac.iftype[NL80211_BAND_5GHZ],
					       NL80211_BAND_5GHZ);
		band = &ar->mac.sbands[NL80211_BAND_5GHZ];
		band->iftype_data = ar->mac.iftype[NL80211_BAND_5GHZ];
		band->n_iftype_data = count;
	}

	if (cap->supported_bands & WMI_HOST_WLAN_5G_CAP &&
	    ar->supports_6ghz) {
		count = ath11k_mac_copy_he_cap(ar, cap,
					       ar->mac.iftype[NL80211_BAND_6GHZ],
					       NL80211_BAND_6GHZ);
		band = &ar->mac.sbands[NL80211_BAND_6GHZ];
		band->iftype_data = ar->mac.iftype[NL80211_BAND_6GHZ];
		band->n_iftype_data = count;
	}
}

static int __ath11k_set_antenna(struct ath11k *ar, u32 tx_ant, u32 rx_ant)
{
	int ret;

	lockdep_assert_held(&ar->conf_mutex);

	if (ath11k_check_chain_mask(ar, tx_ant, true))
		return -EINVAL;

	if (ath11k_check_chain_mask(ar, rx_ant, false))
		return -EINVAL;

	ar->cfg_tx_chainmask = tx_ant;
	ar->cfg_rx_chainmask = rx_ant;

	if (ar->state != ATH11K_STATE_ON &&
	    ar->state != ATH11K_STATE_RESTARTED)
		return 0;

	ret = ath11k_wmi_pdev_set_param(ar, WMI_PDEV_PARAM_TX_CHAIN_MASK,
					tx_ant, ar->pdev->pdev_id);
	if (ret) {
		ath11k_warn(ar->ab, "failed to set tx-chainmask: %d, req 0x%x\n",
			    ret, tx_ant);
		return ret;
	}

	ar->num_tx_chains = get_num_chains(tx_ant);

	ret = ath11k_wmi_pdev_set_param(ar, WMI_PDEV_PARAM_RX_CHAIN_MASK,
					rx_ant, ar->pdev->pdev_id);
	if (ret) {
		ath11k_warn(ar->ab, "failed to set rx-chainmask: %d, req 0x%x\n",
			    ret, rx_ant);
		return ret;
	}

	ar->num_rx_chains = get_num_chains(rx_ant);

	/* Reload HT/VHT/HE capability */
	ath11k_mac_setup_ht_vht_cap(ar, &ar->pdev->cap, NULL);
	ath11k_mac_setup_he_cap(ar, &ar->pdev->cap);

	return 0;
}

static void ath11k_mgmt_over_wmi_tx_drop(struct ath11k *ar, struct sk_buff *skb)
{
	int num_mgmt;

	ieee80211_free_txskb(ar->hw, skb);

	num_mgmt = atomic_dec_if_positive(&ar->num_pending_mgmt_tx);

	if (num_mgmt < 0)
		WARN_ON_ONCE(1);

	if (!num_mgmt)
		wake_up(&ar->txmgmt_empty_waitq);
}

static void ath11k_mac_tx_mgmt_free(struct ath11k *ar, int buf_id)
{
	struct sk_buff *msdu;
	struct ieee80211_tx_info *info;

	spin_lock_bh(&ar->txmgmt_idr_lock);
	msdu = idr_remove(&ar->txmgmt_idr, buf_id);
	spin_unlock_bh(&ar->txmgmt_idr_lock);

	if (!msdu)
		return;

	dma_unmap_single(ar->ab->dev, ATH11K_SKB_CB(msdu)->paddr, msdu->len,
			 DMA_TO_DEVICE);

	info = IEEE80211_SKB_CB(msdu);
	memset(&info->status, 0, sizeof(info->status));

	ath11k_mgmt_over_wmi_tx_drop(ar, msdu);
}

int ath11k_mac_tx_mgmt_pending_free(int buf_id, void *skb, void *ctx)
{
	struct ath11k *ar = ctx;

	ath11k_mac_tx_mgmt_free(ar, buf_id);

	return 0;
}

static int ath11k_mac_vif_txmgmt_idr_remove(int buf_id, void *skb, void *ctx)
{
	struct ieee80211_vif *vif = ctx;
	struct ath11k_skb_cb *skb_cb = ATH11K_SKB_CB((struct sk_buff *)skb);
	struct ath11k *ar = skb_cb->ar;

	if (skb_cb->vif == vif)
		ath11k_mac_tx_mgmt_free(ar, buf_id);

	return 0;
}

static int ath11k_mac_mgmt_tx_wmi(struct ath11k *ar, struct ath11k_vif *arvif,
				  struct sk_buff *skb)
{
	struct ath11k_base *ab = ar->ab;
	struct ieee80211_hdr *hdr = (struct ieee80211_hdr *)skb->data;
	struct ieee80211_tx_info *info;
	dma_addr_t paddr;
	int buf_id;
	int ret;

	ATH11K_SKB_CB(skb)->ar = ar;

	spin_lock_bh(&ar->txmgmt_idr_lock);
	buf_id = idr_alloc(&ar->txmgmt_idr, skb, 0,
			   ATH11K_TX_MGMT_NUM_PENDING_MAX, GFP_ATOMIC);
	spin_unlock_bh(&ar->txmgmt_idr_lock);

	ath11k_dbg(ar->ab, ATH11K_DBG_MAC,
		   "mac tx mgmt frame, buf id %d\n", buf_id);

	if (buf_id < 0)
		return -ENOSPC;

	info = IEEE80211_SKB_CB(skb);
	if (!(info->flags & IEEE80211_TX_CTL_HW_80211_ENCAP)) {
		if ((ieee80211_is_action(hdr->frame_control) ||
		     ieee80211_is_deauth(hdr->frame_control) ||
		     ieee80211_is_disassoc(hdr->frame_control)) &&
		     ieee80211_has_protected(hdr->frame_control)) {
			skb_put(skb, IEEE80211_CCMP_MIC_LEN);
		}
	}

	paddr = dma_map_single(ab->dev, skb->data, skb->len, DMA_TO_DEVICE);
	if (dma_mapping_error(ab->dev, paddr)) {
		ath11k_warn(ab, "failed to DMA map mgmt Tx buffer\n");
		ret = -EIO;
		goto err_free_idr;
	}

	ATH11K_SKB_CB(skb)->paddr = paddr;

	ret = ath11k_wmi_mgmt_send(ar, arvif->vdev_id, buf_id, skb);
	if (ret) {
		ath11k_warn(ar->ab, "failed to send mgmt frame: %d\n", ret);
		goto err_unmap_buf;
	}

	return 0;

err_unmap_buf:
	dma_unmap_single(ab->dev, ATH11K_SKB_CB(skb)->paddr,
			 skb->len, DMA_TO_DEVICE);
err_free_idr:
	spin_lock_bh(&ar->txmgmt_idr_lock);
	idr_remove(&ar->txmgmt_idr, buf_id);
	spin_unlock_bh(&ar->txmgmt_idr_lock);

	return ret;
}

static void ath11k_mgmt_over_wmi_tx_purge(struct ath11k *ar)
{
	struct sk_buff *skb;

	while ((skb = skb_dequeue(&ar->wmi_mgmt_tx_queue)) != NULL)
		ath11k_mgmt_over_wmi_tx_drop(ar, skb);
}

static void ath11k_mgmt_over_wmi_tx_work(struct work_struct *work)
{
	struct ath11k *ar = container_of(work, struct ath11k, wmi_mgmt_tx_work);
	struct ath11k_skb_cb *skb_cb;
	struct ath11k_vif *arvif;
	struct sk_buff *skb;
	int ret;

	while ((skb = skb_dequeue(&ar->wmi_mgmt_tx_queue)) != NULL) {
		skb_cb = ATH11K_SKB_CB(skb);
		if (!skb_cb->vif) {
			ath11k_warn(ar->ab, "no vif found for mgmt frame\n");
			ath11k_mgmt_over_wmi_tx_drop(ar, skb);
			continue;
		}

		arvif = ath11k_vif_to_arvif(skb_cb->vif);
		mutex_lock(&ar->conf_mutex);
		if (ar->allocated_vdev_map & (1LL << arvif->vdev_id)) {
			ret = ath11k_mac_mgmt_tx_wmi(ar, arvif, skb);
			if (ret) {
				ath11k_warn(ar->ab, "failed to tx mgmt frame, vdev_id %d :%d\n",
					    arvif->vdev_id, ret);
				ath11k_mgmt_over_wmi_tx_drop(ar, skb);
			} else {
				ath11k_dbg(ar->ab, ATH11K_DBG_MAC,
					   "mac tx mgmt frame, vdev_id %d\n",
					   arvif->vdev_id);
			}
		} else {
			ath11k_warn(ar->ab,
				    "dropping mgmt frame for vdev %d, is_started %d\n",
				    arvif->vdev_id,
				    arvif->is_started);
			ath11k_mgmt_over_wmi_tx_drop(ar, skb);
		}
		mutex_unlock(&ar->conf_mutex);
	}
}

static int ath11k_mac_mgmt_tx(struct ath11k *ar, struct sk_buff *skb,
			      bool is_prb_rsp)
{
	struct sk_buff_head *q = &ar->wmi_mgmt_tx_queue;

	if (test_bit(ATH11K_FLAG_CRASH_FLUSH, &ar->ab->dev_flags))
		return -ESHUTDOWN;

	/* Drop probe response packets when the pending management tx
	 * count has reached a certain threshold, so as to prioritize
	 * other mgmt packets like auth and assoc to be sent on time
	 * for establishing successful connections.
	 */
	if (is_prb_rsp &&
	    atomic_read(&ar->num_pending_mgmt_tx) > ATH11K_PRB_RSP_DROP_THRESHOLD) {
		ath11k_warn(ar->ab,
			    "dropping probe response as pending queue is almost full\n");
		return -ENOSPC;
	}

	if (skb_queue_len_lockless(q) >= ATH11K_TX_MGMT_NUM_PENDING_MAX) {
		ath11k_warn(ar->ab, "mgmt tx queue is full\n");
		return -ENOSPC;
	}

	skb_queue_tail(q, skb);
	atomic_inc(&ar->num_pending_mgmt_tx);
<<<<<<< HEAD
	queue_work(ar->ab->workqueue, &ar->wmi_mgmt_tx_work);
=======
	queue_work(ar->ab->workqueue_aux, &ar->wmi_mgmt_tx_work);
>>>>>>> 88084a3d

	return 0;
}

int ath11k_mac_rfkill_config(struct ath11k *ar)
{
	struct ath11k_base *ab = ar->ab;
	u32 param;
	int ret;

	if (ab->hw_params.rfkill_pin == 0)
		return -EOPNOTSUPP;

	ath11k_dbg(ab, ATH11K_DBG_MAC,
		   "mac rfkill_pin %d rfkill_cfg %d rfkill_on_level %d",
		   ab->hw_params.rfkill_pin, ab->hw_params.rfkill_cfg,
		   ab->hw_params.rfkill_on_level);

	param = FIELD_PREP(WMI_RFKILL_CFG_RADIO_LEVEL,
			   ab->hw_params.rfkill_on_level) |
		FIELD_PREP(WMI_RFKILL_CFG_GPIO_PIN_NUM,
			   ab->hw_params.rfkill_pin) |
		FIELD_PREP(WMI_RFKILL_CFG_PIN_AS_GPIO,
			   ab->hw_params.rfkill_cfg);

	ret = ath11k_wmi_pdev_set_param(ar, WMI_PDEV_PARAM_HW_RFKILL_CONFIG,
					param, ar->pdev->pdev_id);
	if (ret) {
		ath11k_warn(ab,
			    "failed to set rfkill config 0x%x: %d\n",
			    param, ret);
		return ret;
	}

	return 0;
}

int ath11k_mac_rfkill_enable_radio(struct ath11k *ar, bool enable)
{
	enum wmi_rfkill_enable_radio param;
	int ret;

	if (enable)
		param = WMI_RFKILL_ENABLE_RADIO_ON;
	else
		param = WMI_RFKILL_ENABLE_RADIO_OFF;

	ath11k_dbg(ar->ab, ATH11K_DBG_MAC, "mac %d rfkill enable %d",
		   ar->pdev_idx, param);

	ret = ath11k_wmi_pdev_set_param(ar, WMI_PDEV_PARAM_RFKILL_ENABLE,
					param, ar->pdev->pdev_id);
	if (ret) {
		ath11k_warn(ar->ab, "failed to set rfkill enable param %d: %d\n",
			    param, ret);
		return ret;
	}

	return 0;
}

static void ath11k_mac_op_tx(struct ieee80211_hw *hw,
			     struct ieee80211_tx_control *control,
			     struct sk_buff *skb)
{
	struct ath11k_skb_cb *skb_cb = ATH11K_SKB_CB(skb);
	struct ath11k *ar = hw->priv;
	struct ieee80211_tx_info *info = IEEE80211_SKB_CB(skb);
	struct ieee80211_vif *vif = info->control.vif;
	struct ath11k_vif *arvif = ath11k_vif_to_arvif(vif);
	struct ieee80211_hdr *hdr = (struct ieee80211_hdr *)skb->data;
	struct ieee80211_key_conf *key = info->control.hw_key;
	struct ath11k_sta *arsta = NULL;
	u32 info_flags = info->flags;
	bool is_prb_rsp;
	int ret;

	memset(skb_cb, 0, sizeof(*skb_cb));
	skb_cb->vif = vif;

	if (key) {
		skb_cb->cipher = key->cipher;
		skb_cb->flags |= ATH11K_SKB_CIPHER_SET;
	}

	if (info_flags & IEEE80211_TX_CTL_HW_80211_ENCAP) {
		skb_cb->flags |= ATH11K_SKB_HW_80211_ENCAP;
	} else if (ieee80211_is_mgmt(hdr->frame_control)) {
		is_prb_rsp = ieee80211_is_probe_resp(hdr->frame_control);
		ret = ath11k_mac_mgmt_tx(ar, skb, is_prb_rsp);
		if (ret) {
			ath11k_warn(ar->ab, "failed to queue management frame %d\n",
				    ret);
			ieee80211_free_txskb(ar->hw, skb);
		}
		return;
	}

	if (control->sta)
		arsta = (struct ath11k_sta *)control->sta->drv_priv;

	ret = ath11k_dp_tx(ar, arvif, arsta, skb);
	if (unlikely(ret)) {
		ath11k_warn(ar->ab, "failed to transmit frame %d\n", ret);
		ieee80211_free_txskb(ar->hw, skb);
	}
}

void ath11k_mac_drain_tx(struct ath11k *ar)
{
	/* make sure rcu-protected mac80211 tx path itself is drained */
	synchronize_net();

	cancel_work_sync(&ar->wmi_mgmt_tx_work);
	ath11k_mgmt_over_wmi_tx_purge(ar);
}

static int ath11k_mac_config_mon_status_default(struct ath11k *ar, bool enable)
{
	struct htt_rx_ring_tlv_filter tlv_filter = {0};
	struct ath11k_base *ab = ar->ab;
	int i, ret = 0;
	u32 ring_id;

	if (enable) {
		tlv_filter = ath11k_mac_mon_status_filter_default;
		if (ath11k_debugfs_rx_filter(ar))
			tlv_filter.rx_filter = ath11k_debugfs_rx_filter(ar);
	}

	for (i = 0; i < ab->hw_params.num_rxmda_per_pdev; i++) {
		ring_id = ar->dp.rx_mon_status_refill_ring[i].refill_buf_ring.ring_id;
		ret = ath11k_dp_tx_htt_rx_filter_setup(ar->ab, ring_id,
						       ar->dp.mac_id + i,
						       HAL_RXDMA_MONITOR_STATUS,
						       DP_RX_BUFFER_SIZE,
						       &tlv_filter);
	}

	if (enable && !ar->ab->hw_params.rxdma1_enable)
		mod_timer(&ar->ab->mon_reap_timer, jiffies +
			  msecs_to_jiffies(ATH11K_MON_TIMER_INTERVAL));

	return ret;
}

static void ath11k_mac_wait_reconfigure(struct ath11k_base *ab)
{
	int recovery_start_count;

	if (!ab->is_reset)
		return;

	recovery_start_count = atomic_inc_return(&ab->recovery_start_count);
	ath11k_dbg(ab, ATH11K_DBG_MAC, "recovery start count %d\n", recovery_start_count);

	if (recovery_start_count == ab->num_radios) {
		complete(&ab->recovery_start);
		ath11k_dbg(ab, ATH11K_DBG_MAC, "recovery started success\n");
	}

	ath11k_dbg(ab, ATH11K_DBG_MAC, "waiting reconfigure...\n");

	wait_for_completion_timeout(&ab->reconfigure_complete,
				    ATH11K_RECONFIGURE_TIMEOUT_HZ);
}

static int ath11k_mac_op_start(struct ieee80211_hw *hw)
{
	struct ath11k *ar = hw->priv;
	struct ath11k_base *ab = ar->ab;
	struct ath11k_pdev *pdev = ar->pdev;
	int ret;

	ath11k_mac_drain_tx(ar);
	mutex_lock(&ar->conf_mutex);

	switch (ar->state) {
	case ATH11K_STATE_OFF:
		ar->state = ATH11K_STATE_ON;
		break;
	case ATH11K_STATE_RESTARTING:
		ar->state = ATH11K_STATE_RESTARTED;
		ath11k_mac_wait_reconfigure(ab);
		break;
	case ATH11K_STATE_RESTARTED:
	case ATH11K_STATE_WEDGED:
	case ATH11K_STATE_ON:
		WARN_ON(1);
		ret = -EINVAL;
		goto err;
	}

	ret = ath11k_wmi_pdev_set_param(ar, WMI_PDEV_PARAM_PMF_QOS,
					1, pdev->pdev_id);

	if (ret) {
		ath11k_err(ar->ab, "failed to enable PMF QOS: (%d\n", ret);
		goto err;
	}

	ret = ath11k_wmi_pdev_set_param(ar, WMI_PDEV_PARAM_DYNAMIC_BW, 1,
					pdev->pdev_id);
	if (ret) {
		ath11k_err(ar->ab, "failed to enable dynamic bw: %d\n", ret);
		goto err;
	}

	if (test_bit(WMI_TLV_SERVICE_SPOOF_MAC_SUPPORT, ar->wmi->wmi_ab->svc_map)) {
		ret = ath11k_wmi_scan_prob_req_oui(ar, ar->mac_addr);
		if (ret) {
			ath11k_err(ab, "failed to set prob req oui: %i\n", ret);
			goto err;
		}
	}

	ret = ath11k_wmi_pdev_set_param(ar, WMI_PDEV_PARAM_ARP_AC_OVERRIDE,
					0, pdev->pdev_id);
	if (ret) {
		ath11k_err(ab, "failed to set ac override for ARP: %d\n",
			   ret);
		goto err;
	}

	ret = ath11k_wmi_send_dfs_phyerr_offload_enable_cmd(ar, pdev->pdev_id);
	if (ret) {
		ath11k_err(ab, "failed to offload radar detection: %d\n",
			   ret);
		goto err;
	}

	ret = ath11k_dp_tx_htt_h2t_ppdu_stats_req(ar,
						  HTT_PPDU_STATS_TAG_DEFAULT);
	if (ret) {
		ath11k_err(ab, "failed to req ppdu stats: %d\n", ret);
		goto err;
	}

	ret = ath11k_wmi_pdev_set_param(ar, WMI_PDEV_PARAM_MESH_MCAST_ENABLE,
					1, pdev->pdev_id);

	if (ret) {
		ath11k_err(ar->ab, "failed to enable MESH MCAST ENABLE: (%d\n", ret);
		goto err;
	}

	__ath11k_set_antenna(ar, ar->cfg_tx_chainmask, ar->cfg_rx_chainmask);

	/* TODO: Do we need to enable ANI? */

	ath11k_reg_update_chan_list(ar, false);

	ar->num_started_vdevs = 0;
	ar->num_created_vdevs = 0;
	ar->num_peers = 0;
	ar->allocated_vdev_map = 0;

	/* Configure monitor status ring with default rx_filter to get rx status
	 * such as rssi, rx_duration.
	 */
	ret = ath11k_mac_config_mon_status_default(ar, true);
	if (ret) {
		ath11k_err(ab, "failed to configure monitor status ring with default rx_filter: (%d)\n",
			   ret);
		goto err;
	}

	/* Configure the hash seed for hash based reo dest ring selection */
	ath11k_wmi_pdev_lro_cfg(ar, ar->pdev->pdev_id);

	/* allow device to enter IMPS */
	if (ab->hw_params.idle_ps) {
		ret = ath11k_wmi_pdev_set_param(ar, WMI_PDEV_PARAM_IDLE_PS_CONFIG,
						1, pdev->pdev_id);
		if (ret) {
			ath11k_err(ab, "failed to enable idle ps: %d\n", ret);
			goto err;
		}
	}

	mutex_unlock(&ar->conf_mutex);

	rcu_assign_pointer(ab->pdevs_active[ar->pdev_idx],
			   &ab->pdevs[ar->pdev_idx]);

	return 0;

err:
	ar->state = ATH11K_STATE_OFF;
	mutex_unlock(&ar->conf_mutex);

	return ret;
}

static void ath11k_mac_op_stop(struct ieee80211_hw *hw)
{
	struct ath11k *ar = hw->priv;
	struct htt_ppdu_stats_info *ppdu_stats, *tmp;
	int ret;

	ath11k_mac_drain_tx(ar);

	mutex_lock(&ar->conf_mutex);
	ret = ath11k_mac_config_mon_status_default(ar, false);
	if (ret)
		ath11k_err(ar->ab, "failed to clear rx_filter for monitor status ring: (%d)\n",
			   ret);

	clear_bit(ATH11K_CAC_RUNNING, &ar->dev_flags);
	ar->state = ATH11K_STATE_OFF;
	mutex_unlock(&ar->conf_mutex);

	cancel_delayed_work_sync(&ar->scan.timeout);
	cancel_work_sync(&ar->regd_update_work);
	cancel_work_sync(&ar->ab->update_11d_work);
	cancel_work_sync(&ar->ab->rfkill_work);

	if (ar->state_11d == ATH11K_11D_PREPARING) {
		ar->state_11d = ATH11K_11D_IDLE;
		complete(&ar->completed_11d_scan);
	}

	spin_lock_bh(&ar->data_lock);
	list_for_each_entry_safe(ppdu_stats, tmp, &ar->ppdu_stats_info, list) {
		list_del(&ppdu_stats->list);
		kfree(ppdu_stats);
	}
	spin_unlock_bh(&ar->data_lock);

	rcu_assign_pointer(ar->ab->pdevs_active[ar->pdev_idx], NULL);

	synchronize_rcu();

	atomic_set(&ar->num_pending_mgmt_tx, 0);
}

static void
ath11k_mac_setup_vdev_create_params(struct ath11k_vif *arvif,
				    struct vdev_create_params *params)
{
	struct ath11k *ar = arvif->ar;
	struct ath11k_pdev *pdev = ar->pdev;

	params->if_id = arvif->vdev_id;
	params->type = arvif->vdev_type;
	params->subtype = arvif->vdev_subtype;
	params->pdev_id = pdev->pdev_id;

	if (pdev->cap.supported_bands & WMI_HOST_WLAN_2G_CAP) {
		params->chains[NL80211_BAND_2GHZ].tx = ar->num_tx_chains;
		params->chains[NL80211_BAND_2GHZ].rx = ar->num_rx_chains;
	}
	if (pdev->cap.supported_bands & WMI_HOST_WLAN_5G_CAP) {
		params->chains[NL80211_BAND_5GHZ].tx = ar->num_tx_chains;
		params->chains[NL80211_BAND_5GHZ].rx = ar->num_rx_chains;
	}
	if (pdev->cap.supported_bands & WMI_HOST_WLAN_5G_CAP &&
	    ar->supports_6ghz) {
		params->chains[NL80211_BAND_6GHZ].tx = ar->num_tx_chains;
		params->chains[NL80211_BAND_6GHZ].rx = ar->num_rx_chains;
	}
}

static u32
ath11k_mac_prepare_he_mode(struct ath11k_pdev *pdev, u32 viftype)
{
	struct ath11k_pdev_cap *pdev_cap = &pdev->cap;
	struct ath11k_band_cap *cap_band = NULL;
	u32 *hecap_phy_ptr = NULL;
	u32 hemode = 0;

	if (pdev->cap.supported_bands & WMI_HOST_WLAN_2G_CAP)
		cap_band = &pdev_cap->band[NL80211_BAND_2GHZ];
	else
		cap_band = &pdev_cap->band[NL80211_BAND_5GHZ];

	hecap_phy_ptr = &cap_band->he_cap_phy_info[0];

	hemode = FIELD_PREP(HE_MODE_SU_TX_BFEE, HE_SU_BFEE_ENABLE) |
		 FIELD_PREP(HE_MODE_SU_TX_BFER, HECAP_PHY_SUBFMR_GET(hecap_phy_ptr)) |
		 FIELD_PREP(HE_MODE_UL_MUMIMO, HECAP_PHY_ULMUMIMO_GET(hecap_phy_ptr));

	/* TODO WDS and other modes */
	if (viftype == NL80211_IFTYPE_AP) {
		hemode |= FIELD_PREP(HE_MODE_MU_TX_BFER,
			  HECAP_PHY_MUBFMR_GET(hecap_phy_ptr)) |
			  FIELD_PREP(HE_MODE_DL_OFDMA, HE_DL_MUOFDMA_ENABLE) |
			  FIELD_PREP(HE_MODE_UL_OFDMA, HE_UL_MUOFDMA_ENABLE);
	} else {
		hemode |= FIELD_PREP(HE_MODE_MU_TX_BFEE, HE_MU_BFEE_ENABLE);
	}

	return hemode;
}

static int ath11k_set_he_mu_sounding_mode(struct ath11k *ar,
					  struct ath11k_vif *arvif)
{
	u32 param_id, param_value;
	struct ath11k_base *ab = ar->ab;
	int ret = 0;

	param_id = WMI_VDEV_PARAM_SET_HEMU_MODE;
	param_value = ath11k_mac_prepare_he_mode(ar->pdev, arvif->vif->type);
	ret = ath11k_wmi_vdev_set_param_cmd(ar, arvif->vdev_id,
					    param_id, param_value);
	if (ret) {
		ath11k_warn(ab, "failed to set vdev %d HE MU mode: %d param_value %x\n",
			    arvif->vdev_id, ret, param_value);
		return ret;
	}
	param_id = WMI_VDEV_PARAM_SET_HE_SOUNDING_MODE;
	param_value =
		FIELD_PREP(HE_VHT_SOUNDING_MODE, HE_VHT_SOUNDING_MODE_ENABLE) |
		FIELD_PREP(HE_TRIG_NONTRIG_SOUNDING_MODE,
			   HE_TRIG_NONTRIG_SOUNDING_MODE_ENABLE);
	ret = ath11k_wmi_vdev_set_param_cmd(ar, arvif->vdev_id,
					    param_id, param_value);
	if (ret) {
		ath11k_warn(ab, "failed to set vdev %d HE MU mode: %d\n",
			    arvif->vdev_id, ret);
		return ret;
	}
	return ret;
}

static void ath11k_mac_op_update_vif_offload(struct ieee80211_hw *hw,
					     struct ieee80211_vif *vif)
{
	struct ath11k *ar = hw->priv;
	struct ath11k_base *ab = ar->ab;
	struct ath11k_vif *arvif = ath11k_vif_to_arvif(vif);
	u32 param_id, param_value;
	int ret;

	param_id = WMI_VDEV_PARAM_TX_ENCAP_TYPE;
	if (ath11k_frame_mode != ATH11K_HW_TXRX_ETHERNET ||
	    (vif->type != NL80211_IFTYPE_STATION &&
	     vif->type != NL80211_IFTYPE_AP))
		vif->offload_flags &= ~(IEEE80211_OFFLOAD_ENCAP_ENABLED |
					IEEE80211_OFFLOAD_DECAP_ENABLED);

	if (vif->offload_flags & IEEE80211_OFFLOAD_ENCAP_ENABLED)
		param_value = ATH11K_HW_TXRX_ETHERNET;
	else if (test_bit(ATH11K_FLAG_RAW_MODE, &ab->dev_flags))
		param_value = ATH11K_HW_TXRX_RAW;
	else
		param_value = ATH11K_HW_TXRX_NATIVE_WIFI;

	ret = ath11k_wmi_vdev_set_param_cmd(ar, arvif->vdev_id,
					    param_id, param_value);
	if (ret) {
		ath11k_warn(ab, "failed to set vdev %d tx encap mode: %d\n",
			    arvif->vdev_id, ret);
		vif->offload_flags &= ~IEEE80211_OFFLOAD_ENCAP_ENABLED;
	}

	param_id = WMI_VDEV_PARAM_RX_DECAP_TYPE;
	if (vif->offload_flags & IEEE80211_OFFLOAD_DECAP_ENABLED)
		param_value = ATH11K_HW_TXRX_ETHERNET;
	else if (test_bit(ATH11K_FLAG_RAW_MODE, &ab->dev_flags))
		param_value = ATH11K_HW_TXRX_RAW;
	else
		param_value = ATH11K_HW_TXRX_NATIVE_WIFI;

	ret = ath11k_wmi_vdev_set_param_cmd(ar, arvif->vdev_id,
					    param_id, param_value);
	if (ret) {
		ath11k_warn(ab, "failed to set vdev %d rx decap mode: %d\n",
			    arvif->vdev_id, ret);
		vif->offload_flags &= ~IEEE80211_OFFLOAD_DECAP_ENABLED;
	}
}

static bool ath11k_mac_vif_ap_active_any(struct ath11k_base *ab)
{
	struct ath11k *ar;
	struct ath11k_pdev *pdev;
	struct ath11k_vif *arvif;
	int i;

	for (i = 0; i < ab->num_radios; i++) {
		pdev = &ab->pdevs[i];
		ar = pdev->ar;
		list_for_each_entry(arvif, &ar->arvifs, list) {
			if (arvif->is_up && arvif->vdev_type == WMI_VDEV_TYPE_AP)
				return true;
		}
	}
	return false;
}

void ath11k_mac_11d_scan_start(struct ath11k *ar, u32 vdev_id)
{
	struct wmi_11d_scan_start_params param;
	int ret;

	mutex_lock(&ar->ab->vdev_id_11d_lock);

	ath11k_dbg(ar->ab, ATH11K_DBG_MAC, "mac vdev id for 11d scan %d\n",
		   ar->vdev_id_11d_scan);

	if (ar->regdom_set_by_user)
		goto fin;

	if (ar->vdev_id_11d_scan != ATH11K_11D_INVALID_VDEV_ID)
		goto fin;

	if (!test_bit(WMI_TLV_SERVICE_11D_OFFLOAD, ar->ab->wmi_ab.svc_map))
		goto fin;

	if (ath11k_mac_vif_ap_active_any(ar->ab))
		goto fin;

	param.vdev_id = vdev_id;
	param.start_interval_msec = 0;
	param.scan_period_msec = ATH11K_SCAN_11D_INTERVAL;

	ath11k_dbg(ar->ab, ATH11K_DBG_MAC, "mac start 11d scan\n");

	ret = ath11k_wmi_send_11d_scan_start_cmd(ar, &param);
	if (ret) {
		ath11k_warn(ar->ab, "failed to start 11d scan vdev %d ret: %d\n",
			    vdev_id, ret);
	} else {
		ar->vdev_id_11d_scan = vdev_id;
		if (ar->state_11d == ATH11K_11D_PREPARING)
			ar->state_11d = ATH11K_11D_RUNNING;
	}

fin:
	if (ar->state_11d == ATH11K_11D_PREPARING) {
		ar->state_11d = ATH11K_11D_IDLE;
		complete(&ar->completed_11d_scan);
	}

	mutex_unlock(&ar->ab->vdev_id_11d_lock);
}

void ath11k_mac_11d_scan_stop(struct ath11k *ar)
{
	int ret;
	u32 vdev_id;

	if (!test_bit(WMI_TLV_SERVICE_11D_OFFLOAD, ar->ab->wmi_ab.svc_map))
		return;

	ath11k_dbg(ar->ab, ATH11K_DBG_MAC, "mac stop 11d scan\n");

	mutex_lock(&ar->ab->vdev_id_11d_lock);

	ath11k_dbg(ar->ab, ATH11K_DBG_MAC, "mac stop 11d vdev id %d\n",
		   ar->vdev_id_11d_scan);

	if (ar->state_11d == ATH11K_11D_PREPARING) {
		ar->state_11d = ATH11K_11D_IDLE;
		complete(&ar->completed_11d_scan);
	}

	if (ar->vdev_id_11d_scan != ATH11K_11D_INVALID_VDEV_ID) {
		vdev_id = ar->vdev_id_11d_scan;

		ret = ath11k_wmi_send_11d_scan_stop_cmd(ar, vdev_id);
		if (ret) {
			ath11k_warn(ar->ab,
				    "failed to stopt 11d scan vdev %d ret: %d\n",
				    vdev_id, ret);
		} else {
			ar->vdev_id_11d_scan = ATH11K_11D_INVALID_VDEV_ID;
			ar->state_11d = ATH11K_11D_IDLE;
			complete(&ar->completed_11d_scan);
		}
	}
	mutex_unlock(&ar->ab->vdev_id_11d_lock);
}

void ath11k_mac_11d_scan_stop_all(struct ath11k_base *ab)
{
	struct ath11k *ar;
	struct ath11k_pdev *pdev;
	int i;

	ath11k_dbg(ab, ATH11K_DBG_MAC, "mac stop soc 11d scan\n");

	for (i = 0; i < ab->num_radios; i++) {
		pdev = &ab->pdevs[i];
		ar = pdev->ar;

		ath11k_mac_11d_scan_stop(ar);
	}
}

static int ath11k_mac_op_add_interface(struct ieee80211_hw *hw,
				       struct ieee80211_vif *vif)
{
	struct ath11k *ar = hw->priv;
	struct ath11k_base *ab = ar->ab;
	struct ath11k_vif *arvif = ath11k_vif_to_arvif(vif);
	struct vdev_create_params vdev_param = {0};
	struct peer_create_params peer_param;
	u32 param_id, param_value;
	u16 nss;
	int i;
	int ret, fbret;
	int bit;

	vif->driver_flags |= IEEE80211_VIF_SUPPORTS_UAPSD;

	mutex_lock(&ar->conf_mutex);

	if (vif->type == NL80211_IFTYPE_AP &&
	    ar->num_peers > (ar->max_num_peers - 1)) {
		ath11k_warn(ab, "failed to create vdev due to insufficient peer entry resource in firmware\n");
		ret = -ENOBUFS;
		goto err;
	}

	if (ar->num_created_vdevs > (TARGET_NUM_VDEVS(ab) - 1)) {
		ath11k_warn(ab, "failed to create vdev %u, reached max vdev limit %d\n",
			    ar->num_created_vdevs, TARGET_NUM_VDEVS(ab));
		ret = -EBUSY;
		goto err;
	}

	memset(arvif, 0, sizeof(*arvif));

	arvif->ar = ar;
	arvif->vif = vif;

	INIT_LIST_HEAD(&arvif->list);
	INIT_DELAYED_WORK(&arvif->connection_loss_work,
			  ath11k_mac_vif_sta_connection_loss_work);

	for (i = 0; i < ARRAY_SIZE(arvif->bitrate_mask.control); i++) {
		arvif->bitrate_mask.control[i].legacy = 0xffffffff;
		arvif->bitrate_mask.control[i].gi = NL80211_TXRATE_FORCE_SGI;
		memset(arvif->bitrate_mask.control[i].ht_mcs, 0xff,
		       sizeof(arvif->bitrate_mask.control[i].ht_mcs));
		memset(arvif->bitrate_mask.control[i].vht_mcs, 0xff,
		       sizeof(arvif->bitrate_mask.control[i].vht_mcs));
		memset(arvif->bitrate_mask.control[i].he_mcs, 0xff,
		       sizeof(arvif->bitrate_mask.control[i].he_mcs));
	}

	bit = __ffs64(ab->free_vdev_map);

	arvif->vdev_id = bit;
	arvif->vdev_subtype = WMI_VDEV_SUBTYPE_NONE;

	switch (vif->type) {
	case NL80211_IFTYPE_UNSPECIFIED:
	case NL80211_IFTYPE_STATION:
		arvif->vdev_type = WMI_VDEV_TYPE_STA;
		break;
	case NL80211_IFTYPE_MESH_POINT:
		arvif->vdev_subtype = WMI_VDEV_SUBTYPE_MESH_11S;
		fallthrough;
	case NL80211_IFTYPE_AP:
		arvif->vdev_type = WMI_VDEV_TYPE_AP;
		break;
	case NL80211_IFTYPE_MONITOR:
		arvif->vdev_type = WMI_VDEV_TYPE_MONITOR;
		ar->monitor_vdev_id = bit;
		break;
	default:
		WARN_ON(1);
		break;
	}

	ath11k_dbg(ar->ab, ATH11K_DBG_MAC, "mac add interface id %d type %d subtype %d map %llx\n",
		   arvif->vdev_id, arvif->vdev_type, arvif->vdev_subtype,
		   ab->free_vdev_map);

	vif->cab_queue = arvif->vdev_id % (ATH11K_HW_MAX_QUEUES - 1);
	for (i = 0; i < ARRAY_SIZE(vif->hw_queue); i++)
		vif->hw_queue[i] = i % (ATH11K_HW_MAX_QUEUES - 1);

	ath11k_mac_setup_vdev_create_params(arvif, &vdev_param);

	ret = ath11k_wmi_vdev_create(ar, vif->addr, &vdev_param);
	if (ret) {
		ath11k_warn(ab, "failed to create WMI vdev %d: %d\n",
			    arvif->vdev_id, ret);
		goto err;
	}

	ar->num_created_vdevs++;
	ath11k_dbg(ab, ATH11K_DBG_MAC, "vdev %pM created, vdev_id %d\n",
		   vif->addr, arvif->vdev_id);
	ar->allocated_vdev_map |= 1LL << arvif->vdev_id;
	ab->free_vdev_map &= ~(1LL << arvif->vdev_id);

	spin_lock_bh(&ar->data_lock);
	list_add(&arvif->list, &ar->arvifs);
	spin_unlock_bh(&ar->data_lock);

	ath11k_mac_op_update_vif_offload(hw, vif);

	nss = get_num_chains(ar->cfg_tx_chainmask) ? : 1;
	ret = ath11k_wmi_vdev_set_param_cmd(ar, arvif->vdev_id,
					    WMI_VDEV_PARAM_NSS, nss);
	if (ret) {
		ath11k_warn(ab, "failed to set vdev %d chainmask 0x%x, nss %d :%d\n",
			    arvif->vdev_id, ar->cfg_tx_chainmask, nss, ret);
		goto err_vdev_del;
	}

	switch (arvif->vdev_type) {
	case WMI_VDEV_TYPE_AP:
		peer_param.vdev_id = arvif->vdev_id;
		peer_param.peer_addr = vif->addr;
		peer_param.peer_type = WMI_PEER_TYPE_DEFAULT;
		ret = ath11k_peer_create(ar, arvif, NULL, &peer_param);
		if (ret) {
			ath11k_warn(ab, "failed to vdev %d create peer for AP: %d\n",
				    arvif->vdev_id, ret);
			goto err_vdev_del;
		}

		ret = ath11k_mac_set_kickout(arvif);
		if (ret) {
			ath11k_warn(ar->ab, "failed to set vdev %i kickout parameters: %d\n",
				    arvif->vdev_id, ret);
			goto err_peer_del;
		}

		ath11k_mac_11d_scan_stop_all(ar->ab);
		break;
	case WMI_VDEV_TYPE_STA:
		param_id = WMI_STA_PS_PARAM_RX_WAKE_POLICY;
		param_value = WMI_STA_PS_RX_WAKE_POLICY_WAKE;
		ret = ath11k_wmi_set_sta_ps_param(ar, arvif->vdev_id,
						  param_id, param_value);
		if (ret) {
			ath11k_warn(ar->ab, "failed to set vdev %d RX wake policy: %d\n",
				    arvif->vdev_id, ret);
			goto err_peer_del;
		}

		param_id = WMI_STA_PS_PARAM_TX_WAKE_THRESHOLD;
		param_value = WMI_STA_PS_TX_WAKE_THRESHOLD_ALWAYS;
		ret = ath11k_wmi_set_sta_ps_param(ar, arvif->vdev_id,
						  param_id, param_value);
		if (ret) {
			ath11k_warn(ar->ab, "failed to set vdev %d TX wake threshold: %d\n",
				    arvif->vdev_id, ret);
			goto err_peer_del;
		}

		param_id = WMI_STA_PS_PARAM_PSPOLL_COUNT;
		param_value = WMI_STA_PS_PSPOLL_COUNT_NO_MAX;
		ret = ath11k_wmi_set_sta_ps_param(ar, arvif->vdev_id,
						  param_id, param_value);
		if (ret) {
			ath11k_warn(ar->ab, "failed to set vdev %d pspoll count: %d\n",
				    arvif->vdev_id, ret);
			goto err_peer_del;
		}

		ret = ath11k_wmi_pdev_set_ps_mode(ar, arvif->vdev_id,
						  WMI_STA_PS_MODE_DISABLED);
		if (ret) {
			ath11k_warn(ar->ab, "failed to disable vdev %d ps mode: %d\n",
				    arvif->vdev_id, ret);
			goto err_peer_del;
		}

		if (test_bit(WMI_TLV_SERVICE_11D_OFFLOAD, ab->wmi_ab.svc_map)) {
			reinit_completion(&ar->completed_11d_scan);
			ar->state_11d = ATH11K_11D_PREPARING;
		}
		break;
	case WMI_VDEV_TYPE_MONITOR:
		set_bit(ATH11K_FLAG_MONITOR_VDEV_CREATED, &ar->monitor_flags);
		break;
	default:
		break;
	}

	arvif->txpower = vif->bss_conf.txpower;
	ret = ath11k_mac_txpower_recalc(ar);
	if (ret)
		goto err_peer_del;

	param_id = WMI_VDEV_PARAM_RTS_THRESHOLD;
	param_value = ar->hw->wiphy->rts_threshold;
	ret = ath11k_wmi_vdev_set_param_cmd(ar, arvif->vdev_id,
					    param_id, param_value);
	if (ret) {
		ath11k_warn(ar->ab, "failed to set rts threshold for vdev %d: %d\n",
			    arvif->vdev_id, ret);
	}

	ath11k_dp_vdev_tx_attach(ar, arvif);

	if (vif->type != NL80211_IFTYPE_MONITOR &&
	    test_bit(ATH11K_FLAG_MONITOR_CONF_ENABLED, &ar->monitor_flags)) {
		ret = ath11k_mac_monitor_vdev_create(ar);
		if (ret) {
			ath11k_warn(ar->ab, "failed to create monitor vdev during add interface: %d",
				    ret);
			goto err_peer_del;
		}
	}

	ret = ath11k_debugfs_add_interface(arvif);
	if (ret)
		goto err_peer_del;

	mutex_unlock(&ar->conf_mutex);

	return 0;

err_peer_del:
	if (arvif->vdev_type == WMI_VDEV_TYPE_AP) {
		fbret = ath11k_peer_delete(ar, arvif->vdev_id, vif->addr);
		if (fbret) {
			ath11k_warn(ar->ab, "fallback fail to delete peer addr %pM vdev_id %d ret %d\n",
				    vif->addr, arvif->vdev_id, fbret);
			goto err;
		}
	}

err_vdev_del:
	ath11k_wmi_vdev_delete(ar, arvif->vdev_id);
	ar->num_created_vdevs--;
	ar->allocated_vdev_map &= ~(1LL << arvif->vdev_id);
	ab->free_vdev_map |= 1LL << arvif->vdev_id;
	spin_lock_bh(&ar->data_lock);
	list_del(&arvif->list);
	spin_unlock_bh(&ar->data_lock);

err:
	ath11k_debugfs_remove_interface(arvif);
	mutex_unlock(&ar->conf_mutex);

	return ret;
}

static int ath11k_mac_vif_unref(int buf_id, void *skb, void *ctx)
{
	struct ieee80211_vif *vif = (struct ieee80211_vif *)ctx;
	struct ath11k_skb_cb *skb_cb = ATH11K_SKB_CB((struct sk_buff *)skb);

	if (skb_cb->vif == vif)
		skb_cb->vif = NULL;

	return 0;
}

static void ath11k_mac_op_remove_interface(struct ieee80211_hw *hw,
					   struct ieee80211_vif *vif)
{
	struct ath11k *ar = hw->priv;
	struct ath11k_vif *arvif = ath11k_vif_to_arvif(vif);
	struct ath11k_base *ab = ar->ab;
	unsigned long time_left;
	int ret;
	int i;

	cancel_delayed_work_sync(&arvif->connection_loss_work);

	mutex_lock(&ar->conf_mutex);

	ath11k_dbg(ab, ATH11K_DBG_MAC, "mac remove interface (vdev %d)\n",
		   arvif->vdev_id);

	if (arvif->vdev_type == WMI_VDEV_TYPE_STA)
		ath11k_mac_11d_scan_stop(ar);

	if (arvif->vdev_type == WMI_VDEV_TYPE_AP) {
		ret = ath11k_peer_delete(ar, arvif->vdev_id, vif->addr);
		if (ret)
			ath11k_warn(ab, "failed to submit AP self-peer removal on vdev %d: %d\n",
				    arvif->vdev_id, ret);
	}

	reinit_completion(&ar->vdev_delete_done);

	ret = ath11k_wmi_vdev_delete(ar, arvif->vdev_id);
	if (ret) {
		ath11k_warn(ab, "failed to delete WMI vdev %d: %d\n",
			    arvif->vdev_id, ret);
		goto err_vdev_del;
	}

	time_left = wait_for_completion_timeout(&ar->vdev_delete_done,
						ATH11K_VDEV_DELETE_TIMEOUT_HZ);
	if (time_left == 0) {
		ath11k_warn(ab, "Timeout in receiving vdev delete response\n");
		goto err_vdev_del;
	}

	ab->free_vdev_map |= 1LL << (arvif->vdev_id);
	ar->allocated_vdev_map &= ~(1LL << arvif->vdev_id);
	ar->num_created_vdevs--;

	ath11k_dbg(ab, ATH11K_DBG_MAC, "vdev %pM deleted, vdev_id %d\n",
		   vif->addr, arvif->vdev_id);

	if (arvif->vdev_type == WMI_VDEV_TYPE_MONITOR) {
		clear_bit(ATH11K_FLAG_MONITOR_VDEV_CREATED, &ar->monitor_flags);
		ar->monitor_vdev_id = -1;
	} else if (test_bit(ATH11K_FLAG_MONITOR_VDEV_CREATED, &ar->monitor_flags) &&
		   !test_bit(ATH11K_FLAG_MONITOR_STARTED, &ar->monitor_flags)) {
		ret = ath11k_mac_monitor_vdev_delete(ar);
		if (ret)
			/* continue even if there's an error */
			ath11k_warn(ar->ab, "failed to delete vdev monitor during remove interface: %d",
				    ret);
	}

err_vdev_del:
	spin_lock_bh(&ar->data_lock);
	list_del(&arvif->list);
	spin_unlock_bh(&ar->data_lock);

	ath11k_peer_cleanup(ar, arvif->vdev_id);

	idr_for_each(&ar->txmgmt_idr,
		     ath11k_mac_vif_txmgmt_idr_remove, vif);

	for (i = 0; i < ab->hw_params.max_tx_ring; i++) {
		spin_lock_bh(&ab->dp.tx_ring[i].tx_idr_lock);
		idr_for_each(&ab->dp.tx_ring[i].txbuf_idr,
			     ath11k_mac_vif_unref, vif);
		spin_unlock_bh(&ab->dp.tx_ring[i].tx_idr_lock);
	}

	/* Recalc txpower for remaining vdev */
	ath11k_mac_txpower_recalc(ar);

	ath11k_debugfs_remove_interface(arvif);

	/* TODO: recal traffic pause state based on the available vdevs */

	mutex_unlock(&ar->conf_mutex);
}

/* FIXME: Has to be verified. */
#define SUPPORTED_FILTERS			\
	(FIF_ALLMULTI |				\
	FIF_CONTROL |				\
	FIF_PSPOLL |				\
	FIF_OTHER_BSS |				\
	FIF_BCN_PRBRESP_PROMISC |		\
	FIF_PROBE_REQ |				\
	FIF_FCSFAIL)

static void ath11k_mac_op_configure_filter(struct ieee80211_hw *hw,
					   unsigned int changed_flags,
					   unsigned int *total_flags,
					   u64 multicast)
{
	struct ath11k *ar = hw->priv;

	mutex_lock(&ar->conf_mutex);

	*total_flags &= SUPPORTED_FILTERS;
	ar->filter_flags = *total_flags;

	mutex_unlock(&ar->conf_mutex);
}

static int ath11k_mac_op_get_antenna(struct ieee80211_hw *hw, u32 *tx_ant, u32 *rx_ant)
{
	struct ath11k *ar = hw->priv;

	mutex_lock(&ar->conf_mutex);

	*tx_ant = ar->cfg_tx_chainmask;
	*rx_ant = ar->cfg_rx_chainmask;

	mutex_unlock(&ar->conf_mutex);

	return 0;
}

static int ath11k_mac_op_set_antenna(struct ieee80211_hw *hw, u32 tx_ant, u32 rx_ant)
{
	struct ath11k *ar = hw->priv;
	int ret;

	mutex_lock(&ar->conf_mutex);
	ret = __ath11k_set_antenna(ar, tx_ant, rx_ant);
	mutex_unlock(&ar->conf_mutex);

	return ret;
}

static int ath11k_mac_op_ampdu_action(struct ieee80211_hw *hw,
				      struct ieee80211_vif *vif,
				      struct ieee80211_ampdu_params *params)
{
	struct ath11k *ar = hw->priv;
	int ret = -EINVAL;

	mutex_lock(&ar->conf_mutex);

	switch (params->action) {
	case IEEE80211_AMPDU_RX_START:
		ret = ath11k_dp_rx_ampdu_start(ar, params);
		break;
	case IEEE80211_AMPDU_RX_STOP:
		ret = ath11k_dp_rx_ampdu_stop(ar, params);
		break;
	case IEEE80211_AMPDU_TX_START:
	case IEEE80211_AMPDU_TX_STOP_CONT:
	case IEEE80211_AMPDU_TX_STOP_FLUSH:
	case IEEE80211_AMPDU_TX_STOP_FLUSH_CONT:
	case IEEE80211_AMPDU_TX_OPERATIONAL:
		/* Tx A-MPDU aggregation offloaded to hw/fw so deny mac80211
		 * Tx aggregation requests.
		 */
		ret = -EOPNOTSUPP;
		break;
	}

	mutex_unlock(&ar->conf_mutex);

	return ret;
}

static int ath11k_mac_op_add_chanctx(struct ieee80211_hw *hw,
				     struct ieee80211_chanctx_conf *ctx)
{
	struct ath11k *ar = hw->priv;
	struct ath11k_base *ab = ar->ab;

	ath11k_dbg(ab, ATH11K_DBG_MAC,
		   "mac chanctx add freq %u width %d ptr %pK\n",
		   ctx->def.chan->center_freq, ctx->def.width, ctx);

	mutex_lock(&ar->conf_mutex);

	spin_lock_bh(&ar->data_lock);
	/* TODO: In case of multiple channel context, populate rx_channel from
	 * Rx PPDU desc information.
	 */
	ar->rx_channel = ctx->def.chan;
	spin_unlock_bh(&ar->data_lock);

	mutex_unlock(&ar->conf_mutex);

	return 0;
}

static void ath11k_mac_op_remove_chanctx(struct ieee80211_hw *hw,
					 struct ieee80211_chanctx_conf *ctx)
{
	struct ath11k *ar = hw->priv;
	struct ath11k_base *ab = ar->ab;

	ath11k_dbg(ab, ATH11K_DBG_MAC,
		   "mac chanctx remove freq %u width %d ptr %pK\n",
		   ctx->def.chan->center_freq, ctx->def.width, ctx);

	mutex_lock(&ar->conf_mutex);

	spin_lock_bh(&ar->data_lock);
	/* TODO: In case of there is one more channel context left, populate
	 * rx_channel with the channel of that remaining channel context.
	 */
	ar->rx_channel = NULL;
	spin_unlock_bh(&ar->data_lock);

	mutex_unlock(&ar->conf_mutex);
}

static int
ath11k_mac_vdev_start_restart(struct ath11k_vif *arvif,
			      struct ieee80211_chanctx_conf *ctx,
			      bool restart)
{
	struct ath11k *ar = arvif->ar;
	struct ath11k_base *ab = ar->ab;
	struct wmi_vdev_start_req_arg arg = {};
	const struct cfg80211_chan_def *chandef = &ctx->def;
	int he_support = arvif->vif->bss_conf.he_support;
	int ret = 0;

	lockdep_assert_held(&ar->conf_mutex);

	reinit_completion(&ar->vdev_setup_done);

	arg.vdev_id = arvif->vdev_id;
	arg.dtim_period = arvif->dtim_period;
	arg.bcn_intval = arvif->beacon_interval;

	arg.channel.freq = chandef->chan->center_freq;
	arg.channel.band_center_freq1 = chandef->center_freq1;
	arg.channel.band_center_freq2 = chandef->center_freq2;
	arg.channel.mode =
		ath11k_phymodes[chandef->chan->band][chandef->width];

	arg.channel.min_power = 0;
	arg.channel.max_power = chandef->chan->max_power;
	arg.channel.max_reg_power = chandef->chan->max_reg_power;
	arg.channel.max_antenna_gain = chandef->chan->max_antenna_gain;

	arg.pref_tx_streams = ar->num_tx_chains;
	arg.pref_rx_streams = ar->num_rx_chains;

	if (arvif->vdev_type == WMI_VDEV_TYPE_AP) {
		arg.ssid = arvif->u.ap.ssid;
		arg.ssid_len = arvif->u.ap.ssid_len;
		arg.hidden_ssid = arvif->u.ap.hidden_ssid;

		/* For now allow DFS for AP mode */
		arg.channel.chan_radar =
			!!(chandef->chan->flags & IEEE80211_CHAN_RADAR);

		arg.channel.freq2_radar = ctx->radar_enabled;

		arg.channel.passive = arg.channel.chan_radar;

		spin_lock_bh(&ab->base_lock);
		arg.regdomain = ar->ab->dfs_region;
		spin_unlock_bh(&ab->base_lock);

		if (he_support) {
			ret = ath11k_set_he_mu_sounding_mode(ar, arvif);
			if (ret) {
				ath11k_warn(ar->ab, "failed to set he mode vdev %i\n",
					    arg.vdev_id);
				return ret;
			}
		}
	}

	arg.channel.passive |= !!(chandef->chan->flags & IEEE80211_CHAN_NO_IR);

	ath11k_dbg(ab, ATH11K_DBG_MAC,
		   "mac vdev %d start center_freq %d phymode %s\n",
		   arg.vdev_id, arg.channel.freq,
		   ath11k_wmi_phymode_str(arg.channel.mode));

	ret = ath11k_wmi_vdev_start(ar, &arg, restart);
	if (ret) {
		ath11k_warn(ar->ab, "failed to %s WMI vdev %i\n",
			    restart ? "restart" : "start", arg.vdev_id);
		return ret;
	}

	ret = ath11k_mac_vdev_setup_sync(ar);
	if (ret) {
		ath11k_warn(ab, "failed to synchronize setup for vdev %i %s: %d\n",
			    arg.vdev_id, restart ? "restart" : "start", ret);
		return ret;
	}

	if (!restart)
		ar->num_started_vdevs++;

	ath11k_dbg(ab, ATH11K_DBG_MAC,  "vdev %pM started, vdev_id %d\n",
		   arvif->vif->addr, arvif->vdev_id);

	/* Enable CAC Flag in the driver by checking the channel DFS cac time,
	 * i.e dfs_cac_ms value which will be valid only for radar channels
	 * and state as NL80211_DFS_USABLE which indicates CAC needs to be
	 * done before channel usage. This flags is used to drop rx packets.
	 * during CAC.
	 */
	/* TODO Set the flag for other interface types as required */
	if (arvif->vdev_type == WMI_VDEV_TYPE_AP &&
	    chandef->chan->dfs_cac_ms &&
	    chandef->chan->dfs_state == NL80211_DFS_USABLE) {
		set_bit(ATH11K_CAC_RUNNING, &ar->dev_flags);
		ath11k_dbg(ab, ATH11K_DBG_MAC,
			   "CAC Started in chan_freq %d for vdev %d\n",
			   arg.channel.freq, arg.vdev_id);
	}

	ret = ath11k_mac_set_txbf_conf(arvif);
	if (ret)
		ath11k_warn(ab, "failed to set txbf conf for vdev %d: %d\n",
			    arvif->vdev_id, ret);

	return 0;
}

static int ath11k_mac_vdev_stop(struct ath11k_vif *arvif)
{
	struct ath11k *ar = arvif->ar;
	int ret;

	lockdep_assert_held(&ar->conf_mutex);

	reinit_completion(&ar->vdev_setup_done);

	ret = ath11k_wmi_vdev_stop(ar, arvif->vdev_id);
	if (ret) {
		ath11k_warn(ar->ab, "failed to stop WMI vdev %i: %d\n",
			    arvif->vdev_id, ret);
		goto err;
	}

	ret = ath11k_mac_vdev_setup_sync(ar);
	if (ret) {
		ath11k_warn(ar->ab, "failed to synchronize setup for vdev %i: %d\n",
			    arvif->vdev_id, ret);
		goto err;
	}

	WARN_ON(ar->num_started_vdevs == 0);

	ar->num_started_vdevs--;
	ath11k_dbg(ar->ab, ATH11K_DBG_MAC, "vdev %pM stopped, vdev_id %d\n",
		   arvif->vif->addr, arvif->vdev_id);

	if (test_bit(ATH11K_CAC_RUNNING, &ar->dev_flags)) {
		clear_bit(ATH11K_CAC_RUNNING, &ar->dev_flags);
		ath11k_dbg(ar->ab, ATH11K_DBG_MAC, "CAC Stopped for vdev %d\n",
			   arvif->vdev_id);
	}

	return 0;
err:
	return ret;
}

static int ath11k_mac_vdev_start(struct ath11k_vif *arvif,
				 struct ieee80211_chanctx_conf *ctx)
{
	return ath11k_mac_vdev_start_restart(arvif, ctx, false);
}

static int ath11k_mac_vdev_restart(struct ath11k_vif *arvif,
				   struct ieee80211_chanctx_conf *ctx)
{
	return ath11k_mac_vdev_start_restart(arvif, ctx, true);
}

struct ath11k_mac_change_chanctx_arg {
	struct ieee80211_chanctx_conf *ctx;
	struct ieee80211_vif_chanctx_switch *vifs;
	int n_vifs;
	int next_vif;
};

static void
ath11k_mac_change_chanctx_cnt_iter(void *data, u8 *mac,
				   struct ieee80211_vif *vif)
{
	struct ath11k_mac_change_chanctx_arg *arg = data;

	if (rcu_access_pointer(vif->chanctx_conf) != arg->ctx)
		return;

	arg->n_vifs++;
}

static void
ath11k_mac_change_chanctx_fill_iter(void *data, u8 *mac,
				    struct ieee80211_vif *vif)
{
	struct ath11k_mac_change_chanctx_arg *arg = data;
	struct ieee80211_chanctx_conf *ctx;

	ctx = rcu_access_pointer(vif->chanctx_conf);
	if (ctx != arg->ctx)
		return;

	if (WARN_ON(arg->next_vif == arg->n_vifs))
		return;

	arg->vifs[arg->next_vif].vif = vif;
	arg->vifs[arg->next_vif].old_ctx = ctx;
	arg->vifs[arg->next_vif].new_ctx = ctx;
	arg->next_vif++;
}

static void
ath11k_mac_update_vif_chan(struct ath11k *ar,
			   struct ieee80211_vif_chanctx_switch *vifs,
			   int n_vifs)
{
	struct ath11k_base *ab = ar->ab;
	struct ath11k_vif *arvif;
	int ret;
	int i;
	bool monitor_vif = false;

	lockdep_assert_held(&ar->conf_mutex);

	/* Associated channel resources of all relevant vdevs
	 * should be available for the channel switch now.
	 */

	/* TODO: Update ar->rx_channel */

	for (i = 0; i < n_vifs; i++) {
		arvif = (void *)vifs[i].vif->drv_priv;

		if (WARN_ON(!arvif->is_started))
			continue;

		/* change_chanctx can be called even before vdev_up from
		 * ieee80211_start_ap->ieee80211_vif_use_channel->
		 * ieee80211_recalc_radar_chanctx.
		 *
		 * Firmware expect vdev_restart only if vdev is up.
		 * If vdev is down then it expect vdev_stop->vdev_start.
		 */
		if (arvif->is_up) {
			ret = ath11k_mac_vdev_restart(arvif, vifs[i].new_ctx);
			if (ret) {
				ath11k_warn(ab, "failed to restart vdev %d: %d\n",
					    arvif->vdev_id, ret);
				continue;
			}
		} else {
			ret = ath11k_mac_vdev_stop(arvif);
			if (ret) {
				ath11k_warn(ab, "failed to stop vdev %d: %d\n",
					    arvif->vdev_id, ret);
				continue;
			}

			ret = ath11k_mac_vdev_start(arvif, vifs[i].new_ctx);
			if (ret)
				ath11k_warn(ab, "failed to start vdev %d: %d\n",
					    arvif->vdev_id, ret);

			continue;
		}

		ret = ath11k_mac_setup_bcn_tmpl(arvif);
		if (ret)
			ath11k_warn(ab, "failed to update bcn tmpl during csa: %d\n",
				    ret);

		ret = ath11k_wmi_vdev_up(arvif->ar, arvif->vdev_id, arvif->aid,
					 arvif->bssid);
		if (ret) {
			ath11k_warn(ab, "failed to bring vdev up %d: %d\n",
				    arvif->vdev_id, ret);
			continue;
		}
	}

	/* Restart the internal monitor vdev on new channel */
	if (!monitor_vif &&
	    test_bit(ATH11K_FLAG_MONITOR_VDEV_CREATED, &ar->monitor_flags)) {
		ret = ath11k_mac_monitor_stop(ar);
		if (ret) {
			ath11k_warn(ar->ab, "failed to stop monitor during vif channel update: %d",
				    ret);
			return;
		}

		ret = ath11k_mac_monitor_start(ar);
		if (ret) {
			ath11k_warn(ar->ab, "failed to start monitor during vif channel update: %d",
				    ret);
			return;
		}
	}
}

static void
ath11k_mac_update_active_vif_chan(struct ath11k *ar,
				  struct ieee80211_chanctx_conf *ctx)
{
	struct ath11k_mac_change_chanctx_arg arg = { .ctx = ctx };

	lockdep_assert_held(&ar->conf_mutex);

	ieee80211_iterate_active_interfaces_atomic(ar->hw,
						   IEEE80211_IFACE_ITER_NORMAL,
						   ath11k_mac_change_chanctx_cnt_iter,
						   &arg);
	if (arg.n_vifs == 0)
		return;

	arg.vifs = kcalloc(arg.n_vifs, sizeof(arg.vifs[0]), GFP_KERNEL);
	if (!arg.vifs)
		return;

	ieee80211_iterate_active_interfaces_atomic(ar->hw,
						   IEEE80211_IFACE_ITER_NORMAL,
						   ath11k_mac_change_chanctx_fill_iter,
						   &arg);

	ath11k_mac_update_vif_chan(ar, arg.vifs, arg.n_vifs);

	kfree(arg.vifs);
}

static void ath11k_mac_op_change_chanctx(struct ieee80211_hw *hw,
					 struct ieee80211_chanctx_conf *ctx,
					 u32 changed)
{
	struct ath11k *ar = hw->priv;
	struct ath11k_base *ab = ar->ab;

	mutex_lock(&ar->conf_mutex);

	ath11k_dbg(ab, ATH11K_DBG_MAC,
		   "mac chanctx change freq %u width %d ptr %pK changed %x\n",
		   ctx->def.chan->center_freq, ctx->def.width, ctx, changed);

	/* This shouldn't really happen because channel switching should use
	 * switch_vif_chanctx().
	 */
	if (WARN_ON(changed & IEEE80211_CHANCTX_CHANGE_CHANNEL))
		goto unlock;

	if (changed & IEEE80211_CHANCTX_CHANGE_WIDTH ||
	    changed & IEEE80211_CHANCTX_CHANGE_RADAR)
		ath11k_mac_update_active_vif_chan(ar, ctx);

	/* TODO: Recalc radar detection */

unlock:
	mutex_unlock(&ar->conf_mutex);
}

static int ath11k_start_vdev_delay(struct ieee80211_hw *hw,
				   struct ieee80211_vif *vif)
{
	struct ath11k *ar = hw->priv;
	struct ath11k_base *ab = ar->ab;
	struct ath11k_vif *arvif = (void *)vif->drv_priv;
	int ret;

	if (WARN_ON(arvif->is_started))
		return -EBUSY;

	ret = ath11k_mac_vdev_start(arvif, &arvif->chanctx);
	if (ret) {
		ath11k_warn(ab, "failed to start vdev %i addr %pM on freq %d: %d\n",
			    arvif->vdev_id, vif->addr,
			    arvif->chanctx.def.chan->center_freq, ret);
		return ret;
	}

	/* Reconfigure hardware rate code since it is cleared by firmware.
	 */
	if (ar->hw_rate_code > 0) {
		u32 vdev_param = WMI_VDEV_PARAM_MGMT_RATE;

		ret = ath11k_wmi_vdev_set_param_cmd(ar, arvif->vdev_id, vdev_param,
						    ar->hw_rate_code);
		if (ret) {
			ath11k_warn(ar->ab, "failed to set mgmt tx rate %d\n", ret);
			return ret;
		}
	}

	if (arvif->vdev_type == WMI_VDEV_TYPE_MONITOR) {
		ret = ath11k_wmi_vdev_up(ar, arvif->vdev_id, 0, ar->mac_addr);
		if (ret) {
			ath11k_warn(ab, "failed put monitor up: %d\n", ret);
			return ret;
		}
	}

	arvif->is_started = true;

	/* TODO: Setup ps and cts/rts protection */
	return 0;
}

static int
ath11k_mac_op_assign_vif_chanctx(struct ieee80211_hw *hw,
				 struct ieee80211_vif *vif,
				 struct ieee80211_chanctx_conf *ctx)
{
	struct ath11k *ar = hw->priv;
	struct ath11k_base *ab = ar->ab;
	struct ath11k_vif *arvif = (void *)vif->drv_priv;
	int ret;
	struct peer_create_params param;

	mutex_lock(&ar->conf_mutex);

	ath11k_dbg(ab, ATH11K_DBG_MAC,
		   "mac chanctx assign ptr %pK vdev_id %i\n",
		   ctx, arvif->vdev_id);

	/* for QCA6390 bss peer must be created before vdev_start */
	if (ab->hw_params.vdev_start_delay &&
	    arvif->vdev_type != WMI_VDEV_TYPE_AP &&
	    arvif->vdev_type != WMI_VDEV_TYPE_MONITOR &&
	    !ath11k_peer_find_by_vdev_id(ab, arvif->vdev_id)) {
		memcpy(&arvif->chanctx, ctx, sizeof(*ctx));
		ret = 0;
		goto out;
	}

	if (WARN_ON(arvif->is_started)) {
		ret = -EBUSY;
		goto out;
	}

	if (ab->hw_params.vdev_start_delay &&
	    arvif->vdev_type != WMI_VDEV_TYPE_AP &&
	    arvif->vdev_type != WMI_VDEV_TYPE_MONITOR) {
		param.vdev_id = arvif->vdev_id;
		param.peer_type = WMI_PEER_TYPE_DEFAULT;
		param.peer_addr = ar->mac_addr;

		ret = ath11k_peer_create(ar, arvif, NULL, &param);
		if (ret) {
			ath11k_warn(ab, "failed to create peer after vdev start delay: %d",
				    ret);
			goto out;
		}
	}

	if (arvif->vdev_type == WMI_VDEV_TYPE_MONITOR) {
		ret = ath11k_mac_monitor_start(ar);
		if (ret) {
			ath11k_warn(ar->ab, "failed to start monitor during vif channel context assignment: %d",
				    ret);
			goto out;
		}

		arvif->is_started = true;
		goto out;
	}

	ret = ath11k_mac_vdev_start(arvif, ctx);
	if (ret) {
		ath11k_warn(ab, "failed to start vdev %i addr %pM on freq %d: %d\n",
			    arvif->vdev_id, vif->addr,
			    ctx->def.chan->center_freq, ret);
		goto out;
	}

	arvif->is_started = true;

	if (arvif->vdev_type != WMI_VDEV_TYPE_MONITOR &&
	    test_bit(ATH11K_FLAG_MONITOR_VDEV_CREATED, &ar->monitor_flags)) {
		ret = ath11k_mac_monitor_start(ar);
		if (ret) {
			ath11k_warn(ar->ab, "failed to start monitor during vif channel context assignment: %d",
				    ret);
			goto out;
		}
	}

	/* TODO: Setup ps and cts/rts protection */

	ret = 0;

out:
	mutex_unlock(&ar->conf_mutex);

	return ret;
}

static void
ath11k_mac_op_unassign_vif_chanctx(struct ieee80211_hw *hw,
				   struct ieee80211_vif *vif,
				   struct ieee80211_chanctx_conf *ctx)
{
	struct ath11k *ar = hw->priv;
	struct ath11k_base *ab = ar->ab;
	struct ath11k_vif *arvif = (void *)vif->drv_priv;
	struct ath11k_peer *peer;
	int ret;

	mutex_lock(&ar->conf_mutex);

	ath11k_dbg(ab, ATH11K_DBG_MAC,
		   "mac chanctx unassign ptr %pK vdev_id %i\n",
		   ctx, arvif->vdev_id);

	WARN_ON(!arvif->is_started);

	if (ab->hw_params.vdev_start_delay &&
	    arvif->vdev_type == WMI_VDEV_TYPE_MONITOR) {
		spin_lock_bh(&ab->base_lock);
		peer = ath11k_peer_find_by_addr(ab, ar->mac_addr);
		spin_unlock_bh(&ab->base_lock);
		if (peer)
			ath11k_peer_delete(ar, arvif->vdev_id, ar->mac_addr);
	}

	if (arvif->vdev_type == WMI_VDEV_TYPE_MONITOR) {
		ret = ath11k_mac_monitor_stop(ar);
		if (ret) {
			ath11k_warn(ar->ab, "failed to stop monitor during vif channel context unassignment: %d",
				    ret);
			mutex_unlock(&ar->conf_mutex);
			return;
		}

		arvif->is_started = false;
		mutex_unlock(&ar->conf_mutex);
		return;
	}

	ret = ath11k_mac_vdev_stop(arvif);
	if (ret)
		ath11k_warn(ab, "failed to stop vdev %i: %d\n",
			    arvif->vdev_id, ret);

	arvif->is_started = false;

	if (ab->hw_params.vdev_start_delay &&
	    arvif->vdev_type == WMI_VDEV_TYPE_STA) {
		ret = ath11k_peer_delete(ar, arvif->vdev_id, arvif->bssid);
		if (ret)
			ath11k_warn(ar->ab,
				    "failed to delete peer %pM for vdev %d: %d\n",
				    arvif->bssid, arvif->vdev_id, ret);
		else
			ath11k_dbg(ar->ab, ATH11K_DBG_MAC,
				   "mac removed peer %pM  vdev %d after vdev stop\n",
				   arvif->bssid, arvif->vdev_id);
	}

	if (ab->hw_params.vdev_start_delay &&
	    arvif->vdev_type == WMI_VDEV_TYPE_MONITOR)
		ath11k_wmi_vdev_down(ar, arvif->vdev_id);

	if (arvif->vdev_type != WMI_VDEV_TYPE_MONITOR &&
	    ar->num_started_vdevs == 1 &&
	    test_bit(ATH11K_FLAG_MONITOR_VDEV_CREATED, &ar->monitor_flags)) {
		ret = ath11k_mac_monitor_stop(ar);
		if (ret)
			/* continue even if there's an error */
			ath11k_warn(ar->ab, "failed to stop monitor during vif channel context unassignment: %d",
				    ret);
	}

	if (arvif->vdev_type == WMI_VDEV_TYPE_STA)
		ath11k_mac_11d_scan_start(ar, arvif->vdev_id);

	mutex_unlock(&ar->conf_mutex);
}

static int
ath11k_mac_op_switch_vif_chanctx(struct ieee80211_hw *hw,
				 struct ieee80211_vif_chanctx_switch *vifs,
				 int n_vifs,
				 enum ieee80211_chanctx_switch_mode mode)
{
	struct ath11k *ar = hw->priv;

	mutex_lock(&ar->conf_mutex);

	ath11k_dbg(ar->ab, ATH11K_DBG_MAC,
		   "mac chanctx switch n_vifs %d mode %d\n",
		   n_vifs, mode);
	ath11k_mac_update_vif_chan(ar, vifs, n_vifs);

	mutex_unlock(&ar->conf_mutex);

	return 0;
}

static int
ath11k_set_vdev_param_to_all_vifs(struct ath11k *ar, int param, u32 value)
{
	struct ath11k_vif *arvif;
	int ret = 0;

	mutex_lock(&ar->conf_mutex);
	list_for_each_entry(arvif, &ar->arvifs, list) {
		ath11k_dbg(ar->ab, ATH11K_DBG_MAC, "setting mac vdev %d param %d value %d\n",
			   param, arvif->vdev_id, value);

		ret = ath11k_wmi_vdev_set_param_cmd(ar, arvif->vdev_id,
						    param, value);
		if (ret) {
			ath11k_warn(ar->ab, "failed to set param %d for vdev %d: %d\n",
				    param, arvif->vdev_id, ret);
			break;
		}
	}
	mutex_unlock(&ar->conf_mutex);
	return ret;
}

/* mac80211 stores device specific RTS/Fragmentation threshold value,
 * this is set interface specific to firmware from ath11k driver
 */
static int ath11k_mac_op_set_rts_threshold(struct ieee80211_hw *hw, u32 value)
{
	struct ath11k *ar = hw->priv;
	int param_id = WMI_VDEV_PARAM_RTS_THRESHOLD;

	return ath11k_set_vdev_param_to_all_vifs(ar, param_id, value);
}

static int ath11k_mac_op_set_frag_threshold(struct ieee80211_hw *hw, u32 value)
{
	/* Even though there's a WMI vdev param for fragmentation threshold no
	 * known firmware actually implements it. Moreover it is not possible to
	 * rely frame fragmentation to mac80211 because firmware clears the
	 * "more fragments" bit in frame control making it impossible for remote
	 * devices to reassemble frames.
	 *
	 * Hence implement a dummy callback just to say fragmentation isn't
	 * supported. This effectively prevents mac80211 from doing frame
	 * fragmentation in software.
	 */
	return -EOPNOTSUPP;
}

static int ath11k_mac_flush_tx_complete(struct ath11k *ar)
{
	long time_left;
	int ret = 0;

	time_left = wait_event_timeout(ar->dp.tx_empty_waitq,
				       (atomic_read(&ar->dp.num_tx_pending) == 0),
				       ATH11K_FLUSH_TIMEOUT);
	if (time_left == 0) {
		ath11k_warn(ar->ab, "failed to flush transmit queue, data pkts pending %d\n",
			    atomic_read(&ar->dp.num_tx_pending));
		ret = -ETIMEDOUT;
	}

	time_left = wait_event_timeout(ar->txmgmt_empty_waitq,
				       (atomic_read(&ar->num_pending_mgmt_tx) == 0),
				       ATH11K_FLUSH_TIMEOUT);
	if (time_left == 0) {
		ath11k_warn(ar->ab, "failed to flush mgmt transmit queue, mgmt pkts pending %d\n",
			    atomic_read(&ar->num_pending_mgmt_tx));
		ret = -ETIMEDOUT;
	}

	return ret;
}

int ath11k_mac_wait_tx_complete(struct ath11k *ar)
{
	ath11k_mac_drain_tx(ar);
	return ath11k_mac_flush_tx_complete(ar);
}

static void ath11k_mac_op_flush(struct ieee80211_hw *hw, struct ieee80211_vif *vif,
				u32 queues, bool drop)
{
	struct ath11k *ar = hw->priv;

	if (drop)
		return;

	ath11k_mac_flush_tx_complete(ar);
}

static int
ath11k_mac_bitrate_mask_num_ht_rates(struct ath11k *ar,
				     enum nl80211_band band,
				     const struct cfg80211_bitrate_mask *mask)
{
	int num_rates = 0;
	int i;

	for (i = 0; i < ARRAY_SIZE(mask->control[band].ht_mcs); i++)
		num_rates += hweight16(mask->control[band].ht_mcs[i]);

	return num_rates;
}

static bool
ath11k_mac_has_single_legacy_rate(struct ath11k *ar,
				  enum nl80211_band band,
				  const struct cfg80211_bitrate_mask *mask)
{
	int num_rates = 0;

	num_rates = hweight32(mask->control[band].legacy);

	if (ath11k_mac_bitrate_mask_num_ht_rates(ar, band, mask))
		return false;

	if (ath11k_mac_bitrate_mask_num_vht_rates(ar, band, mask))
		return false;

	if (ath11k_mac_bitrate_mask_num_he_rates(ar, band, mask))
		return false;

	return num_rates == 1;
}

static __le16
ath11k_mac_get_tx_mcs_map(const struct ieee80211_sta_he_cap *he_cap)
{
	if (he_cap->he_cap_elem.phy_cap_info[0] &
	    IEEE80211_HE_PHY_CAP0_CHANNEL_WIDTH_SET_80PLUS80_MHZ_IN_5G)
		return he_cap->he_mcs_nss_supp.tx_mcs_80p80;

	if (he_cap->he_cap_elem.phy_cap_info[0] &
	    IEEE80211_HE_PHY_CAP0_CHANNEL_WIDTH_SET_160MHZ_IN_5G)
		return he_cap->he_mcs_nss_supp.tx_mcs_160;

	return he_cap->he_mcs_nss_supp.tx_mcs_80;
}

static bool
ath11k_mac_bitrate_mask_get_single_nss(struct ath11k *ar,
				       enum nl80211_band band,
				       const struct cfg80211_bitrate_mask *mask,
				       int *nss)
{
	struct ieee80211_supported_band *sband = &ar->mac.sbands[band];
	u16 vht_mcs_map = le16_to_cpu(sband->vht_cap.vht_mcs.tx_mcs_map);
	u16 he_mcs_map = 0;
	u8 ht_nss_mask = 0;
	u8 vht_nss_mask = 0;
	u8 he_nss_mask = 0;
	int i;

	/* No need to consider legacy here. Basic rates are always present
	 * in bitrate mask
	 */

	for (i = 0; i < ARRAY_SIZE(mask->control[band].ht_mcs); i++) {
		if (mask->control[band].ht_mcs[i] == 0)
			continue;
		else if (mask->control[band].ht_mcs[i] ==
			 sband->ht_cap.mcs.rx_mask[i])
			ht_nss_mask |= BIT(i);
		else
			return false;
	}

	for (i = 0; i < ARRAY_SIZE(mask->control[band].vht_mcs); i++) {
		if (mask->control[band].vht_mcs[i] == 0)
			continue;
		else if (mask->control[band].vht_mcs[i] ==
			 ath11k_mac_get_max_vht_mcs_map(vht_mcs_map, i))
			vht_nss_mask |= BIT(i);
		else
			return false;
	}

	he_mcs_map = le16_to_cpu(ath11k_mac_get_tx_mcs_map(&sband->iftype_data->he_cap));

	for (i = 0; i < ARRAY_SIZE(mask->control[band].he_mcs); i++) {
		if (mask->control[band].he_mcs[i] == 0)
			continue;

		if (mask->control[band].he_mcs[i] ==
		    ath11k_mac_get_max_he_mcs_map(he_mcs_map, i))
			he_nss_mask |= BIT(i);
		else
			return false;
	}

	if (ht_nss_mask != vht_nss_mask || ht_nss_mask != he_nss_mask)
		return false;

	if (ht_nss_mask == 0)
		return false;

	if (BIT(fls(ht_nss_mask)) - 1 != ht_nss_mask)
		return false;

	*nss = fls(ht_nss_mask);

	return true;
}

static int
ath11k_mac_get_single_legacy_rate(struct ath11k *ar,
				  enum nl80211_band band,
				  const struct cfg80211_bitrate_mask *mask,
				  u32 *rate, u8 *nss)
{
	int rate_idx;
	u16 bitrate;
	u8 preamble;
	u8 hw_rate;

	if (hweight32(mask->control[band].legacy) != 1)
		return -EINVAL;

	rate_idx = ffs(mask->control[band].legacy) - 1;

	if (band == NL80211_BAND_5GHZ || band == NL80211_BAND_6GHZ)
		rate_idx += ATH11K_MAC_FIRST_OFDM_RATE_IDX;

	hw_rate = ath11k_legacy_rates[rate_idx].hw_value;
	bitrate = ath11k_legacy_rates[rate_idx].bitrate;

	if (ath11k_mac_bitrate_is_cck(bitrate))
		preamble = WMI_RATE_PREAMBLE_CCK;
	else
		preamble = WMI_RATE_PREAMBLE_OFDM;

	*nss = 1;
	*rate = ATH11K_HW_RATE_CODE(hw_rate, 0, preamble);

	return 0;
}

static int
ath11k_mac_set_fixed_rate_gi_ltf(struct ath11k_vif *arvif, u8 he_gi, u8 he_ltf)
{
	struct ath11k *ar = arvif->ar;
	int ret;

	/* 0.8 = 0, 1.6 = 2 and 3.2 = 3. */
	if (he_gi && he_gi != 0xFF)
		he_gi += 1;

	ret = ath11k_wmi_vdev_set_param_cmd(ar, arvif->vdev_id,
					    WMI_VDEV_PARAM_SGI, he_gi);
	if (ret) {
		ath11k_warn(ar->ab, "failed to set he gi %d: %d\n",
			    he_gi, ret);
		return ret;
	}
	/* start from 1 */
	if (he_ltf != 0xFF)
		he_ltf += 1;

	ret = ath11k_wmi_vdev_set_param_cmd(ar, arvif->vdev_id,
					    WMI_VDEV_PARAM_HE_LTF, he_ltf);
	if (ret) {
		ath11k_warn(ar->ab, "failed to set he ltf %d: %d\n",
			    he_ltf, ret);
		return ret;
	}

	return 0;
}

static int
ath11k_mac_set_auto_rate_gi_ltf(struct ath11k_vif *arvif, u16 he_gi, u8 he_ltf)
{
	struct ath11k *ar = arvif->ar;
	int ret;
	u32 he_ar_gi_ltf;

	if (he_gi != 0xFF) {
		switch (he_gi) {
		case NL80211_RATE_INFO_HE_GI_0_8:
			he_gi = WMI_AUTORATE_800NS_GI;
			break;
		case NL80211_RATE_INFO_HE_GI_1_6:
			he_gi = WMI_AUTORATE_1600NS_GI;
			break;
		case NL80211_RATE_INFO_HE_GI_3_2:
			he_gi = WMI_AUTORATE_3200NS_GI;
			break;
		default:
			ath11k_warn(ar->ab, "invalid he gi: %d\n", he_gi);
			return -EINVAL;
		}
	}

	if (he_ltf != 0xFF) {
		switch (he_ltf) {
		case NL80211_RATE_INFO_HE_1XLTF:
			he_ltf = WMI_HE_AUTORATE_LTF_1X;
			break;
		case NL80211_RATE_INFO_HE_2XLTF:
			he_ltf = WMI_HE_AUTORATE_LTF_2X;
			break;
		case NL80211_RATE_INFO_HE_4XLTF:
			he_ltf = WMI_HE_AUTORATE_LTF_4X;
			break;
		default:
			ath11k_warn(ar->ab, "invalid he ltf: %d\n", he_ltf);
			return -EINVAL;
		}
	}

	he_ar_gi_ltf = he_gi | he_ltf;
	ret = ath11k_wmi_vdev_set_param_cmd(ar, arvif->vdev_id,
					    WMI_VDEV_PARAM_AUTORATE_MISC_CFG,
					    he_ar_gi_ltf);
	if (ret) {
		ath11k_warn(ar->ab,
			    "failed to set he autorate gi %u ltf %u: %d\n",
			    he_gi, he_ltf, ret);
		return ret;
	}

	return 0;
}

static int ath11k_mac_set_rate_params(struct ath11k_vif *arvif,
				      u32 rate, u8 nss, u8 sgi, u8 ldpc,
				      u8 he_gi, u8 he_ltf, bool he_fixed_rate)
{
	struct ath11k *ar = arvif->ar;
	u32 vdev_param;
	int ret;

	lockdep_assert_held(&ar->conf_mutex);

	ath11k_dbg(ar->ab, ATH11K_DBG_MAC,
		   "mac set rate params vdev %i rate 0x%02x nss 0x%02x sgi 0x%02x ldpc 0x%02x he_gi 0x%02x he_ltf 0x%02x he_fixed_rate %d\n",
		   arvif->vdev_id, rate, nss, sgi, ldpc, he_gi,
		   he_ltf, he_fixed_rate);

	if (!arvif->vif->bss_conf.he_support) {
		vdev_param = WMI_VDEV_PARAM_FIXED_RATE;
		ret = ath11k_wmi_vdev_set_param_cmd(ar, arvif->vdev_id,
						    vdev_param, rate);
		if (ret) {
			ath11k_warn(ar->ab, "failed to set fixed rate param 0x%02x: %d\n",
				    rate, ret);
			return ret;
		}
	}

	vdev_param = WMI_VDEV_PARAM_NSS;
	ret = ath11k_wmi_vdev_set_param_cmd(ar, arvif->vdev_id,
					    vdev_param, nss);
	if (ret) {
		ath11k_warn(ar->ab, "failed to set nss param %d: %d\n",
			    nss, ret);
		return ret;
	}

	vdev_param = WMI_VDEV_PARAM_LDPC;
	ret = ath11k_wmi_vdev_set_param_cmd(ar, arvif->vdev_id,
					    vdev_param, ldpc);
	if (ret) {
		ath11k_warn(ar->ab, "failed to set ldpc param %d: %d\n",
			    ldpc, ret);
		return ret;
	}

	if (arvif->vif->bss_conf.he_support) {
		if (he_fixed_rate) {
			ret = ath11k_mac_set_fixed_rate_gi_ltf(arvif, he_gi,
							       he_ltf);
			if (ret) {
				ath11k_warn(ar->ab, "failed to set fixed rate gi ltf: %d\n",
					    ret);
				return ret;
			}
		} else {
			ret = ath11k_mac_set_auto_rate_gi_ltf(arvif, he_gi,
							      he_ltf);
			if (ret) {
				ath11k_warn(ar->ab, "failed to set auto rate gi ltf: %d\n",
					    ret);
				return ret;
			}
		}
	} else {
		vdev_param = WMI_VDEV_PARAM_SGI;
		ret = ath11k_wmi_vdev_set_param_cmd(ar, arvif->vdev_id,
						    vdev_param, sgi);
		if (ret) {
			ath11k_warn(ar->ab, "failed to set sgi param %d: %d\n",
				    sgi, ret);
			return ret;
		}
	}

	return 0;
}

static bool
ath11k_mac_vht_mcs_range_present(struct ath11k *ar,
				 enum nl80211_band band,
				 const struct cfg80211_bitrate_mask *mask)
{
	int i;
	u16 vht_mcs;

	for (i = 0; i < NL80211_VHT_NSS_MAX; i++) {
		vht_mcs = mask->control[band].vht_mcs[i];

		switch (vht_mcs) {
		case 0:
		case BIT(8) - 1:
		case BIT(9) - 1:
		case BIT(10) - 1:
			break;
		default:
			return false;
		}
	}

	return true;
}

static bool
ath11k_mac_he_mcs_range_present(struct ath11k *ar,
				enum nl80211_band band,
				const struct cfg80211_bitrate_mask *mask)
{
	int i;
	u16 he_mcs;

	for (i = 0; i < NL80211_HE_NSS_MAX; i++) {
		he_mcs = mask->control[band].he_mcs[i];

		switch (he_mcs) {
		case 0:
		case BIT(8) - 1:
		case BIT(10) - 1:
		case BIT(12) - 1:
			break;
		default:
			return false;
		}
	}

	return true;
}

static void ath11k_mac_set_bitrate_mask_iter(void *data,
					     struct ieee80211_sta *sta)
{
	struct ath11k_vif *arvif = data;
	struct ath11k_sta *arsta = (struct ath11k_sta *)sta->drv_priv;
	struct ath11k *ar = arvif->ar;

	spin_lock_bh(&ar->data_lock);
	arsta->changed |= IEEE80211_RC_SUPP_RATES_CHANGED;
	spin_unlock_bh(&ar->data_lock);

	ieee80211_queue_work(ar->hw, &arsta->update_wk);
}

static void ath11k_mac_disable_peer_fixed_rate(void *data,
					       struct ieee80211_sta *sta)
{
	struct ath11k_vif *arvif = data;
	struct ath11k *ar = arvif->ar;
	int ret;

	ret = ath11k_wmi_set_peer_param(ar, sta->addr,
					arvif->vdev_id,
					WMI_PEER_PARAM_FIXED_RATE,
					WMI_FIXED_RATE_NONE);
	if (ret)
		ath11k_warn(ar->ab,
			    "failed to disable peer fixed rate for STA %pM ret %d\n",
			    sta->addr, ret);
}

static bool
ath11k_mac_validate_vht_he_fixed_rate_settings(struct ath11k *ar, enum nl80211_band band,
					       const struct cfg80211_bitrate_mask *mask)
{
	bool he_fixed_rate = false, vht_fixed_rate = false;
	struct ath11k_peer *peer, *tmp;
	const u16 *vht_mcs_mask, *he_mcs_mask;
	struct ieee80211_link_sta *deflink;
	u8 vht_nss, he_nss;
	bool ret = true;

	vht_mcs_mask = mask->control[band].vht_mcs;
	he_mcs_mask = mask->control[band].he_mcs;

	if (ath11k_mac_bitrate_mask_num_vht_rates(ar, band, mask) == 1)
		vht_fixed_rate = true;

	if (ath11k_mac_bitrate_mask_num_he_rates(ar, band, mask) == 1)
		he_fixed_rate = true;

	if (!vht_fixed_rate && !he_fixed_rate)
		return true;

	vht_nss = ath11k_mac_max_vht_nss(vht_mcs_mask);
	he_nss =  ath11k_mac_max_he_nss(he_mcs_mask);

	rcu_read_lock();
	spin_lock_bh(&ar->ab->base_lock);
	list_for_each_entry_safe(peer, tmp, &ar->ab->peers, list) {
		if (peer->sta) {
			deflink = &peer->sta->deflink;

			if (vht_fixed_rate && (!deflink->vht_cap.vht_supported ||
					       deflink->rx_nss < vht_nss)) {
				ret = false;
				goto out;
			}

			if (he_fixed_rate && (!deflink->he_cap.has_he ||
					      deflink->rx_nss < he_nss)) {
				ret = false;
				goto out;
			}
		}
	}

out:
	spin_unlock_bh(&ar->ab->base_lock);
	rcu_read_unlock();
	return ret;
}

static int
ath11k_mac_op_set_bitrate_mask(struct ieee80211_hw *hw,
			       struct ieee80211_vif *vif,
			       const struct cfg80211_bitrate_mask *mask)
{
	struct ath11k_vif *arvif = (void *)vif->drv_priv;
	struct cfg80211_chan_def def;
	struct ath11k *ar = arvif->ar;
	enum nl80211_band band;
	const u8 *ht_mcs_mask;
	const u16 *vht_mcs_mask;
	const u16 *he_mcs_mask;
	u8 he_ltf = 0;
	u8 he_gi = 0;
	u32 rate;
	u8 nss;
	u8 sgi;
	u8 ldpc;
	int single_nss;
	int ret;
	int num_rates;
	bool he_fixed_rate = false;

	if (ath11k_mac_vif_chan(vif, &def))
		return -EPERM;

	band = def.chan->band;
	ht_mcs_mask = mask->control[band].ht_mcs;
	vht_mcs_mask = mask->control[band].vht_mcs;
	he_mcs_mask = mask->control[band].he_mcs;
	ldpc = !!(ar->ht_cap_info & WMI_HT_CAP_LDPC);

	sgi = mask->control[band].gi;
	if (sgi == NL80211_TXRATE_FORCE_LGI)
		return -EINVAL;

	he_gi = mask->control[band].he_gi;
	he_ltf = mask->control[band].he_ltf;

	/* mac80211 doesn't support sending a fixed HT/VHT MCS alone, rather it
	 * requires passing atleast one of used basic rates along with them.
	 * Fixed rate setting across different preambles(legacy, HT, VHT) is
	 * not supported by the FW. Hence use of FIXED_RATE vdev param is not
	 * suitable for setting single HT/VHT rates.
	 * But, there could be a single basic rate passed from userspace which
	 * can be done through the FIXED_RATE param.
	 */
	if (ath11k_mac_has_single_legacy_rate(ar, band, mask)) {
		ret = ath11k_mac_get_single_legacy_rate(ar, band, mask, &rate,
							&nss);
		if (ret) {
			ath11k_warn(ar->ab, "failed to get single legacy rate for vdev %i: %d\n",
				    arvif->vdev_id, ret);
			return ret;
		}
		ieee80211_iterate_stations_atomic(ar->hw,
						  ath11k_mac_disable_peer_fixed_rate,
						  arvif);
	} else if (ath11k_mac_bitrate_mask_get_single_nss(ar, band, mask,
							  &single_nss)) {
		rate = WMI_FIXED_RATE_NONE;
		nss = single_nss;
		mutex_lock(&ar->conf_mutex);
		arvif->bitrate_mask = *mask;
		ieee80211_iterate_stations_atomic(ar->hw,
						  ath11k_mac_set_bitrate_mask_iter,
						  arvif);
		mutex_unlock(&ar->conf_mutex);
	} else {
		rate = WMI_FIXED_RATE_NONE;

		if (!ath11k_mac_validate_vht_he_fixed_rate_settings(ar, band, mask))
			ath11k_warn(ar->ab,
				    "could not update fixed rate settings to all peers due to mcs/nss incompatibility\n");
		nss = min_t(u32, ar->num_tx_chains,
			    max(max(ath11k_mac_max_ht_nss(ht_mcs_mask),
				    ath11k_mac_max_vht_nss(vht_mcs_mask)),
				ath11k_mac_max_he_nss(he_mcs_mask)));

		/* If multiple rates across different preambles are given
		 * we can reconfigure this info with all peers using PEER_ASSOC
		 * command with the below exception cases.
		 * - Single VHT Rate : peer_assoc command accommodates only MCS
		 * range values i.e 0-7, 0-8, 0-9 for VHT. Though mac80211
		 * mandates passing basic rates along with HT/VHT rates, FW
		 * doesn't allow switching from VHT to Legacy. Hence instead of
		 * setting legacy and VHT rates using RATEMASK_CMD vdev cmd,
		 * we could set this VHT rate as peer fixed rate param, which
		 * will override FIXED rate and FW rate control algorithm.
		 * If single VHT rate is passed along with HT rates, we select
		 * the VHT rate as fixed rate for vht peers.
		 * - Multiple VHT Rates : When Multiple VHT rates are given,this
		 * can be set using RATEMASK CMD which uses FW rate-ctl alg.
		 * TODO: Setting multiple VHT MCS and replacing peer_assoc with
		 * RATEMASK_CMDID can cover all use cases of setting rates
		 * across multiple preambles and rates within same type.
		 * But requires more validation of the command at this point.
		 */

		num_rates = ath11k_mac_bitrate_mask_num_vht_rates(ar, band,
								  mask);

		if (!ath11k_mac_vht_mcs_range_present(ar, band, mask) &&
		    num_rates > 1) {
			/* TODO: Handle multiple VHT MCS values setting using
			 * RATEMASK CMD
			 */
			ath11k_warn(ar->ab,
				    "setting %d mcs values in bitrate mask not supported\n",
				num_rates);
			return -EINVAL;
		}

		num_rates = ath11k_mac_bitrate_mask_num_he_rates(ar, band,
								 mask);
		if (num_rates == 1)
			he_fixed_rate = true;

		if (!ath11k_mac_he_mcs_range_present(ar, band, mask) &&
		    num_rates > 1) {
			ath11k_warn(ar->ab,
				    "Setting more than one HE MCS Value in bitrate mask not supported\n");
			return -EINVAL;
		}

		mutex_lock(&ar->conf_mutex);
		ieee80211_iterate_stations_atomic(ar->hw,
						  ath11k_mac_disable_peer_fixed_rate,
						  arvif);

		arvif->bitrate_mask = *mask;
		ieee80211_iterate_stations_atomic(ar->hw,
						  ath11k_mac_set_bitrate_mask_iter,
						  arvif);

		mutex_unlock(&ar->conf_mutex);
	}

	mutex_lock(&ar->conf_mutex);

	ret = ath11k_mac_set_rate_params(arvif, rate, nss, sgi, ldpc, he_gi,
					 he_ltf, he_fixed_rate);
	if (ret) {
		ath11k_warn(ar->ab, "failed to set rate params on vdev %i: %d\n",
			    arvif->vdev_id, ret);
	}

	mutex_unlock(&ar->conf_mutex);

	return ret;
}

static void
ath11k_mac_op_reconfig_complete(struct ieee80211_hw *hw,
				enum ieee80211_reconfig_type reconfig_type)
{
	struct ath11k *ar = hw->priv;
	struct ath11k_base *ab = ar->ab;
	int recovery_count;

	if (reconfig_type != IEEE80211_RECONFIG_TYPE_RESTART)
		return;

	mutex_lock(&ar->conf_mutex);

	if (ar->state == ATH11K_STATE_RESTARTED) {
		ath11k_warn(ar->ab, "pdev %d successfully recovered\n",
			    ar->pdev->pdev_id);
		ar->state = ATH11K_STATE_ON;
		ieee80211_wake_queues(ar->hw);

		if (ar->ab->hw_params.current_cc_support &&
		    ar->alpha2[0] != 0 && ar->alpha2[1] != 0) {
			struct wmi_set_current_country_params set_current_param = {};

			memcpy(&set_current_param.alpha2, ar->alpha2, 2);
			ath11k_wmi_send_set_current_country_cmd(ar, &set_current_param);
		}

		if (ab->is_reset) {
			recovery_count = atomic_inc_return(&ab->recovery_count);
			ath11k_dbg(ab, ATH11K_DBG_BOOT,
				   "recovery count %d\n", recovery_count);
			/* When there are multiple radios in an SOC,
			 * the recovery has to be done for each radio
			 */
			if (recovery_count == ab->num_radios) {
				atomic_dec(&ab->reset_count);
				complete(&ab->reset_complete);
				ab->is_reset = false;
				atomic_set(&ab->fail_cont_count, 0);
				ath11k_dbg(ab, ATH11K_DBG_BOOT, "reset success\n");
			}
		}
	}

	mutex_unlock(&ar->conf_mutex);
}

static void
ath11k_mac_update_bss_chan_survey(struct ath11k *ar,
				  struct ieee80211_channel *channel)
{
	int ret;
	enum wmi_bss_chan_info_req_type type = WMI_BSS_SURVEY_REQ_TYPE_READ;

	lockdep_assert_held(&ar->conf_mutex);

	if (!test_bit(WMI_TLV_SERVICE_BSS_CHANNEL_INFO_64, ar->ab->wmi_ab.svc_map) ||
	    ar->rx_channel != channel)
		return;

	if (ar->scan.state != ATH11K_SCAN_IDLE) {
		ath11k_dbg(ar->ab, ATH11K_DBG_MAC,
			   "ignoring bss chan info req while scanning..\n");
		return;
	}

	reinit_completion(&ar->bss_survey_done);

	ret = ath11k_wmi_pdev_bss_chan_info_request(ar, type);
	if (ret) {
		ath11k_warn(ar->ab, "failed to send pdev bss chan info request\n");
		return;
	}

	ret = wait_for_completion_timeout(&ar->bss_survey_done, 3 * HZ);
	if (ret == 0)
		ath11k_warn(ar->ab, "bss channel survey timed out\n");
}

static int ath11k_mac_op_get_survey(struct ieee80211_hw *hw, int idx,
				    struct survey_info *survey)
{
	struct ath11k *ar = hw->priv;
	struct ieee80211_supported_band *sband;
	struct survey_info *ar_survey;
	int ret = 0;

	if (idx >= ATH11K_NUM_CHANS)
		return -ENOENT;

	ar_survey = &ar->survey[idx];

	mutex_lock(&ar->conf_mutex);

	sband = hw->wiphy->bands[NL80211_BAND_2GHZ];
	if (sband && idx >= sband->n_channels) {
		idx -= sband->n_channels;
		sband = NULL;
	}

	if (!sband)
		sband = hw->wiphy->bands[NL80211_BAND_5GHZ];
	if (sband && idx >= sband->n_channels) {
		idx -= sband->n_channels;
		sband = NULL;
	}

	if (!sband)
		sband = hw->wiphy->bands[NL80211_BAND_6GHZ];
	if (!sband || idx >= sband->n_channels) {
		ret = -ENOENT;
		goto exit;
	}

	ath11k_mac_update_bss_chan_survey(ar, &sband->channels[idx]);

	spin_lock_bh(&ar->data_lock);
	memcpy(survey, ar_survey, sizeof(*survey));
	spin_unlock_bh(&ar->data_lock);

	survey->channel = &sband->channels[idx];

	if (ar->rx_channel == survey->channel)
		survey->filled |= SURVEY_INFO_IN_USE;

exit:
	mutex_unlock(&ar->conf_mutex);
	return ret;
}

static void ath11k_mac_put_chain_rssi(struct station_info *sinfo,
				      struct ath11k_sta *arsta,
				      char *pre,
				      bool clear)
{
	struct ath11k *ar = arsta->arvif->ar;
	int i;
	s8 rssi;

	for (i = 0; i < ARRAY_SIZE(sinfo->chain_signal); i++) {
		sinfo->chains &= ~BIT(i);
		rssi = arsta->chain_signal[i];
		if (clear)
			arsta->chain_signal[i] = ATH11K_INVALID_RSSI_FULL;

		ath11k_dbg(ar->ab, ATH11K_DBG_MAC,
			   "mac sta statistics %s rssi[%d] %d\n", pre, i, rssi);

		if (rssi != ATH11K_DEFAULT_NOISE_FLOOR &&
		    rssi != ATH11K_INVALID_RSSI_FULL &&
		    rssi != ATH11K_INVALID_RSSI_EMPTY &&
		    rssi != 0) {
			sinfo->chain_signal[i] = rssi;
			sinfo->chains |= BIT(i);
			sinfo->filled |= BIT_ULL(NL80211_STA_INFO_CHAIN_SIGNAL);
		}
	}
}

static void ath11k_mac_op_sta_statistics(struct ieee80211_hw *hw,
					 struct ieee80211_vif *vif,
					 struct ieee80211_sta *sta,
					 struct station_info *sinfo)
{
	struct ath11k_sta *arsta = (struct ath11k_sta *)sta->drv_priv;
	struct ath11k *ar = arsta->arvif->ar;
	s8 signal;
	bool db2dbm = test_bit(WMI_TLV_SERVICE_HW_DB2DBM_CONVERSION_SUPPORT,
			       ar->ab->wmi_ab.svc_map);

	sinfo->rx_duration = arsta->rx_duration;
	sinfo->filled |= BIT_ULL(NL80211_STA_INFO_RX_DURATION);

	sinfo->tx_duration = arsta->tx_duration;
	sinfo->filled |= BIT_ULL(NL80211_STA_INFO_TX_DURATION);

	if (arsta->txrate.legacy || arsta->txrate.nss) {
		if (arsta->txrate.legacy) {
			sinfo->txrate.legacy = arsta->txrate.legacy;
		} else {
			sinfo->txrate.mcs = arsta->txrate.mcs;
			sinfo->txrate.nss = arsta->txrate.nss;
			sinfo->txrate.bw = arsta->txrate.bw;
			sinfo->txrate.he_gi = arsta->txrate.he_gi;
			sinfo->txrate.he_dcm = arsta->txrate.he_dcm;
			sinfo->txrate.he_ru_alloc = arsta->txrate.he_ru_alloc;
		}
		sinfo->txrate.flags = arsta->txrate.flags;
		sinfo->filled |= BIT_ULL(NL80211_STA_INFO_TX_BITRATE);
	}

	ath11k_mac_put_chain_rssi(sinfo, arsta, "ppdu", false);

	if (!(sinfo->filled & BIT_ULL(NL80211_STA_INFO_CHAIN_SIGNAL)) &&
	    arsta->arvif->vdev_type == WMI_VDEV_TYPE_STA &&
	    ar->ab->hw_params.supports_rssi_stats &&
	    !ath11k_debugfs_get_fw_stats(ar, ar->pdev->pdev_id, 0,
					 WMI_REQUEST_RSSI_PER_CHAIN_STAT)) {
		ath11k_mac_put_chain_rssi(sinfo, arsta, "fw stats", true);
	}

	signal = arsta->rssi_comb;
	if (!signal &&
	    arsta->arvif->vdev_type == WMI_VDEV_TYPE_STA &&
	    ar->ab->hw_params.supports_rssi_stats &&
	    !(ath11k_debugfs_get_fw_stats(ar, ar->pdev->pdev_id, 0,
					WMI_REQUEST_VDEV_STAT)))
		signal = arsta->rssi_beacon;

	ath11k_dbg(ar->ab, ATH11K_DBG_MAC,
		   "mac sta statistics db2dbm %u rssi comb %d rssi beacon %d\n",
		   db2dbm, arsta->rssi_comb, arsta->rssi_beacon);

	if (signal) {
		sinfo->signal = db2dbm ? signal : signal + ATH11K_DEFAULT_NOISE_FLOOR;
		sinfo->filled |= BIT_ULL(NL80211_STA_INFO_SIGNAL);
	}
}

#if IS_ENABLED(CONFIG_IPV6)
static void ath11k_generate_ns_mc_addr(struct ath11k *ar,
				       struct ath11k_arp_ns_offload *offload)
{
	int i;

	for (i = 0; i < offload->ipv6_count; i++) {
		offload->self_ipv6_addr[i][0] = 0xff;
		offload->self_ipv6_addr[i][1] = 0x02;
		offload->self_ipv6_addr[i][11] = 0x01;
		offload->self_ipv6_addr[i][12] = 0xff;
		offload->self_ipv6_addr[i][13] =
					offload->ipv6_addr[i][13];
		offload->self_ipv6_addr[i][14] =
					offload->ipv6_addr[i][14];
		offload->self_ipv6_addr[i][15] =
					offload->ipv6_addr[i][15];
		ath11k_dbg(ar->ab, ATH11K_DBG_MAC, "NS solicited addr %pI6\n",
			   offload->self_ipv6_addr[i]);
	}
}

static void ath11k_mac_op_ipv6_changed(struct ieee80211_hw *hw,
				       struct ieee80211_vif *vif,
				       struct inet6_dev *idev)
{
	struct ath11k *ar = hw->priv;
	struct ath11k_arp_ns_offload *offload;
	struct ath11k_vif *arvif = ath11k_vif_to_arvif(vif);
	struct inet6_ifaddr *ifa6;
	struct ifacaddr6 *ifaca6;
	struct list_head *p;
	u32 count, scope;

	ath11k_dbg(ar->ab, ATH11K_DBG_MAC, "mac op ipv6 changed\n");

	offload = &arvif->arp_ns_offload;
	count = 0;

	read_lock_bh(&idev->lock);

	memset(offload->ipv6_addr, 0, sizeof(offload->ipv6_addr));
	memset(offload->self_ipv6_addr, 0, sizeof(offload->self_ipv6_addr));
	memcpy(offload->mac_addr, vif->addr, ETH_ALEN);

	/* get unicast address */
	list_for_each(p, &idev->addr_list) {
		if (count >= ATH11K_IPV6_MAX_COUNT)
			goto generate;

		ifa6 = list_entry(p, struct inet6_ifaddr, if_list);
		if (ifa6->flags & IFA_F_DADFAILED)
			continue;
		scope = ipv6_addr_src_scope(&ifa6->addr);
		if (scope == IPV6_ADDR_SCOPE_LINKLOCAL ||
		    scope == IPV6_ADDR_SCOPE_GLOBAL) {
			memcpy(offload->ipv6_addr[count], &ifa6->addr.s6_addr,
			       sizeof(ifa6->addr.s6_addr));
			offload->ipv6_type[count] = ATH11K_IPV6_UC_TYPE;
			ath11k_dbg(ar->ab, ATH11K_DBG_MAC, "mac count %d ipv6 uc %pI6 scope %d\n",
				   count, offload->ipv6_addr[count],
				   scope);
			count++;
		} else {
			ath11k_warn(ar->ab, "Unsupported ipv6 scope: %d\n", scope);
		}
	}

	/* get anycast address */
	for (ifaca6 = idev->ac_list; ifaca6; ifaca6 = ifaca6->aca_next) {
		if (count >= ATH11K_IPV6_MAX_COUNT)
			goto generate;

		scope = ipv6_addr_src_scope(&ifaca6->aca_addr);
		if (scope == IPV6_ADDR_SCOPE_LINKLOCAL ||
		    scope == IPV6_ADDR_SCOPE_GLOBAL) {
			memcpy(offload->ipv6_addr[count], &ifaca6->aca_addr,
			       sizeof(ifaca6->aca_addr));
			offload->ipv6_type[count] = ATH11K_IPV6_AC_TYPE;
			ath11k_dbg(ar->ab, ATH11K_DBG_MAC, "mac count %d ipv6 ac %pI6 scope %d\n",
				   count, offload->ipv6_addr[count],
				   scope);
			count++;
		} else {
			ath11k_warn(ar->ab, "Unsupported ipv scope: %d\n", scope);
		}
	}

generate:
	offload->ipv6_count = count;
	read_unlock_bh(&idev->lock);

	/* generate ns multicast address */
	ath11k_generate_ns_mc_addr(ar, offload);
}
#endif

static void ath11k_mac_op_set_rekey_data(struct ieee80211_hw *hw,
					 struct ieee80211_vif *vif,
					 struct cfg80211_gtk_rekey_data *data)
{
	struct ath11k *ar = hw->priv;
	struct ath11k_vif *arvif = ath11k_vif_to_arvif(vif);
	struct ath11k_rekey_data *rekey_data = &arvif->rekey_data;

	ath11k_dbg(ar->ab, ATH11K_DBG_MAC, "mac set rekey data vdev %d\n",
		   arvif->vdev_id);

	mutex_lock(&ar->conf_mutex);

	memcpy(rekey_data->kck, data->kck, NL80211_KCK_LEN);
	memcpy(rekey_data->kek, data->kek, NL80211_KEK_LEN);

	/* The supplicant works on big-endian, the firmware expects it on
	 * little endian.
	 */
	rekey_data->replay_ctr = get_unaligned_be64(data->replay_ctr);

	arvif->rekey_data.enable_offload = true;

	ath11k_dbg_dump(ar->ab, ATH11K_DBG_MAC, "kck", NULL,
			rekey_data->kck, NL80211_KCK_LEN);
	ath11k_dbg_dump(ar->ab, ATH11K_DBG_MAC, "kek", NULL,
			rekey_data->kck, NL80211_KEK_LEN);
	ath11k_dbg_dump(ar->ab, ATH11K_DBG_MAC, "replay ctr", NULL,
			&rekey_data->replay_ctr, sizeof(rekey_data->replay_ctr));

	mutex_unlock(&ar->conf_mutex);
}

static int ath11k_mac_op_set_bios_sar_specs(struct ieee80211_hw *hw,
					    const struct cfg80211_sar_specs *sar)
{
	struct ath11k *ar = hw->priv;
	const struct cfg80211_sar_sub_specs *sspec = sar->sub_specs;
	int ret, index;
	u8 *sar_tbl;
	u32 i;

	mutex_lock(&ar->conf_mutex);

	if (!test_bit(WMI_TLV_SERVICE_BIOS_SAR_SUPPORT, ar->ab->wmi_ab.svc_map) ||
	    !ar->ab->hw_params.bios_sar_capa) {
		ret = -EOPNOTSUPP;
		goto exit;
	}

	if (!sar || sar->type != NL80211_SAR_TYPE_POWER ||
	    sar->num_sub_specs == 0) {
		ret = -EINVAL;
		goto exit;
	}

	ret = ath11k_wmi_pdev_set_bios_geo_table_param(ar);
	if (ret) {
		ath11k_warn(ar->ab, "failed to set geo table: %d\n", ret);
		goto exit;
	}

	sar_tbl = kzalloc(BIOS_SAR_TABLE_LEN, GFP_KERNEL);
	if (!sar_tbl) {
		ret = -ENOMEM;
		goto exit;
	}

	for (i = 0; i < sar->num_sub_specs; i++) {
		if (sspec->freq_range_index >= (BIOS_SAR_TABLE_LEN >> 1)) {
			ath11k_warn(ar->ab, "Ignore bad frequency index %u, max allowed %u\n",
				    sspec->freq_range_index, BIOS_SAR_TABLE_LEN >> 1);
			continue;
		}

		/* chain0 and chain1 share same power setting */
		sar_tbl[sspec->freq_range_index] = sspec->power;
		index = sspec->freq_range_index + (BIOS_SAR_TABLE_LEN >> 1);
		sar_tbl[index] = sspec->power;
		ath11k_dbg(ar->ab, ATH11K_DBG_MAC, "sar tbl[%d] = %d\n",
			   sspec->freq_range_index, sar_tbl[sspec->freq_range_index]);
		sspec++;
	}

	ret = ath11k_wmi_pdev_set_bios_sar_table_param(ar, sar_tbl);
	if (ret)
		ath11k_warn(ar->ab, "failed to set sar power: %d", ret);

	kfree(sar_tbl);
exit:
	mutex_unlock(&ar->conf_mutex);

	return ret;
}

static int ath11k_mac_op_cancel_remain_on_channel(struct ieee80211_hw *hw,
						  struct ieee80211_vif *vif)
{
	struct ath11k *ar = hw->priv;

	mutex_lock(&ar->conf_mutex);

	spin_lock_bh(&ar->data_lock);
	ar->scan.roc_notify = false;
	spin_unlock_bh(&ar->data_lock);

	ath11k_scan_abort(ar);

	mutex_unlock(&ar->conf_mutex);

	cancel_delayed_work_sync(&ar->scan.timeout);

	return 0;
}

static int ath11k_mac_op_remain_on_channel(struct ieee80211_hw *hw,
					   struct ieee80211_vif *vif,
					   struct ieee80211_channel *chan,
					   int duration,
					   enum ieee80211_roc_type type)
{
	struct ath11k *ar = hw->priv;
	struct ath11k_vif *arvif = (void *)vif->drv_priv;
	struct scan_req_params arg;
	int ret;
	u32 scan_time_msec;

	mutex_lock(&ar->conf_mutex);

	spin_lock_bh(&ar->data_lock);
	switch (ar->scan.state) {
	case ATH11K_SCAN_IDLE:
		reinit_completion(&ar->scan.started);
		reinit_completion(&ar->scan.completed);
		reinit_completion(&ar->scan.on_channel);
		ar->scan.state = ATH11K_SCAN_STARTING;
		ar->scan.is_roc = true;
		ar->scan.vdev_id = arvif->vdev_id;
		ar->scan.roc_freq = chan->center_freq;
		ar->scan.roc_notify = true;
		ret = 0;
		break;
	case ATH11K_SCAN_STARTING:
	case ATH11K_SCAN_RUNNING:
	case ATH11K_SCAN_ABORTING:
		ret = -EBUSY;
		break;
	}
	spin_unlock_bh(&ar->data_lock);

	if (ret)
		goto exit;

	scan_time_msec = ar->hw->wiphy->max_remain_on_channel_duration * 2;

	memset(&arg, 0, sizeof(arg));
	ath11k_wmi_start_scan_init(ar, &arg);
	arg.num_chan = 1;
	arg.chan_list = kcalloc(arg.num_chan, sizeof(*arg.chan_list),
				GFP_KERNEL);
	if (!arg.chan_list) {
		ret = -ENOMEM;
		goto exit;
	}

	arg.vdev_id = arvif->vdev_id;
	arg.scan_id = ATH11K_SCAN_ID;
	arg.chan_list[0] = chan->center_freq;
	arg.dwell_time_active = scan_time_msec;
	arg.dwell_time_passive = scan_time_msec;
	arg.max_scan_time = scan_time_msec;
	arg.scan_flags |= WMI_SCAN_FLAG_PASSIVE;
	arg.scan_flags |= WMI_SCAN_FILTER_PROBE_REQ;
	arg.burst_duration = duration;

	ret = ath11k_start_scan(ar, &arg);
	if (ret) {
		ath11k_warn(ar->ab, "failed to start roc scan: %d\n", ret);

		spin_lock_bh(&ar->data_lock);
		ar->scan.state = ATH11K_SCAN_IDLE;
		spin_unlock_bh(&ar->data_lock);
		goto free_chan_list;
	}

	ret = wait_for_completion_timeout(&ar->scan.on_channel, 3 * HZ);
	if (ret == 0) {
		ath11k_warn(ar->ab, "failed to switch to channel for roc scan\n");
		ret = ath11k_scan_stop(ar);
		if (ret)
			ath11k_warn(ar->ab, "failed to stop scan: %d\n", ret);
		ret = -ETIMEDOUT;
		goto free_chan_list;
	}

	ieee80211_queue_delayed_work(ar->hw, &ar->scan.timeout,
				     msecs_to_jiffies(duration));

	ret = 0;

free_chan_list:
	kfree(arg.chan_list);
exit:
	mutex_unlock(&ar->conf_mutex);
	return ret;
}

static const struct ieee80211_ops ath11k_ops = {
	.tx				= ath11k_mac_op_tx,
	.start                          = ath11k_mac_op_start,
	.stop                           = ath11k_mac_op_stop,
	.reconfig_complete              = ath11k_mac_op_reconfig_complete,
	.add_interface                  = ath11k_mac_op_add_interface,
	.remove_interface		= ath11k_mac_op_remove_interface,
	.update_vif_offload		= ath11k_mac_op_update_vif_offload,
	.config                         = ath11k_mac_op_config,
	.bss_info_changed               = ath11k_mac_op_bss_info_changed,
	.configure_filter		= ath11k_mac_op_configure_filter,
	.hw_scan                        = ath11k_mac_op_hw_scan,
	.cancel_hw_scan                 = ath11k_mac_op_cancel_hw_scan,
	.set_key                        = ath11k_mac_op_set_key,
	.set_rekey_data	                = ath11k_mac_op_set_rekey_data,
	.sta_state                      = ath11k_mac_op_sta_state,
	.sta_set_4addr                  = ath11k_mac_op_sta_set_4addr,
	.sta_set_txpwr			= ath11k_mac_op_sta_set_txpwr,
	.sta_rc_update			= ath11k_mac_op_sta_rc_update,
	.conf_tx                        = ath11k_mac_op_conf_tx,
	.set_antenna			= ath11k_mac_op_set_antenna,
	.get_antenna			= ath11k_mac_op_get_antenna,
	.ampdu_action			= ath11k_mac_op_ampdu_action,
	.add_chanctx			= ath11k_mac_op_add_chanctx,
	.remove_chanctx			= ath11k_mac_op_remove_chanctx,
	.change_chanctx			= ath11k_mac_op_change_chanctx,
	.assign_vif_chanctx		= ath11k_mac_op_assign_vif_chanctx,
	.unassign_vif_chanctx		= ath11k_mac_op_unassign_vif_chanctx,
	.switch_vif_chanctx		= ath11k_mac_op_switch_vif_chanctx,
	.set_rts_threshold		= ath11k_mac_op_set_rts_threshold,
	.set_frag_threshold		= ath11k_mac_op_set_frag_threshold,
	.set_bitrate_mask		= ath11k_mac_op_set_bitrate_mask,
	.get_survey			= ath11k_mac_op_get_survey,
	.flush				= ath11k_mac_op_flush,
	.sta_statistics			= ath11k_mac_op_sta_statistics,
	CFG80211_TESTMODE_CMD(ath11k_tm_cmd)

#ifdef CONFIG_PM
	.suspend			= ath11k_wow_op_suspend,
	.resume				= ath11k_wow_op_resume,
	.set_wakeup			= ath11k_wow_op_set_wakeup,
#endif

#ifdef CONFIG_ATH11K_DEBUGFS
	.sta_add_debugfs		= ath11k_debugfs_sta_op_add,
#endif

#if IS_ENABLED(CONFIG_IPV6)
	.ipv6_addr_change = ath11k_mac_op_ipv6_changed,
#endif

	.set_sar_specs			= ath11k_mac_op_set_bios_sar_specs,
	.remain_on_channel		= ath11k_mac_op_remain_on_channel,
	.cancel_remain_on_channel	= ath11k_mac_op_cancel_remain_on_channel,
};

static void ath11k_mac_update_ch_list(struct ath11k *ar,
				      struct ieee80211_supported_band *band,
				      u32 freq_low, u32 freq_high)
{
	int i;

	if (!(freq_low && freq_high))
		return;

	for (i = 0; i < band->n_channels; i++) {
		if (band->channels[i].center_freq < freq_low ||
		    band->channels[i].center_freq > freq_high)
			band->channels[i].flags |= IEEE80211_CHAN_DISABLED;
	}
}

static u32 ath11k_get_phy_id(struct ath11k *ar, u32 band)
{
	struct ath11k_pdev *pdev = ar->pdev;
	struct ath11k_pdev_cap *pdev_cap = &pdev->cap;

	if (band == WMI_HOST_WLAN_2G_CAP)
		return pdev_cap->band[NL80211_BAND_2GHZ].phy_id;

	if (band == WMI_HOST_WLAN_5G_CAP)
		return pdev_cap->band[NL80211_BAND_5GHZ].phy_id;

	ath11k_warn(ar->ab, "unsupported phy cap:%d\n", band);

	return 0;
}

static int ath11k_mac_setup_channels_rates(struct ath11k *ar,
					   u32 supported_bands)
{
	struct ieee80211_supported_band *band;
	struct ath11k_hal_reg_capabilities_ext *reg_cap, *temp_reg_cap;
	void *channels;
	u32 phy_id;

	BUILD_BUG_ON((ARRAY_SIZE(ath11k_2ghz_channels) +
		      ARRAY_SIZE(ath11k_5ghz_channels) +
		      ARRAY_SIZE(ath11k_6ghz_channels)) !=
		     ATH11K_NUM_CHANS);

	reg_cap = &ar->ab->hal_reg_cap[ar->pdev_idx];
	temp_reg_cap = reg_cap;

	if (supported_bands & WMI_HOST_WLAN_2G_CAP) {
		channels = kmemdup(ath11k_2ghz_channels,
				   sizeof(ath11k_2ghz_channels),
				   GFP_KERNEL);
		if (!channels)
			return -ENOMEM;

		band = &ar->mac.sbands[NL80211_BAND_2GHZ];
		band->band = NL80211_BAND_2GHZ;
		band->n_channels = ARRAY_SIZE(ath11k_2ghz_channels);
		band->channels = channels;
		band->n_bitrates = ath11k_g_rates_size;
		band->bitrates = ath11k_g_rates;
		ar->hw->wiphy->bands[NL80211_BAND_2GHZ] = band;

		if (ar->ab->hw_params.single_pdev_only) {
			phy_id = ath11k_get_phy_id(ar, WMI_HOST_WLAN_2G_CAP);
			temp_reg_cap = &ar->ab->hal_reg_cap[phy_id];
		}
		ath11k_mac_update_ch_list(ar, band,
					  temp_reg_cap->low_2ghz_chan,
					  temp_reg_cap->high_2ghz_chan);
	}

	if (supported_bands & WMI_HOST_WLAN_5G_CAP) {
		if (reg_cap->high_5ghz_chan >= ATH11K_MAX_6G_FREQ) {
			channels = kmemdup(ath11k_6ghz_channels,
					   sizeof(ath11k_6ghz_channels), GFP_KERNEL);
			if (!channels) {
				kfree(ar->mac.sbands[NL80211_BAND_2GHZ].channels);
				return -ENOMEM;
			}

			ar->supports_6ghz = true;
			band = &ar->mac.sbands[NL80211_BAND_6GHZ];
			band->band = NL80211_BAND_6GHZ;
			band->n_channels = ARRAY_SIZE(ath11k_6ghz_channels);
			band->channels = channels;
			band->n_bitrates = ath11k_a_rates_size;
			band->bitrates = ath11k_a_rates;
			ar->hw->wiphy->bands[NL80211_BAND_6GHZ] = band;

			if (ar->ab->hw_params.single_pdev_only) {
				phy_id = ath11k_get_phy_id(ar, WMI_HOST_WLAN_5G_CAP);
				temp_reg_cap = &ar->ab->hal_reg_cap[phy_id];
			}

			ath11k_mac_update_ch_list(ar, band,
						  temp_reg_cap->low_5ghz_chan,
						  temp_reg_cap->high_5ghz_chan);
		}

		if (reg_cap->low_5ghz_chan < ATH11K_MIN_6G_FREQ) {
			channels = kmemdup(ath11k_5ghz_channels,
					   sizeof(ath11k_5ghz_channels),
					   GFP_KERNEL);
			if (!channels) {
				kfree(ar->mac.sbands[NL80211_BAND_2GHZ].channels);
				kfree(ar->mac.sbands[NL80211_BAND_6GHZ].channels);
				return -ENOMEM;
			}

			band = &ar->mac.sbands[NL80211_BAND_5GHZ];
			band->band = NL80211_BAND_5GHZ;
			band->n_channels = ARRAY_SIZE(ath11k_5ghz_channels);
			band->channels = channels;
			band->n_bitrates = ath11k_a_rates_size;
			band->bitrates = ath11k_a_rates;
			ar->hw->wiphy->bands[NL80211_BAND_5GHZ] = band;

			if (ar->ab->hw_params.single_pdev_only) {
				phy_id = ath11k_get_phy_id(ar, WMI_HOST_WLAN_5G_CAP);
				temp_reg_cap = &ar->ab->hal_reg_cap[phy_id];
			}

			ath11k_mac_update_ch_list(ar, band,
						  temp_reg_cap->low_5ghz_chan,
						  temp_reg_cap->high_5ghz_chan);
		}
	}

	return 0;
}

static int ath11k_mac_setup_iface_combinations(struct ath11k *ar)
{
	struct ath11k_base *ab = ar->ab;
	struct ieee80211_iface_combination *combinations;
	struct ieee80211_iface_limit *limits;
	int n_limits;

	combinations = kzalloc(sizeof(*combinations), GFP_KERNEL);
	if (!combinations)
		return -ENOMEM;

	n_limits = 2;

	limits = kcalloc(n_limits, sizeof(*limits), GFP_KERNEL);
	if (!limits) {
		kfree(combinations);
		return -ENOMEM;
	}

	limits[0].max = 1;
	limits[0].types |= BIT(NL80211_IFTYPE_STATION);

	limits[1].max = 16;
	limits[1].types |= BIT(NL80211_IFTYPE_AP);

	if (IS_ENABLED(CONFIG_MAC80211_MESH) &&
	    ab->hw_params.interface_modes & BIT(NL80211_IFTYPE_MESH_POINT))
		limits[1].types |= BIT(NL80211_IFTYPE_MESH_POINT);

	combinations[0].limits = limits;
	combinations[0].n_limits = n_limits;
	combinations[0].max_interfaces = 16;
	combinations[0].num_different_channels = 1;
	combinations[0].beacon_int_infra_match = true;
	combinations[0].beacon_int_min_gcd = 100;
	combinations[0].radar_detect_widths = BIT(NL80211_CHAN_WIDTH_20_NOHT) |
						BIT(NL80211_CHAN_WIDTH_20) |
						BIT(NL80211_CHAN_WIDTH_40) |
						BIT(NL80211_CHAN_WIDTH_80) |
						BIT(NL80211_CHAN_WIDTH_80P80) |
						BIT(NL80211_CHAN_WIDTH_160);

	ar->hw->wiphy->iface_combinations = combinations;
	ar->hw->wiphy->n_iface_combinations = 1;

	return 0;
}

static const u8 ath11k_if_types_ext_capa[] = {
	[0] = WLAN_EXT_CAPA1_EXT_CHANNEL_SWITCHING,
	[7] = WLAN_EXT_CAPA8_OPMODE_NOTIF,
};

static const u8 ath11k_if_types_ext_capa_sta[] = {
	[0] = WLAN_EXT_CAPA1_EXT_CHANNEL_SWITCHING,
	[7] = WLAN_EXT_CAPA8_OPMODE_NOTIF,
	[9] = WLAN_EXT_CAPA10_TWT_REQUESTER_SUPPORT,
};

static const u8 ath11k_if_types_ext_capa_ap[] = {
	[0] = WLAN_EXT_CAPA1_EXT_CHANNEL_SWITCHING,
	[7] = WLAN_EXT_CAPA8_OPMODE_NOTIF,
	[9] = WLAN_EXT_CAPA10_TWT_RESPONDER_SUPPORT,
};

static const struct wiphy_iftype_ext_capab ath11k_iftypes_ext_capa[] = {
	{
		.extended_capabilities = ath11k_if_types_ext_capa,
		.extended_capabilities_mask = ath11k_if_types_ext_capa,
		.extended_capabilities_len = sizeof(ath11k_if_types_ext_capa),
	}, {
		.iftype = NL80211_IFTYPE_STATION,
		.extended_capabilities = ath11k_if_types_ext_capa_sta,
		.extended_capabilities_mask = ath11k_if_types_ext_capa_sta,
		.extended_capabilities_len =
				sizeof(ath11k_if_types_ext_capa_sta),
	}, {
		.iftype = NL80211_IFTYPE_AP,
		.extended_capabilities = ath11k_if_types_ext_capa_ap,
		.extended_capabilities_mask = ath11k_if_types_ext_capa_ap,
		.extended_capabilities_len =
				sizeof(ath11k_if_types_ext_capa_ap),
	},
};

static void __ath11k_mac_unregister(struct ath11k *ar)
{
	cancel_work_sync(&ar->regd_update_work);

	ieee80211_unregister_hw(ar->hw);

	idr_for_each(&ar->txmgmt_idr, ath11k_mac_tx_mgmt_pending_free, ar);
	idr_destroy(&ar->txmgmt_idr);

	kfree(ar->mac.sbands[NL80211_BAND_2GHZ].channels);
	kfree(ar->mac.sbands[NL80211_BAND_5GHZ].channels);
	kfree(ar->mac.sbands[NL80211_BAND_6GHZ].channels);

	kfree(ar->hw->wiphy->iface_combinations[0].limits);
	kfree(ar->hw->wiphy->iface_combinations);

	SET_IEEE80211_DEV(ar->hw, NULL);
}

void ath11k_mac_unregister(struct ath11k_base *ab)
{
	struct ath11k *ar;
	struct ath11k_pdev *pdev;
	int i;

	for (i = 0; i < ab->num_radios; i++) {
		pdev = &ab->pdevs[i];
		ar = pdev->ar;
		if (!ar)
			continue;

		__ath11k_mac_unregister(ar);
	}

	ath11k_peer_rhash_tbl_destroy(ab);
}

static int __ath11k_mac_register(struct ath11k *ar)
{
	struct ath11k_base *ab = ar->ab;
	struct ath11k_pdev_cap *cap = &ar->pdev->cap;
	static const u32 cipher_suites[] = {
		WLAN_CIPHER_SUITE_TKIP,
		WLAN_CIPHER_SUITE_CCMP,
		WLAN_CIPHER_SUITE_AES_CMAC,
		WLAN_CIPHER_SUITE_BIP_CMAC_256,
		WLAN_CIPHER_SUITE_BIP_GMAC_128,
		WLAN_CIPHER_SUITE_BIP_GMAC_256,
		WLAN_CIPHER_SUITE_GCMP,
		WLAN_CIPHER_SUITE_GCMP_256,
		WLAN_CIPHER_SUITE_CCMP_256,
	};
	int ret;
	u32 ht_cap = 0;

	ath11k_pdev_caps_update(ar);

	SET_IEEE80211_PERM_ADDR(ar->hw, ar->mac_addr);

	SET_IEEE80211_DEV(ar->hw, ab->dev);

	ret = ath11k_mac_setup_channels_rates(ar,
					      cap->supported_bands);
	if (ret)
		goto err;

	ath11k_mac_setup_ht_vht_cap(ar, cap, &ht_cap);
	ath11k_mac_setup_he_cap(ar, cap);

	ret = ath11k_mac_setup_iface_combinations(ar);
	if (ret) {
		ath11k_err(ar->ab, "failed to setup interface combinations: %d\n", ret);
		goto err_free_channels;
	}

	ar->hw->wiphy->available_antennas_rx = cap->rx_chain_mask;
	ar->hw->wiphy->available_antennas_tx = cap->tx_chain_mask;

	ar->hw->wiphy->interface_modes = ab->hw_params.interface_modes;

	if (ab->hw_params.single_pdev_only && ar->supports_6ghz)
		ieee80211_hw_set(ar->hw, SINGLE_SCAN_ON_ALL_BANDS);

	ieee80211_hw_set(ar->hw, SIGNAL_DBM);
	ieee80211_hw_set(ar->hw, SUPPORTS_PS);
	ieee80211_hw_set(ar->hw, SUPPORTS_DYNAMIC_PS);
	ieee80211_hw_set(ar->hw, MFP_CAPABLE);
	ieee80211_hw_set(ar->hw, REPORTS_TX_ACK_STATUS);
	ieee80211_hw_set(ar->hw, HAS_RATE_CONTROL);
	ieee80211_hw_set(ar->hw, AP_LINK_PS);
	ieee80211_hw_set(ar->hw, SPECTRUM_MGMT);
	ieee80211_hw_set(ar->hw, CONNECTION_MONITOR);
	ieee80211_hw_set(ar->hw, SUPPORTS_PER_STA_GTK);
	ieee80211_hw_set(ar->hw, WANT_MONITOR_VIF);
	ieee80211_hw_set(ar->hw, CHANCTX_STA_CSA);
	ieee80211_hw_set(ar->hw, QUEUE_CONTROL);
	ieee80211_hw_set(ar->hw, SUPPORTS_TX_FRAG);
	ieee80211_hw_set(ar->hw, REPORTS_LOW_ACK);

	if (ath11k_frame_mode == ATH11K_HW_TXRX_ETHERNET) {
		ieee80211_hw_set(ar->hw, SUPPORTS_TX_ENCAP_OFFLOAD);
		ieee80211_hw_set(ar->hw, SUPPORTS_RX_DECAP_OFFLOAD);
	}

	if (cap->nss_ratio_enabled)
		ieee80211_hw_set(ar->hw, SUPPORTS_VHT_EXT_NSS_BW);

	if ((ht_cap & WMI_HT_CAP_ENABLED) || ar->supports_6ghz) {
		ieee80211_hw_set(ar->hw, AMPDU_AGGREGATION);
		ieee80211_hw_set(ar->hw, TX_AMPDU_SETUP_IN_HW);
		ieee80211_hw_set(ar->hw, SUPPORTS_REORDERING_BUFFER);
		ieee80211_hw_set(ar->hw, SUPPORTS_AMSDU_IN_AMPDU);
		ieee80211_hw_set(ar->hw, USES_RSS);
	}

	ar->hw->wiphy->features |= NL80211_FEATURE_STATIC_SMPS;
	ar->hw->wiphy->flags |= WIPHY_FLAG_IBSS_RSN;

	/* TODO: Check if HT capability advertised from firmware is different
	 * for each band for a dual band capable radio. It will be tricky to
	 * handle it when the ht capability different for each band.
	 */
	if (ht_cap & WMI_HT_CAP_DYNAMIC_SMPS ||
	    (ar->supports_6ghz && ab->hw_params.supports_dynamic_smps_6ghz))
		ar->hw->wiphy->features |= NL80211_FEATURE_DYNAMIC_SMPS;

	ar->hw->wiphy->max_scan_ssids = WLAN_SCAN_PARAMS_MAX_SSID;
	ar->hw->wiphy->max_scan_ie_len = WLAN_SCAN_PARAMS_MAX_IE_LEN;

	ar->hw->max_listen_interval = ATH11K_MAX_HW_LISTEN_INTERVAL;

	ar->hw->wiphy->flags |= WIPHY_FLAG_HAS_REMAIN_ON_CHANNEL;
	ar->hw->wiphy->flags |= WIPHY_FLAG_HAS_CHANNEL_SWITCH;
	ar->hw->wiphy->max_remain_on_channel_duration = 5000;

	ar->hw->wiphy->flags |= WIPHY_FLAG_AP_UAPSD;
	ar->hw->wiphy->features |= NL80211_FEATURE_AP_MODE_CHAN_WIDTH_CHANGE |
				   NL80211_FEATURE_AP_SCAN;

	ar->max_num_stations = TARGET_NUM_STATIONS(ab);
	ar->max_num_peers = TARGET_NUM_PEERS_PDEV(ab);

	ar->hw->wiphy->max_ap_assoc_sta = ar->max_num_stations;

	if (test_bit(WMI_TLV_SERVICE_SPOOF_MAC_SUPPORT, ar->wmi->wmi_ab->svc_map)) {
		ar->hw->wiphy->features |=
			NL80211_FEATURE_SCAN_RANDOM_MAC_ADDR;
	}

	if (test_bit(WMI_TLV_SERVICE_NLO, ar->wmi->wmi_ab->svc_map)) {
		ar->hw->wiphy->max_sched_scan_ssids = WMI_PNO_MAX_SUPP_NETWORKS;
		ar->hw->wiphy->max_match_sets = WMI_PNO_MAX_SUPP_NETWORKS;
		ar->hw->wiphy->max_sched_scan_ie_len = WMI_PNO_MAX_IE_LENGTH;
		ar->hw->wiphy->max_sched_scan_plans = WMI_PNO_MAX_SCHED_SCAN_PLANS;
		ar->hw->wiphy->max_sched_scan_plan_interval =
			WMI_PNO_MAX_SCHED_SCAN_PLAN_INT;
		ar->hw->wiphy->max_sched_scan_plan_iterations =
			WMI_PNO_MAX_SCHED_SCAN_PLAN_ITRNS;
		ar->hw->wiphy->features |= NL80211_FEATURE_ND_RANDOM_MAC_ADDR;
	}

	ret = ath11k_wow_init(ar);
	if (ret) {
		ath11k_warn(ar->ab, "failed to init wow: %d\n", ret);
		goto err_free_if_combs;
	}

	ar->hw->queues = ATH11K_HW_MAX_QUEUES;
	ar->hw->wiphy->tx_queue_len = ATH11K_QUEUE_LEN;
	ar->hw->offchannel_tx_hw_queue = ATH11K_HW_MAX_QUEUES - 1;
	ar->hw->max_rx_aggregation_subframes = IEEE80211_MAX_AMPDU_BUF_HE;

	ar->hw->vif_data_size = sizeof(struct ath11k_vif);
	ar->hw->sta_data_size = sizeof(struct ath11k_sta);

	wiphy_ext_feature_set(ar->hw->wiphy, NL80211_EXT_FEATURE_CQM_RSSI_LIST);
	wiphy_ext_feature_set(ar->hw->wiphy, NL80211_EXT_FEATURE_STA_TX_PWR);
	if (test_bit(WMI_TLV_SERVICE_BSS_COLOR_OFFLOAD,
		     ar->ab->wmi_ab.svc_map)) {
		wiphy_ext_feature_set(ar->hw->wiphy,
				      NL80211_EXT_FEATURE_BSS_COLOR);
		ieee80211_hw_set(ar->hw, DETECTS_COLOR_COLLISION);
	}

	ar->hw->wiphy->cipher_suites = cipher_suites;
	ar->hw->wiphy->n_cipher_suites = ARRAY_SIZE(cipher_suites);

	ar->hw->wiphy->iftype_ext_capab = ath11k_iftypes_ext_capa;
	ar->hw->wiphy->num_iftype_ext_capab =
		ARRAY_SIZE(ath11k_iftypes_ext_capa);

	if (ar->supports_6ghz) {
		wiphy_ext_feature_set(ar->hw->wiphy,
				      NL80211_EXT_FEATURE_FILS_DISCOVERY);
		wiphy_ext_feature_set(ar->hw->wiphy,
				      NL80211_EXT_FEATURE_UNSOL_BCAST_PROBE_RESP);
	}

	ath11k_reg_init(ar);

	if (!test_bit(ATH11K_FLAG_RAW_MODE, &ab->dev_flags)) {
		ar->hw->netdev_features = NETIF_F_HW_CSUM;
		ieee80211_hw_set(ar->hw, SW_CRYPTO_CONTROL);
		ieee80211_hw_set(ar->hw, SUPPORT_FAST_XMIT);
	}

	if (test_bit(WMI_TLV_SERVICE_BIOS_SAR_SUPPORT, ar->ab->wmi_ab.svc_map) &&
	    ab->hw_params.bios_sar_capa)
		ar->hw->wiphy->sar_capa = ab->hw_params.bios_sar_capa;

	ret = ieee80211_register_hw(ar->hw);
	if (ret) {
		ath11k_err(ar->ab, "ieee80211 registration failed: %d\n", ret);
		goto err_free_if_combs;
	}

	if (!ab->hw_params.supports_monitor)
		/* There's a race between calling ieee80211_register_hw()
		 * and here where the monitor mode is enabled for a little
		 * while. But that time is so short and in practise it make
		 * a difference in real life.
		 */
		ar->hw->wiphy->interface_modes &= ~BIT(NL80211_IFTYPE_MONITOR);

	/* Apply the regd received during initialization */
	ret = ath11k_regd_update(ar);
	if (ret) {
		ath11k_err(ar->ab, "ath11k regd update failed: %d\n", ret);
		goto err_unregister_hw;
	}

	if (ab->hw_params.current_cc_support && ab->new_alpha2[0]) {
		struct wmi_set_current_country_params set_current_param = {};

		memcpy(&set_current_param.alpha2, ab->new_alpha2, 2);
		memcpy(&ar->alpha2, ab->new_alpha2, 2);
		ret = ath11k_wmi_send_set_current_country_cmd(ar, &set_current_param);
		if (ret)
			ath11k_warn(ar->ab,
				    "failed set cc code for mac register: %d\n", ret);
	}

	ret = ath11k_debugfs_register(ar);
	if (ret) {
		ath11k_err(ar->ab, "debugfs registration failed: %d\n", ret);
		goto err_unregister_hw;
	}

	return 0;

err_unregister_hw:
	ieee80211_unregister_hw(ar->hw);

err_free_if_combs:
	kfree(ar->hw->wiphy->iface_combinations[0].limits);
	kfree(ar->hw->wiphy->iface_combinations);

err_free_channels:
	kfree(ar->mac.sbands[NL80211_BAND_2GHZ].channels);
	kfree(ar->mac.sbands[NL80211_BAND_5GHZ].channels);
	kfree(ar->mac.sbands[NL80211_BAND_6GHZ].channels);

err:
	SET_IEEE80211_DEV(ar->hw, NULL);
	return ret;
}

int ath11k_mac_register(struct ath11k_base *ab)
{
	struct ath11k *ar;
	struct ath11k_pdev *pdev;
	int i;
	int ret;

	if (test_bit(ATH11K_FLAG_REGISTERED, &ab->dev_flags))
		return 0;

	/* Initialize channel counters frequency value in hertz */
	ab->cc_freq_hz = IPQ8074_CC_FREQ_HERTZ;
	ab->free_vdev_map = (1LL << (ab->num_radios * TARGET_NUM_VDEVS(ab))) - 1;

	ret = ath11k_peer_rhash_tbl_init(ab);
	if (ret)
		return ret;

	for (i = 0; i < ab->num_radios; i++) {
		pdev = &ab->pdevs[i];
		ar = pdev->ar;
		if (ab->pdevs_macaddr_valid) {
			ether_addr_copy(ar->mac_addr, pdev->mac_addr);
		} else {
			ether_addr_copy(ar->mac_addr, ab->mac_addr);
			ar->mac_addr[4] += i;
		}

		idr_init(&ar->txmgmt_idr);
		spin_lock_init(&ar->txmgmt_idr_lock);

		ret = __ath11k_mac_register(ar);
		if (ret)
			goto err_cleanup;

		init_waitqueue_head(&ar->txmgmt_empty_waitq);
	}

	return 0;

err_cleanup:
	for (i = i - 1; i >= 0; i--) {
		pdev = &ab->pdevs[i];
		ar = pdev->ar;
		__ath11k_mac_unregister(ar);
	}

	ath11k_peer_rhash_tbl_destroy(ab);

	return ret;
}

int ath11k_mac_allocate(struct ath11k_base *ab)
{
	struct ieee80211_hw *hw;
	struct ath11k *ar;
	struct ath11k_pdev *pdev;
	int ret;
	int i;

	if (test_bit(ATH11K_FLAG_REGISTERED, &ab->dev_flags))
		return 0;

	for (i = 0; i < ab->num_radios; i++) {
		pdev = &ab->pdevs[i];
		hw = ieee80211_alloc_hw(sizeof(struct ath11k), &ath11k_ops);
		if (!hw) {
			ath11k_warn(ab, "failed to allocate mac80211 hw device\n");
			ret = -ENOMEM;
			goto err_free_mac;
		}

		ar = hw->priv;
		ar->hw = hw;
		ar->ab = ab;
		ar->pdev = pdev;
		ar->pdev_idx = i;
		ar->lmac_id = ath11k_hw_get_mac_from_pdev_id(&ab->hw_params, i);

		ar->wmi = &ab->wmi_ab.wmi[i];
		/* FIXME wmi[0] is already initialized during attach,
		 * Should we do this again?
		 */
		ath11k_wmi_pdev_attach(ab, i);

		ar->cfg_tx_chainmask = pdev->cap.tx_chain_mask;
		ar->cfg_rx_chainmask = pdev->cap.rx_chain_mask;
		ar->num_tx_chains = get_num_chains(pdev->cap.tx_chain_mask);
		ar->num_rx_chains = get_num_chains(pdev->cap.rx_chain_mask);

		pdev->ar = ar;
		spin_lock_init(&ar->data_lock);
		INIT_LIST_HEAD(&ar->arvifs);
		INIT_LIST_HEAD(&ar->ppdu_stats_info);
		mutex_init(&ar->conf_mutex);
		init_completion(&ar->vdev_setup_done);
		init_completion(&ar->vdev_delete_done);
		init_completion(&ar->peer_assoc_done);
		init_completion(&ar->peer_delete_done);
		init_completion(&ar->install_key_done);
		init_completion(&ar->bss_survey_done);
		init_completion(&ar->scan.started);
		init_completion(&ar->scan.completed);
		init_completion(&ar->scan.on_channel);
		init_completion(&ar->thermal.wmi_sync);

		INIT_DELAYED_WORK(&ar->scan.timeout, ath11k_scan_timeout_work);
		INIT_WORK(&ar->regd_update_work, ath11k_regd_update_work);

		INIT_WORK(&ar->wmi_mgmt_tx_work, ath11k_mgmt_over_wmi_tx_work);
		skb_queue_head_init(&ar->wmi_mgmt_tx_queue);

		clear_bit(ATH11K_FLAG_MONITOR_STARTED, &ar->monitor_flags);

		ar->monitor_vdev_id = -1;
		clear_bit(ATH11K_FLAG_MONITOR_VDEV_CREATED, &ar->monitor_flags);
		ar->vdev_id_11d_scan = ATH11K_11D_INVALID_VDEV_ID;
		init_completion(&ar->completed_11d_scan);
	}

	return 0;

err_free_mac:
	ath11k_mac_destroy(ab);

	return ret;
}

void ath11k_mac_destroy(struct ath11k_base *ab)
{
	struct ath11k *ar;
	struct ath11k_pdev *pdev;
	int i;

	for (i = 0; i < ab->num_radios; i++) {
		pdev = &ab->pdevs[i];
		ar = pdev->ar;
		if (!ar)
			continue;

		ieee80211_free_hw(ar->hw);
		pdev->ar = NULL;
	}
}

int ath11k_mac_vif_set_keepalive(struct ath11k_vif *arvif,
				 enum wmi_sta_keepalive_method method,
				 u32 interval)
{
	struct ath11k *ar = arvif->ar;
	struct wmi_sta_keepalive_arg arg = {};
	int ret;

	lockdep_assert_held(&ar->conf_mutex);

	if (arvif->vdev_type != WMI_VDEV_TYPE_STA)
		return 0;

	if (!test_bit(WMI_TLV_SERVICE_STA_KEEP_ALIVE, ar->ab->wmi_ab.svc_map))
		return 0;

	arg.vdev_id = arvif->vdev_id;
	arg.enabled = 1;
	arg.method = method;
	arg.interval = interval;

	ret = ath11k_wmi_sta_keepalive(ar, &arg);
	if (ret) {
		ath11k_warn(ar->ab, "failed to set keepalive on vdev %i: %d\n",
			    arvif->vdev_id, ret);
		return ret;
	}

	return 0;
}<|MERGE_RESOLUTION|>--- conflicted
+++ resolved
@@ -2329,17 +2329,10 @@
 	if (!arg->he_flag || band != NL80211_BAND_6GHZ || !sta->deflink.he_6ghz_capa.capa)
 		return;
 
-<<<<<<< HEAD
-	if (sta->bandwidth == IEEE80211_STA_RX_BW_40)
-		arg->bw_40 = true;
-
-	if (sta->bandwidth == IEEE80211_STA_RX_BW_80)
-=======
 	if (sta->deflink.bandwidth == IEEE80211_STA_RX_BW_40)
 		arg->bw_40 = true;
 
 	if (sta->deflink.bandwidth == IEEE80211_STA_RX_BW_80)
->>>>>>> 88084a3d
 		arg->bw_80 = true;
 
 	if (sta->deflink.bandwidth == IEEE80211_STA_RX_BW_160)
@@ -5608,11 +5601,7 @@
 
 	skb_queue_tail(q, skb);
 	atomic_inc(&ar->num_pending_mgmt_tx);
-<<<<<<< HEAD
-	queue_work(ar->ab->workqueue, &ar->wmi_mgmt_tx_work);
-=======
 	queue_work(ar->ab->workqueue_aux, &ar->wmi_mgmt_tx_work);
->>>>>>> 88084a3d
 
 	return 0;
 }

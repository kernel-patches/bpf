// SPDX-License-Identifier: ISC
/* Copyright (C) 2020 MediaTek Inc. */

#include <linux/etherdevice.h>
#include <linux/platform_device.h>
#include <linux/pci.h>
#include <linux/module.h>
#include "mt7915.h"
#include "mcu.h"

static bool mt7915_dev_running(struct mt7915_dev *dev)
{
	struct mt7915_phy *phy;

	if (test_bit(MT76_STATE_RUNNING, &dev->mphy.state))
		return true;

	phy = mt7915_ext_phy(dev);

	return phy && test_bit(MT76_STATE_RUNNING, &phy->mt76->state);
}

static int mt7915_start(struct ieee80211_hw *hw)
{
	struct mt7915_dev *dev = mt7915_hw_dev(hw);
	struct mt7915_phy *phy = mt7915_hw_phy(hw);
	bool running;
	int ret;

	flush_work(&dev->init_work);

	mutex_lock(&dev->mt76.mutex);

	running = mt7915_dev_running(dev);

	if (!running) {
		ret = mt76_connac_mcu_set_pm(&dev->mt76, 0, 0);
		if (ret)
			goto out;

		ret = mt7915_mcu_set_mac(dev, 0, true, true);
		if (ret)
			goto out;

		mt7915_mac_enable_nf(dev, 0);
	}

	if (phy != &dev->phy || phy->band_idx) {
		ret = mt76_connac_mcu_set_pm(&dev->mt76, 1, 0);
		if (ret)
			goto out;

		ret = mt7915_mcu_set_mac(dev, 1, true, true);
		if (ret)
			goto out;

		mt7915_mac_enable_nf(dev, 1);
	}

	ret = mt76_connac_mcu_set_rts_thresh(&dev->mt76, 0x92b,
					     phy != &dev->phy);
	if (ret)
		goto out;

	ret = mt7915_mcu_set_sku_en(phy, true);
	if (ret)
		goto out;

	ret = mt7915_mcu_set_chan_info(phy, MCU_EXT_CMD(SET_RX_PATH));
	if (ret)
		goto out;

	set_bit(MT76_STATE_RUNNING, &phy->mt76->state);

	if (!mt76_testmode_enabled(phy->mt76))
		ieee80211_queue_delayed_work(hw, &phy->mt76->mac_work,
					     MT7915_WATCHDOG_TIME);

	if (!running)
		mt7915_mac_reset_counters(phy);

out:
	mutex_unlock(&dev->mt76.mutex);

	return ret;
}

static void mt7915_stop(struct ieee80211_hw *hw)
{
	struct mt7915_dev *dev = mt7915_hw_dev(hw);
	struct mt7915_phy *phy = mt7915_hw_phy(hw);

	cancel_delayed_work_sync(&phy->mt76->mac_work);

	mutex_lock(&dev->mt76.mutex);

	mt76_testmode_reset(phy->mt76, true);

	clear_bit(MT76_STATE_RUNNING, &phy->mt76->state);

	if (phy != &dev->phy) {
		mt76_connac_mcu_set_pm(&dev->mt76, 1, 1);
		mt7915_mcu_set_mac(dev, 1, false, false);
	}

	if (!mt7915_dev_running(dev)) {
		mt76_connac_mcu_set_pm(&dev->mt76, 0, 1);
		mt7915_mcu_set_mac(dev, 0, false, false);
	}

	mutex_unlock(&dev->mt76.mutex);
}

static inline int get_free_idx(u32 mask, u8 start, u8 end)
{
	return ffs(~mask & GENMASK(end, start));
}

static int get_omac_idx(enum nl80211_iftype type, u64 mask)
{
	int i;

	switch (type) {
	case NL80211_IFTYPE_MESH_POINT:
	case NL80211_IFTYPE_ADHOC:
	case NL80211_IFTYPE_STATION:
		/* prefer hw bssid slot 1-3 */
		i = get_free_idx(mask, HW_BSSID_1, HW_BSSID_3);
		if (i)
			return i - 1;

		if (type != NL80211_IFTYPE_STATION)
			break;

		i = get_free_idx(mask, EXT_BSSID_1, EXT_BSSID_MAX);
		if (i)
			return i - 1;

		if (~mask & BIT(HW_BSSID_0))
			return HW_BSSID_0;

		break;
	case NL80211_IFTYPE_MONITOR:
	case NL80211_IFTYPE_AP:
		/* ap uses hw bssid 0 and ext bssid */
		if (~mask & BIT(HW_BSSID_0))
			return HW_BSSID_0;

		i = get_free_idx(mask, EXT_BSSID_1, EXT_BSSID_MAX);
		if (i)
			return i - 1;

		break;
	default:
		WARN_ON(1);
		break;
	}

	return -1;
}

static void mt7915_init_bitrate_mask(struct ieee80211_vif *vif)
{
	struct mt7915_vif *mvif = (struct mt7915_vif *)vif->drv_priv;
	int i;

	for (i = 0; i < ARRAY_SIZE(mvif->bitrate_mask.control); i++) {
		mvif->bitrate_mask.control[i].gi = NL80211_TXRATE_DEFAULT_GI;
		mvif->bitrate_mask.control[i].he_gi = 0xff;
		mvif->bitrate_mask.control[i].he_ltf = 0xff;
		mvif->bitrate_mask.control[i].legacy = GENMASK(31, 0);
		memset(mvif->bitrate_mask.control[i].ht_mcs, 0xff,
		       sizeof(mvif->bitrate_mask.control[i].ht_mcs));
		memset(mvif->bitrate_mask.control[i].vht_mcs, 0xff,
		       sizeof(mvif->bitrate_mask.control[i].vht_mcs));
		memset(mvif->bitrate_mask.control[i].he_mcs, 0xff,
		       sizeof(mvif->bitrate_mask.control[i].he_mcs));
	}
}

static int mt7915_add_interface(struct ieee80211_hw *hw,
				struct ieee80211_vif *vif)
{
	struct mt7915_vif *mvif = (struct mt7915_vif *)vif->drv_priv;
	struct mt7915_dev *dev = mt7915_hw_dev(hw);
	struct mt7915_phy *phy = mt7915_hw_phy(hw);
	struct mt76_txq *mtxq;
	bool ext_phy = phy != &dev->phy;
	int idx, ret = 0;

	mutex_lock(&dev->mt76.mutex);

	mt76_testmode_reset(phy->mt76, true);

	if (vif->type == NL80211_IFTYPE_MONITOR &&
	    is_zero_ether_addr(vif->addr))
		phy->monitor_vif = vif;

	mvif->mt76.idx = __ffs64(~dev->mt76.vif_mask);
	if (mvif->mt76.idx >= (MT7915_MAX_INTERFACES << dev->dbdc_support)) {
		ret = -ENOSPC;
		goto out;
	}

	idx = get_omac_idx(vif->type, phy->omac_mask);
	if (idx < 0) {
		ret = -ENOSPC;
		goto out;
	}
	mvif->mt76.omac_idx = idx;
	mvif->phy = phy;
	mvif->mt76.band_idx = phy->band_idx;

	mvif->mt76.wmm_idx = vif->type != NL80211_IFTYPE_AP;
	if (ext_phy)
		mvif->mt76.wmm_idx += 2;

	ret = mt7915_mcu_add_dev_info(phy, vif, true);
	if (ret)
		goto out;

	dev->mt76.vif_mask |= BIT_ULL(mvif->mt76.idx);
	phy->omac_mask |= BIT_ULL(mvif->mt76.omac_idx);

	idx = MT7915_WTBL_RESERVED - mvif->mt76.idx;

	INIT_LIST_HEAD(&mvif->sta.rc_list);
	INIT_LIST_HEAD(&mvif->sta.poll_list);
	mvif->sta.wcid.idx = idx;
	mvif->sta.wcid.ext_phy = ext_phy;
	mvif->sta.wcid.hw_key_idx = -1;
	mvif->sta.wcid.tx_info |= MT_WCID_TX_INFO_SET;
	mt76_packet_id_init(&mvif->sta.wcid);

	mt7915_mac_wtbl_update(dev, idx,
			       MT_WTBL_UPDATE_ADM_COUNT_CLEAR);

	rcu_assign_pointer(dev->mt76.wcid[idx], &mvif->sta.wcid);
	if (vif->txq) {
		mtxq = (struct mt76_txq *)vif->txq->drv_priv;
		mtxq->wcid = idx;
	}

	if (vif->type != NL80211_IFTYPE_AP &&
	    (!mvif->mt76.omac_idx || mvif->mt76.omac_idx > 3))
		vif->offload_flags = 0;
	vif->offload_flags |= IEEE80211_OFFLOAD_ENCAP_4ADDR;

	mt7915_init_bitrate_mask(vif);
	memset(&mvif->cap, -1, sizeof(mvif->cap));

	mt7915_mcu_add_bss_info(phy, vif, true);
	mt7915_mcu_add_sta(dev, vif, NULL, true);

out:
	mutex_unlock(&dev->mt76.mutex);

	return ret;
}

static void mt7915_remove_interface(struct ieee80211_hw *hw,
				    struct ieee80211_vif *vif)
{
	struct mt7915_vif *mvif = (struct mt7915_vif *)vif->drv_priv;
	struct mt7915_sta *msta = &mvif->sta;
	struct mt7915_dev *dev = mt7915_hw_dev(hw);
	struct mt7915_phy *phy = mt7915_hw_phy(hw);
	int idx = msta->wcid.idx;

	mt7915_mcu_add_bss_info(phy, vif, false);
	mt7915_mcu_add_sta(dev, vif, NULL, false);

	mutex_lock(&dev->mt76.mutex);
	mt76_testmode_reset(phy->mt76, true);
	mutex_unlock(&dev->mt76.mutex);

	if (vif == phy->monitor_vif)
		phy->monitor_vif = NULL;

	mt7915_mcu_add_dev_info(phy, vif, false);

	rcu_assign_pointer(dev->mt76.wcid[idx], NULL);

	mutex_lock(&dev->mt76.mutex);
	dev->mt76.vif_mask &= ~BIT_ULL(mvif->mt76.idx);
	phy->omac_mask &= ~BIT_ULL(mvif->mt76.omac_idx);
	mutex_unlock(&dev->mt76.mutex);

	spin_lock_bh(&dev->sta_poll_lock);
	if (!list_empty(&msta->poll_list))
		list_del_init(&msta->poll_list);
	spin_unlock_bh(&dev->sta_poll_lock);

	mt76_packet_id_flush(&dev->mt76, &msta->wcid);
}

int mt7915_set_channel(struct mt7915_phy *phy)
{
	struct mt7915_dev *dev = phy->dev;
	int ret;

	cancel_delayed_work_sync(&phy->mt76->mac_work);

	mutex_lock(&dev->mt76.mutex);
	set_bit(MT76_RESET, &phy->mt76->state);

	mt76_set_channel(phy->mt76);

	if (dev->flash_mode) {
		ret = mt7915_mcu_apply_tx_dpd(phy);
		if (ret)
			goto out;
	}

	ret = mt7915_mcu_set_chan_info(phy, MCU_EXT_CMD(CHANNEL_SWITCH));
	if (ret)
		goto out;

	mt7915_mac_set_timing(phy);
	ret = mt7915_dfs_init_radar_detector(phy);
	mt7915_mac_cca_stats_reset(phy);

	mt7915_mac_reset_counters(phy);
	phy->noise = 0;

out:
	clear_bit(MT76_RESET, &phy->mt76->state);
	mutex_unlock(&dev->mt76.mutex);

	mt76_txq_schedule_all(phy->mt76);

	if (!mt76_testmode_enabled(phy->mt76))
		ieee80211_queue_delayed_work(phy->mt76->hw,
					     &phy->mt76->mac_work,
					     MT7915_WATCHDOG_TIME);

	return ret;
}

static int mt7915_set_key(struct ieee80211_hw *hw, enum set_key_cmd cmd,
			  struct ieee80211_vif *vif, struct ieee80211_sta *sta,
			  struct ieee80211_key_conf *key)
{
	struct mt7915_dev *dev = mt7915_hw_dev(hw);
	struct mt7915_phy *phy = mt7915_hw_phy(hw);
	struct mt7915_vif *mvif = (struct mt7915_vif *)vif->drv_priv;
	struct mt7915_sta *msta = sta ? (struct mt7915_sta *)sta->drv_priv :
				  &mvif->sta;
	struct mt76_wcid *wcid = &msta->wcid;
	u8 *wcid_keyidx = &wcid->hw_key_idx;
	int idx = key->keyidx;
	int err = 0;

	/* The hardware does not support per-STA RX GTK, fallback
	 * to software mode for these.
	 */
	if ((vif->type == NL80211_IFTYPE_ADHOC ||
	     vif->type == NL80211_IFTYPE_MESH_POINT) &&
	    (key->cipher == WLAN_CIPHER_SUITE_TKIP ||
	     key->cipher == WLAN_CIPHER_SUITE_CCMP) &&
	    !(key->flags & IEEE80211_KEY_FLAG_PAIRWISE))
		return -EOPNOTSUPP;

	/* fall back to sw encryption for unsupported ciphers */
	switch (key->cipher) {
	case WLAN_CIPHER_SUITE_AES_CMAC:
		wcid_keyidx = &wcid->hw_key_idx2;
		key->flags |= IEEE80211_KEY_FLAG_GENERATE_MMIE;
		break;
	case WLAN_CIPHER_SUITE_TKIP:
	case WLAN_CIPHER_SUITE_CCMP:
	case WLAN_CIPHER_SUITE_CCMP_256:
	case WLAN_CIPHER_SUITE_GCMP:
	case WLAN_CIPHER_SUITE_GCMP_256:
	case WLAN_CIPHER_SUITE_SMS4:
		break;
	case WLAN_CIPHER_SUITE_WEP40:
	case WLAN_CIPHER_SUITE_WEP104:
	default:
		return -EOPNOTSUPP;
	}

	mutex_lock(&dev->mt76.mutex);

	if (cmd == SET_KEY && !sta && !mvif->mt76.cipher) {
		mvif->mt76.cipher = mt76_connac_mcu_get_cipher(key->cipher);
		mt7915_mcu_add_bss_info(phy, vif, true);
	}

	if (cmd == SET_KEY)
		*wcid_keyidx = idx;
	else if (idx == *wcid_keyidx)
		*wcid_keyidx = -1;
	else
		goto out;

	mt76_wcid_key_setup(&dev->mt76, wcid,
			    cmd == SET_KEY ? key : NULL);

	err = mt76_connac_mcu_add_key(&dev->mt76, vif, &msta->bip,
				      key, MCU_EXT_CMD(STA_REC_UPDATE),
				      &msta->wcid, cmd);
out:
	mutex_unlock(&dev->mt76.mutex);

	return err;
}

static int mt7915_set_sar_specs(struct ieee80211_hw *hw,
				const struct cfg80211_sar_specs *sar)
{
	struct mt7915_phy *phy = mt7915_hw_phy(hw);
	struct mt7915_dev *dev = mt7915_hw_dev(hw);
	int err = -EINVAL;

	mutex_lock(&dev->mt76.mutex);
	if (!cfg80211_chandef_valid(&phy->mt76->chandef))
		goto out;

	err = mt76_init_sar_power(hw, sar);
	if (err)
		goto out;

	err = mt7915_mcu_set_txpower_sku(phy);
out:
	mutex_unlock(&dev->mt76.mutex);

	return err;
}

static int mt7915_config(struct ieee80211_hw *hw, u32 changed)
{
	struct mt7915_dev *dev = mt7915_hw_dev(hw);
	struct mt7915_phy *phy = mt7915_hw_phy(hw);
	bool band = phy != &dev->phy;
	int ret;

	if (changed & IEEE80211_CONF_CHANGE_CHANNEL) {
#ifdef CONFIG_NL80211_TESTMODE
		if (phy->mt76->test.state != MT76_TM_STATE_OFF) {
			mutex_lock(&dev->mt76.mutex);
			mt76_testmode_reset(phy->mt76, false);
			mutex_unlock(&dev->mt76.mutex);
		}
#endif
		ieee80211_stop_queues(hw);
		ret = mt7915_set_channel(phy);
		if (ret)
			return ret;
		ieee80211_wake_queues(hw);
	}

	if (changed & IEEE80211_CONF_CHANGE_POWER) {
		ret = mt7915_mcu_set_txpower_sku(phy);
		if (ret)
			return ret;
	}

	mutex_lock(&dev->mt76.mutex);

	if (changed & IEEE80211_CONF_CHANGE_MONITOR) {
		bool enabled = !!(hw->conf.flags & IEEE80211_CONF_MONITOR);

		if (!enabled)
			phy->rxfilter |= MT_WF_RFCR_DROP_OTHER_UC;
		else
			phy->rxfilter &= ~MT_WF_RFCR_DROP_OTHER_UC;

		mt76_rmw_field(dev, MT_DMA_DCR0(band), MT_DMA_DCR0_RXD_G5_EN,
			       enabled);
		mt76_testmode_reset(phy->mt76, true);
		mt76_wr(dev, MT_WF_RFCR(band), phy->rxfilter);
	}

	mutex_unlock(&dev->mt76.mutex);

	return 0;
}

static int
mt7915_conf_tx(struct ieee80211_hw *hw, struct ieee80211_vif *vif, u16 queue,
	       const struct ieee80211_tx_queue_params *params)
{
	struct mt7915_vif *mvif = (struct mt7915_vif *)vif->drv_priv;

	/* no need to update right away, we'll get BSS_CHANGED_QOS */
	queue = mt76_connac_lmac_mapping(queue);
	mvif->queue_params[queue] = *params;

	return 0;
}

static void mt7915_configure_filter(struct ieee80211_hw *hw,
				    unsigned int changed_flags,
				    unsigned int *total_flags,
				    u64 multicast)
{
	struct mt7915_dev *dev = mt7915_hw_dev(hw);
	struct mt7915_phy *phy = mt7915_hw_phy(hw);
	bool band = phy != &dev->phy;
	u32 ctl_flags = MT_WF_RFCR1_DROP_ACK |
			MT_WF_RFCR1_DROP_BF_POLL |
			MT_WF_RFCR1_DROP_BA |
			MT_WF_RFCR1_DROP_CFEND |
			MT_WF_RFCR1_DROP_CFACK;
	u32 flags = 0;

#define MT76_FILTER(_flag, _hw) do {					\
		flags |= *total_flags & FIF_##_flag;			\
		phy->rxfilter &= ~(_hw);				\
		phy->rxfilter |= !(flags & FIF_##_flag) * (_hw);	\
	} while (0)

	mutex_lock(&dev->mt76.mutex);

	phy->rxfilter &= ~(MT_WF_RFCR_DROP_OTHER_BSS |
			   MT_WF_RFCR_DROP_OTHER_BEACON |
			   MT_WF_RFCR_DROP_FRAME_REPORT |
			   MT_WF_RFCR_DROP_PROBEREQ |
			   MT_WF_RFCR_DROP_MCAST_FILTERED |
			   MT_WF_RFCR_DROP_MCAST |
			   MT_WF_RFCR_DROP_BCAST |
			   MT_WF_RFCR_DROP_DUPLICATE |
			   MT_WF_RFCR_DROP_A2_BSSID |
			   MT_WF_RFCR_DROP_UNWANTED_CTL |
			   MT_WF_RFCR_DROP_STBC_MULTI);

	MT76_FILTER(OTHER_BSS, MT_WF_RFCR_DROP_OTHER_TIM |
			       MT_WF_RFCR_DROP_A3_MAC |
			       MT_WF_RFCR_DROP_A3_BSSID);

	MT76_FILTER(FCSFAIL, MT_WF_RFCR_DROP_FCSFAIL);

	MT76_FILTER(CONTROL, MT_WF_RFCR_DROP_CTS |
			     MT_WF_RFCR_DROP_RTS |
			     MT_WF_RFCR_DROP_CTL_RSV |
			     MT_WF_RFCR_DROP_NDPA);

	*total_flags = flags;
	mt76_wr(dev, MT_WF_RFCR(band), phy->rxfilter);

	if (*total_flags & FIF_CONTROL)
		mt76_clear(dev, MT_WF_RFCR1(band), ctl_flags);
	else
		mt76_set(dev, MT_WF_RFCR1(band), ctl_flags);

	mutex_unlock(&dev->mt76.mutex);
}

static void
mt7915_update_bss_color(struct ieee80211_hw *hw,
			struct ieee80211_vif *vif,
			struct cfg80211_he_bss_color *bss_color)
{
	struct mt7915_dev *dev = mt7915_hw_dev(hw);

	switch (vif->type) {
	case NL80211_IFTYPE_AP: {
		struct mt7915_vif *mvif = (struct mt7915_vif *)vif->drv_priv;

		if (mvif->mt76.omac_idx > HW_BSSID_MAX)
			return;
		fallthrough;
	}
	case NL80211_IFTYPE_STATION:
		mt7915_mcu_update_bss_color(dev, vif, bss_color);
		break;
	default:
		break;
	}
}

static void mt7915_bss_info_changed(struct ieee80211_hw *hw,
				    struct ieee80211_vif *vif,
				    struct ieee80211_bss_conf *info,
				    u32 changed)
{
	struct mt7915_phy *phy = mt7915_hw_phy(hw);
	struct mt7915_dev *dev = mt7915_hw_dev(hw);

	mutex_lock(&dev->mt76.mutex);

	/*
	 * station mode uses BSSID to map the wlan entry to a peer,
	 * and then peer references bss_info_rfch to set bandwidth cap.
	 */
	if (changed & BSS_CHANGED_BSSID &&
	    vif->type == NL80211_IFTYPE_STATION) {
		bool join = !is_zero_ether_addr(info->bssid);

		mt7915_mcu_add_bss_info(phy, vif, join);
		mt7915_mcu_add_sta(dev, vif, NULL, join);
	}

	if (changed & BSS_CHANGED_ASSOC) {
		mt7915_mcu_add_bss_info(phy, vif, info->assoc);
		mt7915_mcu_add_obss_spr(dev, vif, info->he_obss_pd.enable);
	}

	if (changed & BSS_CHANGED_ERP_SLOT) {
		int slottime = info->use_short_slot ? 9 : 20;

		if (slottime != phy->slottime) {
			phy->slottime = slottime;
			mt7915_mac_set_timing(phy);
		}
	}

	if (changed & BSS_CHANGED_BEACON_ENABLED && info->enable_beacon) {
		mt7915_mcu_add_bss_info(phy, vif, true);
		mt7915_mcu_add_sta(dev, vif, NULL, true);
	}

	/* ensure that enable txcmd_mode after bss_info */
	if (changed & (BSS_CHANGED_QOS | BSS_CHANGED_BEACON_ENABLED))
		mt7915_mcu_set_tx(dev, vif);

	if (changed & BSS_CHANGED_HE_OBSS_PD)
		mt7915_mcu_add_obss_spr(dev, vif, info->he_obss_pd.enable);

	if (changed & BSS_CHANGED_HE_BSS_COLOR)
		mt7915_update_bss_color(hw, vif, &info->he_bss_color);

	if (changed & (BSS_CHANGED_BEACON |
		       BSS_CHANGED_BEACON_ENABLED |
		       BSS_CHANGED_UNSOL_BCAST_PROBE_RESP |
		       BSS_CHANGED_FILS_DISCOVERY))
		mt7915_mcu_add_beacon(hw, vif, info->enable_beacon, changed);

	mutex_unlock(&dev->mt76.mutex);
}

static void
mt7915_channel_switch_beacon(struct ieee80211_hw *hw,
			     struct ieee80211_vif *vif,
			     struct cfg80211_chan_def *chandef)
{
	struct mt7915_dev *dev = mt7915_hw_dev(hw);

	mutex_lock(&dev->mt76.mutex);
	mt7915_mcu_add_beacon(hw, vif, true, BSS_CHANGED_BEACON);
	mutex_unlock(&dev->mt76.mutex);
}

int mt7915_mac_sta_add(struct mt76_dev *mdev, struct ieee80211_vif *vif,
		       struct ieee80211_sta *sta)
{
	struct mt7915_dev *dev = container_of(mdev, struct mt7915_dev, mt76);
	struct mt7915_sta *msta = (struct mt7915_sta *)sta->drv_priv;
	struct mt7915_vif *mvif = (struct mt7915_vif *)vif->drv_priv;
	bool ext_phy = mvif->phy != &dev->phy;
	int ret, idx;

	idx = mt76_wcid_alloc(dev->mt76.wcid_mask, MT7915_WTBL_STA);
	if (idx < 0)
		return -ENOSPC;

	INIT_LIST_HEAD(&msta->rc_list);
	INIT_LIST_HEAD(&msta->poll_list);
	msta->vif = mvif;
	msta->wcid.sta = 1;
	msta->wcid.idx = idx;
	msta->wcid.ext_phy = ext_phy;
	msta->wcid.tx_info |= MT_WCID_TX_INFO_SET;
	msta->jiffies = jiffies;

	mt7915_mac_wtbl_update(dev, idx,
			       MT_WTBL_UPDATE_ADM_COUNT_CLEAR);

	ret = mt7915_mcu_add_sta(dev, vif, sta, true);
	if (ret)
		return ret;

	return mt7915_mcu_add_rate_ctrl(dev, vif, sta, false);
}

void mt7915_mac_sta_remove(struct mt76_dev *mdev, struct ieee80211_vif *vif,
			   struct ieee80211_sta *sta)
{
	struct mt7915_dev *dev = container_of(mdev, struct mt7915_dev, mt76);
	struct mt7915_sta *msta = (struct mt7915_sta *)sta->drv_priv;
	int i;

	mt7915_mcu_add_sta(dev, vif, sta, false);

	mt7915_mac_wtbl_update(dev, msta->wcid.idx,
			       MT_WTBL_UPDATE_ADM_COUNT_CLEAR);

	for (i = 0; i < ARRAY_SIZE(msta->twt.flow); i++)
		mt7915_mac_twt_teardown_flow(dev, msta, i);

	spin_lock_bh(&dev->sta_poll_lock);
	if (!list_empty(&msta->poll_list))
		list_del_init(&msta->poll_list);
	if (!list_empty(&msta->rc_list))
		list_del_init(&msta->rc_list);
	spin_unlock_bh(&dev->sta_poll_lock);
}

static void mt7915_tx(struct ieee80211_hw *hw,
		      struct ieee80211_tx_control *control,
		      struct sk_buff *skb)
{
	struct mt7915_dev *dev = mt7915_hw_dev(hw);
	struct mt76_phy *mphy = hw->priv;
	struct ieee80211_tx_info *info = IEEE80211_SKB_CB(skb);
	struct ieee80211_vif *vif = info->control.vif;
	struct mt76_wcid *wcid = &dev->mt76.global_wcid;

	if (control->sta) {
		struct mt7915_sta *sta;

		sta = (struct mt7915_sta *)control->sta->drv_priv;
		wcid = &sta->wcid;
	}

	if (vif && !control->sta) {
		struct mt7915_vif *mvif;

		mvif = (struct mt7915_vif *)vif->drv_priv;
		wcid = &mvif->sta.wcid;
	}

	mt76_tx(mphy, control->sta, wcid, skb);
}

static int mt7915_set_rts_threshold(struct ieee80211_hw *hw, u32 val)
{
	struct mt7915_dev *dev = mt7915_hw_dev(hw);
	struct mt7915_phy *phy = mt7915_hw_phy(hw);
	int ret;

	mutex_lock(&dev->mt76.mutex);
	ret = mt76_connac_mcu_set_rts_thresh(&dev->mt76, val, phy != &dev->phy);
	mutex_unlock(&dev->mt76.mutex);

	return ret;
}

static int
mt7915_ampdu_action(struct ieee80211_hw *hw, struct ieee80211_vif *vif,
		    struct ieee80211_ampdu_params *params)
{
	enum ieee80211_ampdu_mlme_action action = params->action;
	struct mt7915_dev *dev = mt7915_hw_dev(hw);
	struct ieee80211_sta *sta = params->sta;
	struct ieee80211_txq *txq = sta->txq[params->tid];
	struct mt7915_sta *msta = (struct mt7915_sta *)sta->drv_priv;
	u16 tid = params->tid;
	u16 ssn = params->ssn;
	struct mt76_txq *mtxq;
	int ret = 0;

	if (!txq)
		return -EINVAL;

	mtxq = (struct mt76_txq *)txq->drv_priv;

	mutex_lock(&dev->mt76.mutex);
	switch (action) {
	case IEEE80211_AMPDU_RX_START:
		mt76_rx_aggr_start(&dev->mt76, &msta->wcid, tid, ssn,
				   params->buf_size);
		ret = mt7915_mcu_add_rx_ba(dev, params, true);
		break;
	case IEEE80211_AMPDU_RX_STOP:
		mt76_rx_aggr_stop(&dev->mt76, &msta->wcid, tid);
		ret = mt7915_mcu_add_rx_ba(dev, params, false);
		break;
	case IEEE80211_AMPDU_TX_OPERATIONAL:
		mtxq->aggr = true;
		mtxq->send_bar = false;
		ret = mt7915_mcu_add_tx_ba(dev, params, true);
		break;
	case IEEE80211_AMPDU_TX_STOP_FLUSH:
	case IEEE80211_AMPDU_TX_STOP_FLUSH_CONT:
		mtxq->aggr = false;
		clear_bit(tid, &msta->ampdu_state);
		ret = mt7915_mcu_add_tx_ba(dev, params, false);
		break;
	case IEEE80211_AMPDU_TX_START:
		set_bit(tid, &msta->ampdu_state);
		ret = IEEE80211_AMPDU_TX_START_IMMEDIATE;
		break;
	case IEEE80211_AMPDU_TX_STOP_CONT:
		mtxq->aggr = false;
		clear_bit(tid, &msta->ampdu_state);
		ret = mt7915_mcu_add_tx_ba(dev, params, false);
		ieee80211_stop_tx_ba_cb_irqsafe(vif, sta->addr, tid);
		break;
	}
	mutex_unlock(&dev->mt76.mutex);

	return ret;
}

static int
mt7915_sta_add(struct ieee80211_hw *hw, struct ieee80211_vif *vif,
	       struct ieee80211_sta *sta)
{
	return mt76_sta_state(hw, vif, sta, IEEE80211_STA_NOTEXIST,
			      IEEE80211_STA_NONE);
}

static int
mt7915_sta_remove(struct ieee80211_hw *hw, struct ieee80211_vif *vif,
		  struct ieee80211_sta *sta)
{
	return mt76_sta_state(hw, vif, sta, IEEE80211_STA_NONE,
			      IEEE80211_STA_NOTEXIST);
}

static int
mt7915_get_stats(struct ieee80211_hw *hw,
		 struct ieee80211_low_level_stats *stats)
{
	struct mt7915_phy *phy = mt7915_hw_phy(hw);
	struct mt7915_dev *dev = mt7915_hw_dev(hw);
	struct mib_stats *mib = &phy->mib;

	mutex_lock(&dev->mt76.mutex);

	stats->dot11RTSSuccessCount = mib->rts_cnt;
	stats->dot11RTSFailureCount = mib->rts_retries_cnt;
	stats->dot11FCSErrorCount = mib->fcs_err_cnt;
	stats->dot11ACKFailureCount = mib->ack_fail_cnt;

	mutex_unlock(&dev->mt76.mutex);

	return 0;
}

u64 __mt7915_get_tsf(struct ieee80211_hw *hw, struct mt7915_vif *mvif)
{
	struct mt7915_dev *dev = mt7915_hw_dev(hw);
	struct mt7915_phy *phy = mt7915_hw_phy(hw);
	bool band = phy != &dev->phy;
	union {
		u64 t64;
		u32 t32[2];
	} tsf;
	u16 n;

	lockdep_assert_held(&dev->mt76.mutex);

	n = mvif->mt76.omac_idx > HW_BSSID_MAX ? HW_BSSID_0
					       : mvif->mt76.omac_idx;
	/* TSF software read */
	if (is_mt7915(&dev->mt76))
		mt76_rmw(dev, MT_LPON_TCR(band, n), MT_LPON_TCR_SW_MODE,
			 MT_LPON_TCR_SW_READ);
	else
		mt76_rmw(dev, MT_LPON_TCR_MT7916(band, n), MT_LPON_TCR_SW_MODE,
			 MT_LPON_TCR_SW_READ);
	tsf.t32[0] = mt76_rr(dev, MT_LPON_UTTR0(band));
	tsf.t32[1] = mt76_rr(dev, MT_LPON_UTTR1(band));

	return tsf.t64;
}

static u64
mt7915_get_tsf(struct ieee80211_hw *hw, struct ieee80211_vif *vif)
{
	struct mt7915_vif *mvif = (struct mt7915_vif *)vif->drv_priv;
	struct mt7915_dev *dev = mt7915_hw_dev(hw);
	u64 ret;

	mutex_lock(&dev->mt76.mutex);
	ret = __mt7915_get_tsf(hw, mvif);
	mutex_unlock(&dev->mt76.mutex);

	return ret;
}

static void
mt7915_set_tsf(struct ieee80211_hw *hw, struct ieee80211_vif *vif,
	       u64 timestamp)
{
	struct mt7915_vif *mvif = (struct mt7915_vif *)vif->drv_priv;
	struct mt7915_dev *dev = mt7915_hw_dev(hw);
	struct mt7915_phy *phy = mt7915_hw_phy(hw);
	bool band = phy != &dev->phy;
	union {
		u64 t64;
		u32 t32[2];
	} tsf = { .t64 = timestamp, };
	u16 n;

	mutex_lock(&dev->mt76.mutex);

	n = mvif->mt76.omac_idx > HW_BSSID_MAX ? HW_BSSID_0
					       : mvif->mt76.omac_idx;
	mt76_wr(dev, MT_LPON_UTTR0(band), tsf.t32[0]);
	mt76_wr(dev, MT_LPON_UTTR1(band), tsf.t32[1]);
	/* TSF software overwrite */
	if (is_mt7915(&dev->mt76))
		mt76_rmw(dev, MT_LPON_TCR(band, n), MT_LPON_TCR_SW_MODE,
			 MT_LPON_TCR_SW_WRITE);
	else
		mt76_rmw(dev, MT_LPON_TCR_MT7916(band, n), MT_LPON_TCR_SW_MODE,
			 MT_LPON_TCR_SW_WRITE);

	mutex_unlock(&dev->mt76.mutex);
}

static void
mt7915_offset_tsf(struct ieee80211_hw *hw, struct ieee80211_vif *vif,
		  s64 timestamp)
{
	struct mt7915_vif *mvif = (struct mt7915_vif *)vif->drv_priv;
	struct mt7915_dev *dev = mt7915_hw_dev(hw);
	struct mt7915_phy *phy = mt7915_hw_phy(hw);
	bool band = phy != &dev->phy;
	union {
		u64 t64;
		u32 t32[2];
	} tsf = { .t64 = timestamp, };
	u16 n;

	mutex_lock(&dev->mt76.mutex);

	n = mvif->mt76.omac_idx > HW_BSSID_MAX ? HW_BSSID_0
					       : mvif->mt76.omac_idx;
	mt76_wr(dev, MT_LPON_UTTR0(band), tsf.t32[0]);
	mt76_wr(dev, MT_LPON_UTTR1(band), tsf.t32[1]);
	/* TSF software adjust*/
	if (is_mt7915(&dev->mt76))
		mt76_rmw(dev, MT_LPON_TCR(band, n), MT_LPON_TCR_SW_MODE,
			 MT_LPON_TCR_SW_ADJUST);
	else
		mt76_rmw(dev, MT_LPON_TCR_MT7916(band, n), MT_LPON_TCR_SW_MODE,
			 MT_LPON_TCR_SW_ADJUST);

	mutex_unlock(&dev->mt76.mutex);
}

static void
mt7915_set_coverage_class(struct ieee80211_hw *hw, s16 coverage_class)
{
	struct mt7915_phy *phy = mt7915_hw_phy(hw);
	struct mt7915_dev *dev = phy->dev;

	mutex_lock(&dev->mt76.mutex);
	phy->coverage_class = max_t(s16, coverage_class, 0);
	mt7915_mac_set_timing(phy);
	mutex_unlock(&dev->mt76.mutex);
}

static int
mt7915_set_antenna(struct ieee80211_hw *hw, u32 tx_ant, u32 rx_ant)
{
	struct mt7915_dev *dev = mt7915_hw_dev(hw);
	struct mt7915_phy *phy = mt7915_hw_phy(hw);
	int max_nss = hweight8(hw->wiphy->available_antennas_tx);
	bool ext_phy = phy != &dev->phy;

	if (!tx_ant || tx_ant != rx_ant || ffs(tx_ant) > max_nss)
		return -EINVAL;

	if ((BIT(hweight8(tx_ant)) - 1) != tx_ant)
		tx_ant = BIT(ffs(tx_ant) - 1) - 1;

	mutex_lock(&dev->mt76.mutex);

	phy->mt76->antenna_mask = tx_ant;

	if (ext_phy)
		tx_ant <<= dev->chainshift;

	phy->mt76->chainmask = tx_ant;

	mt76_set_stream_caps(phy->mt76, true);
	mt7915_set_stream_vht_txbf_caps(phy);
	mt7915_set_stream_he_caps(phy);

	mutex_unlock(&dev->mt76.mutex);

	return 0;
}

static void mt7915_sta_statistics(struct ieee80211_hw *hw,
				  struct ieee80211_vif *vif,
				  struct ieee80211_sta *sta,
				  struct station_info *sinfo)
{
	struct mt7915_phy *phy = mt7915_hw_phy(hw);
	struct mt7915_sta *msta = (struct mt7915_sta *)sta->drv_priv;
	struct rate_info *txrate = &msta->wcid.rate;
	struct rate_info rxrate = {};

	if (is_mt7915(&phy->dev->mt76) &&
	    !mt7915_mcu_get_rx_rate(phy, vif, sta, &rxrate)) {
		sinfo->rxrate = rxrate;
		sinfo->filled |= BIT_ULL(NL80211_STA_INFO_RX_BITRATE);
	}

	if (!txrate->legacy && !txrate->flags)
		return;

	if (txrate->legacy) {
		sinfo->txrate.legacy = txrate->legacy;
	} else {
		sinfo->txrate.mcs = txrate->mcs;
		sinfo->txrate.nss = txrate->nss;
		sinfo->txrate.bw = txrate->bw;
		sinfo->txrate.he_gi = txrate->he_gi;
		sinfo->txrate.he_dcm = txrate->he_dcm;
		sinfo->txrate.he_ru_alloc = txrate->he_ru_alloc;
	}
	sinfo->txrate.flags = txrate->flags;
	sinfo->filled |= BIT_ULL(NL80211_STA_INFO_TX_BITRATE);
}

static void mt7915_sta_rc_work(void *data, struct ieee80211_sta *sta)
{
	struct mt7915_sta *msta = (struct mt7915_sta *)sta->drv_priv;
	struct mt7915_dev *dev = msta->vif->phy->dev;
	u32 *changed = data;

	spin_lock_bh(&dev->sta_poll_lock);
	msta->changed |= *changed;
	if (list_empty(&msta->rc_list))
		list_add_tail(&msta->rc_list, &dev->sta_rc_list);
	spin_unlock_bh(&dev->sta_poll_lock);
}

static void mt7915_sta_rc_update(struct ieee80211_hw *hw,
				 struct ieee80211_vif *vif,
				 struct ieee80211_sta *sta,
				 u32 changed)
{
	struct mt7915_phy *phy = mt7915_hw_phy(hw);
	struct mt7915_dev *dev = phy->dev;

	mt7915_sta_rc_work(&changed, sta);
	ieee80211_queue_work(hw, &dev->rc_work);
}

static int
mt7915_set_bitrate_mask(struct ieee80211_hw *hw, struct ieee80211_vif *vif,
			const struct cfg80211_bitrate_mask *mask)
{
	struct mt7915_vif *mvif = (struct mt7915_vif *)vif->drv_priv;
	struct mt7915_phy *phy = mt7915_hw_phy(hw);
	struct mt7915_dev *dev = phy->dev;
	u32 changed = IEEE80211_RC_SUPP_RATES_CHANGED;

	mvif->bitrate_mask = *mask;

	/* if multiple rates across different preambles are given we can
	 * reconfigure this info with all peers using sta_rec command with
	 * the below exception cases.
	 * - single rate : if a rate is passed along with different preambles,
	 * we select the highest one as fixed rate. i.e VHT MCS for VHT peers.
	 * - multiple rates: if it's not in range format i.e 0-{7,8,9} for VHT
	 * then multiple MCS setting (MCS 4,5,6) is not supported.
	 */
	ieee80211_iterate_stations_atomic(hw, mt7915_sta_rc_work, &changed);
	ieee80211_queue_work(hw, &dev->rc_work);

	return 0;
}

static void mt7915_sta_set_4addr(struct ieee80211_hw *hw,
				 struct ieee80211_vif *vif,
				 struct ieee80211_sta *sta,
				 bool enabled)
{
	struct mt7915_dev *dev = mt7915_hw_dev(hw);
	struct mt7915_sta *msta = (struct mt7915_sta *)sta->drv_priv;

	if (enabled)
		set_bit(MT_WCID_FLAG_4ADDR, &msta->wcid.flags);
	else
		clear_bit(MT_WCID_FLAG_4ADDR, &msta->wcid.flags);

	mt76_connac_mcu_wtbl_update_hdr_trans(&dev->mt76, vif, sta);
}

static void mt7915_sta_set_decap_offload(struct ieee80211_hw *hw,
				 struct ieee80211_vif *vif,
				 struct ieee80211_sta *sta,
				 bool enabled)
{
	struct mt7915_dev *dev = mt7915_hw_dev(hw);
	struct mt7915_sta *msta = (struct mt7915_sta *)sta->drv_priv;

	if (enabled)
		set_bit(MT_WCID_FLAG_HDR_TRANS, &msta->wcid.flags);
	else
		clear_bit(MT_WCID_FLAG_HDR_TRANS, &msta->wcid.flags);

	mt76_connac_mcu_wtbl_update_hdr_trans(&dev->mt76, vif, sta);
}

static const char mt7915_gstrings_stats[][ETH_GSTRING_LEN] = {
	"tx_ampdu_cnt",
	"tx_stop_q_empty_cnt",
	"tx_mpdu_attempts",
	"tx_mpdu_success",
	"tx_rwp_fail_cnt",
	"tx_rwp_need_cnt",
	"tx_pkt_ebf_cnt",
	"tx_pkt_ibf_cnt",
	"tx_ampdu_len:0-1",
	"tx_ampdu_len:2-10",
	"tx_ampdu_len:11-19",
	"tx_ampdu_len:20-28",
	"tx_ampdu_len:29-37",
	"tx_ampdu_len:38-46",
	"tx_ampdu_len:47-55",
	"tx_ampdu_len:56-79",
	"tx_ampdu_len:80-103",
	"tx_ampdu_len:104-127",
	"tx_ampdu_len:128-151",
	"tx_ampdu_len:152-175",
	"tx_ampdu_len:176-199",
	"tx_ampdu_len:200-223",
	"tx_ampdu_len:224-247",
	"ba_miss_count",
	"tx_beamformer_ppdu_iBF",
	"tx_beamformer_ppdu_eBF",
	"tx_beamformer_rx_feedback_all",
	"tx_beamformer_rx_feedback_he",
	"tx_beamformer_rx_feedback_vht",
	"tx_beamformer_rx_feedback_ht",
	"tx_beamformer_rx_feedback_bw", /* zero based idx: 20, 40, 80, 160 */
	"tx_beamformer_rx_feedback_nc",
	"tx_beamformer_rx_feedback_nr",
	"tx_beamformee_ok_feedback_pkts",
	"tx_beamformee_feedback_trig",
	"tx_mu_beamforming",
	"tx_mu_mpdu",
	"tx_mu_successful_mpdu",
	"tx_su_successful_mpdu",
	"tx_msdu_pack_1",
	"tx_msdu_pack_2",
	"tx_msdu_pack_3",
	"tx_msdu_pack_4",
	"tx_msdu_pack_5",
	"tx_msdu_pack_6",
	"tx_msdu_pack_7",
	"tx_msdu_pack_8",

	/* rx counters */
	"rx_fifo_full_cnt",
	"rx_mpdu_cnt",
	"channel_idle_cnt",
	"rx_vector_mismatch_cnt",
	"rx_delimiter_fail_cnt",
	"rx_len_mismatch_cnt",
	"rx_ampdu_cnt",
	"rx_ampdu_bytes_cnt",
	"rx_ampdu_valid_subframe_cnt",
	"rx_ampdu_valid_subframe_b_cnt",
	"rx_pfdrop_cnt",
	"rx_vec_queue_overflow_drop_cnt",
	"rx_ba_cnt",

	/* per vif counters */
	"v_tx_mode_cck",
	"v_tx_mode_ofdm",
	"v_tx_mode_ht",
	"v_tx_mode_ht_gf",
	"v_tx_mode_vht",
	"v_tx_mode_he_su",
	"v_tx_mode_he_ext_su",
	"v_tx_mode_he_tb",
	"v_tx_mode_he_mu",
	"v_tx_bw_20",
	"v_tx_bw_40",
	"v_tx_bw_80",
	"v_tx_bw_160",
	"v_tx_mcs_0",
	"v_tx_mcs_1",
	"v_tx_mcs_2",
	"v_tx_mcs_3",
	"v_tx_mcs_4",
	"v_tx_mcs_5",
	"v_tx_mcs_6",
	"v_tx_mcs_7",
	"v_tx_mcs_8",
	"v_tx_mcs_9",
	"v_tx_mcs_10",
	"v_tx_mcs_11",
};

#define MT7915_SSTATS_LEN ARRAY_SIZE(mt7915_gstrings_stats)

/* Ethtool related API */
static
void mt7915_get_et_strings(struct ieee80211_hw *hw,
			   struct ieee80211_vif *vif,
			   u32 sset, u8 *data)
{
	if (sset == ETH_SS_STATS)
		memcpy(data, *mt7915_gstrings_stats,
		       sizeof(mt7915_gstrings_stats));
}

static
int mt7915_get_et_sset_count(struct ieee80211_hw *hw,
			     struct ieee80211_vif *vif, int sset)
{
	if (sset == ETH_SS_STATS)
		return MT7915_SSTATS_LEN;

	return 0;
}

static void mt7915_ethtool_worker(void *wi_data, struct ieee80211_sta *sta)
{
	struct mt76_ethtool_worker_info *wi = wi_data;
	struct mt7915_sta *msta = (struct mt7915_sta *)sta->drv_priv;

	if (msta->vif->mt76.idx != wi->idx)
		return;

	mt76_ethtool_worker(wi, &msta->stats);
}

static
void mt7915_get_et_stats(struct ieee80211_hw *hw,
			 struct ieee80211_vif *vif,
			 struct ethtool_stats *stats, u64 *data)
{
	struct mt7915_dev *dev = mt7915_hw_dev(hw);
	struct mt7915_phy *phy = mt7915_hw_phy(hw);
	struct mt7915_vif *mvif = (struct mt7915_vif *)vif->drv_priv;
	struct mt76_ethtool_worker_info wi = {
		.data = data,
		.idx = mvif->mt76.idx,
	};
	struct mib_stats *mib = &phy->mib;
	/* See mt7915_ampdu_stat_read_phy, etc */
	int i, n, ei = 0;

	mutex_lock(&dev->mt76.mutex);

	mt7915_mac_update_stats(phy);

	data[ei++] = mib->tx_ampdu_cnt;
	data[ei++] = mib->tx_stop_q_empty_cnt;
	data[ei++] = mib->tx_mpdu_attempts_cnt;
	data[ei++] = mib->tx_mpdu_success_cnt;
	data[ei++] = mib->tx_rwp_fail_cnt;
	data[ei++] = mib->tx_rwp_need_cnt;
	data[ei++] = mib->tx_pkt_ebf_cnt;
	data[ei++] = mib->tx_pkt_ibf_cnt;

	/* Tx ampdu stat */
	n = phy->band_idx ? ARRAY_SIZE(dev->mt76.aggr_stats) / 2 : 0;
	for (i = 0; i < 15 /*ARRAY_SIZE(bound)*/; i++)
		data[ei++] = dev->mt76.aggr_stats[i + n];

	data[ei++] = phy->mib.ba_miss_cnt;

	/* Tx Beamformer monitor */
	data[ei++] = mib->tx_bf_ibf_ppdu_cnt;
	data[ei++] = mib->tx_bf_ebf_ppdu_cnt;

	/* Tx Beamformer Rx feedback monitor */
	data[ei++] = mib->tx_bf_rx_fb_all_cnt;
	data[ei++] = mib->tx_bf_rx_fb_he_cnt;
	data[ei++] = mib->tx_bf_rx_fb_vht_cnt;
	data[ei++] = mib->tx_bf_rx_fb_ht_cnt;

	data[ei++] = mib->tx_bf_rx_fb_bw;
	data[ei++] = mib->tx_bf_rx_fb_nc_cnt;
	data[ei++] = mib->tx_bf_rx_fb_nr_cnt;

	/* Tx Beamformee Rx NDPA & Tx feedback report */
	data[ei++] = mib->tx_bf_fb_cpl_cnt;
	data[ei++] = mib->tx_bf_fb_trig_cnt;

	/* Tx SU & MU counters */
	data[ei++] = mib->tx_bf_cnt;
	data[ei++] = mib->tx_mu_mpdu_cnt;
	data[ei++] = mib->tx_mu_acked_mpdu_cnt;
	data[ei++] = mib->tx_su_acked_mpdu_cnt;

	/* Tx amsdu info (pack-count histogram) */
	for (i = 0; i < ARRAY_SIZE(mib->tx_amsdu); i++)
		data[ei++] = mib->tx_amsdu[i];

	/* rx counters */
	data[ei++] = mib->rx_fifo_full_cnt;
	data[ei++] = mib->rx_mpdu_cnt;
	data[ei++] = mib->channel_idle_cnt;
	data[ei++] = mib->rx_vector_mismatch_cnt;
	data[ei++] = mib->rx_delimiter_fail_cnt;
	data[ei++] = mib->rx_len_mismatch_cnt;
	data[ei++] = mib->rx_ampdu_cnt;
	data[ei++] = mib->rx_ampdu_bytes_cnt;
	data[ei++] = mib->rx_ampdu_valid_subframe_cnt;
	data[ei++] = mib->rx_ampdu_valid_subframe_bytes_cnt;
	data[ei++] = mib->rx_pfdrop_cnt;
	data[ei++] = mib->rx_vec_queue_overflow_drop_cnt;
	data[ei++] = mib->rx_ba_cnt;

	/* Add values for all stations owned by this vif */
	wi.initial_stat_idx = ei;
	ieee80211_iterate_stations_atomic(hw, mt7915_ethtool_worker, &wi);

	mutex_unlock(&dev->mt76.mutex);

	if (wi.sta_count == 0)
		return;

	ei += wi.worker_stat_count;
	if (ei != MT7915_SSTATS_LEN)
		dev_err(dev->mt76.dev, "ei: %d  MT7915_SSTATS_LEN: %d",
			ei, (int)MT7915_SSTATS_LEN);
}

static void
mt7915_twt_teardown_request(struct ieee80211_hw *hw,
			    struct ieee80211_sta *sta,
			    u8 flowid)
{
	struct mt7915_sta *msta = (struct mt7915_sta *)sta->drv_priv;
	struct mt7915_dev *dev = mt7915_hw_dev(hw);

	mutex_lock(&dev->mt76.mutex);
	mt7915_mac_twt_teardown_flow(dev, msta, flowid);
	mutex_unlock(&dev->mt76.mutex);
}

static int
mt7915_set_radar_background(struct ieee80211_hw *hw,
			    struct cfg80211_chan_def *chandef)
{
	struct mt7915_phy *phy = mt7915_hw_phy(hw);
	struct mt7915_dev *dev = phy->dev;
	int ret = -EINVAL;
	bool running;

	mutex_lock(&dev->mt76.mutex);

	if (dev->mt76.region == NL80211_DFS_UNSET)
		goto out;

	if (dev->rdd2_phy && dev->rdd2_phy != phy) {
		/* rdd2 is already locked */
		ret = -EBUSY;
		goto out;
	}

	/* rdd2 already configured on a radar channel */
	running = dev->rdd2_phy &&
		  cfg80211_chandef_valid(&dev->rdd2_chandef) &&
		  !!(dev->rdd2_chandef.chan->flags & IEEE80211_CHAN_RADAR);

	if (!chandef || running ||
	    !(chandef->chan->flags & IEEE80211_CHAN_RADAR)) {
		ret = mt7915_mcu_rdd_background_enable(phy, NULL);
		if (ret)
			goto out;

		if (!running)
			goto update_phy;
	}

	ret = mt7915_mcu_rdd_background_enable(phy, chandef);
	if (ret)
		goto out;

update_phy:
	dev->rdd2_phy = chandef ? phy : NULL;
	if (chandef)
		dev->rdd2_chandef = *chandef;
out:
	mutex_unlock(&dev->mt76.mutex);

	return ret;
}

<<<<<<< HEAD
=======
#ifdef CONFIG_NET_MEDIATEK_SOC_WED
static int
mt7915_net_fill_forward_path(struct ieee80211_hw *hw,
			     struct ieee80211_vif *vif,
			     struct ieee80211_sta *sta,
			     struct net_device_path_ctx *ctx,
			     struct net_device_path *path)
{
	struct mt7915_vif *mvif = (struct mt7915_vif *)vif->drv_priv;
	struct mt7915_sta *msta = (struct mt7915_sta *)sta->drv_priv;
	struct mt7915_dev *dev = mt7915_hw_dev(hw);
	struct mt7915_phy *phy = mt7915_hw_phy(hw);
	struct mtk_wed_device *wed = &dev->mt76.mmio.wed;

	if (!mtk_wed_device_active(wed))
		return -ENODEV;

	if (msta->wcid.idx > 0xff)
		return -EIO;

	path->type = DEV_PATH_MTK_WDMA;
	path->dev = ctx->dev;
	path->mtk_wdma.wdma_idx = wed->wdma_idx;
	path->mtk_wdma.bss = mvif->mt76.idx;
	path->mtk_wdma.wcid = msta->wcid.idx;
	path->mtk_wdma.queue = phy != &dev->phy;

	ctx->dev = NULL;

	return 0;
}
#endif

>>>>>>> 88084a3d
const struct ieee80211_ops mt7915_ops = {
	.tx = mt7915_tx,
	.start = mt7915_start,
	.stop = mt7915_stop,
	.add_interface = mt7915_add_interface,
	.remove_interface = mt7915_remove_interface,
	.config = mt7915_config,
	.conf_tx = mt7915_conf_tx,
	.configure_filter = mt7915_configure_filter,
	.bss_info_changed = mt7915_bss_info_changed,
	.sta_add = mt7915_sta_add,
	.sta_remove = mt7915_sta_remove,
	.sta_pre_rcu_remove = mt76_sta_pre_rcu_remove,
	.sta_rc_update = mt7915_sta_rc_update,
	.set_key = mt7915_set_key,
	.ampdu_action = mt7915_ampdu_action,
	.set_rts_threshold = mt7915_set_rts_threshold,
	.wake_tx_queue = mt76_wake_tx_queue,
	.sw_scan_start = mt76_sw_scan,
	.sw_scan_complete = mt76_sw_scan_complete,
	.release_buffered_frames = mt76_release_buffered_frames,
	.get_txpower = mt76_get_txpower,
	.set_sar_specs = mt7915_set_sar_specs,
	.channel_switch_beacon = mt7915_channel_switch_beacon,
	.get_stats = mt7915_get_stats,
	.get_et_sset_count = mt7915_get_et_sset_count,
	.get_et_stats = mt7915_get_et_stats,
	.get_et_strings = mt7915_get_et_strings,
	.get_tsf = mt7915_get_tsf,
	.set_tsf = mt7915_set_tsf,
	.offset_tsf = mt7915_offset_tsf,
	.get_survey = mt76_get_survey,
	.get_antenna = mt76_get_antenna,
	.set_antenna = mt7915_set_antenna,
	.set_bitrate_mask = mt7915_set_bitrate_mask,
	.set_coverage_class = mt7915_set_coverage_class,
	.sta_statistics = mt7915_sta_statistics,
	.sta_set_4addr = mt7915_sta_set_4addr,
	.sta_set_decap_offload = mt7915_sta_set_decap_offload,
	.add_twt_setup = mt7915_mac_add_twt_setup,
	.twt_teardown_request = mt7915_twt_teardown_request,
	CFG80211_TESTMODE_CMD(mt76_testmode_cmd)
	CFG80211_TESTMODE_DUMP(mt76_testmode_dump)
#ifdef CONFIG_MAC80211_DEBUGFS
	.sta_add_debugfs = mt7915_sta_add_debugfs,
#endif
	.set_radar_background = mt7915_set_radar_background,
<<<<<<< HEAD
=======
#ifdef CONFIG_NET_MEDIATEK_SOC_WED
	.net_fill_forward_path = mt7915_net_fill_forward_path,
#endif
>>>>>>> 88084a3d
};<|MERGE_RESOLUTION|>--- conflicted
+++ resolved
@@ -1375,8 +1375,6 @@
 	return ret;
 }
 
-<<<<<<< HEAD
-=======
 #ifdef CONFIG_NET_MEDIATEK_SOC_WED
 static int
 mt7915_net_fill_forward_path(struct ieee80211_hw *hw,
@@ -1410,7 +1408,6 @@
 }
 #endif
 
->>>>>>> 88084a3d
 const struct ieee80211_ops mt7915_ops = {
 	.tx = mt7915_tx,
 	.start = mt7915_start,
@@ -1458,10 +1455,7 @@
 	.sta_add_debugfs = mt7915_sta_add_debugfs,
 #endif
 	.set_radar_background = mt7915_set_radar_background,
-<<<<<<< HEAD
-=======
 #ifdef CONFIG_NET_MEDIATEK_SOC_WED
 	.net_fill_forward_path = mt7915_net_fill_forward_path,
 #endif
->>>>>>> 88084a3d
 };
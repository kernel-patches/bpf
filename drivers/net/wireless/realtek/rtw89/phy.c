// SPDX-License-Identifier: GPL-2.0 OR BSD-3-Clause
/* Copyright(c) 2019-2020  Realtek Corporation
 */

#include "debug.h"
#include "fw.h"
#include "mac.h"
#include "phy.h"
#include "ps.h"
#include "reg.h"
#include "sar.h"
#include "coex.h"

static u16 get_max_amsdu_len(struct rtw89_dev *rtwdev,
			     const struct rtw89_ra_report *report)
{
	u32 bit_rate = report->bit_rate;

	/* lower than ofdm, do not aggregate */
	if (bit_rate < 550)
		return 1;

	/* avoid AMSDU for legacy rate */
	if (report->might_fallback_legacy)
		return 1;

	/* lower than 20M vht 2ss mcs8, make it small */
	if (bit_rate < 1800)
		return 1200;

	/* lower than 40M vht 2ss mcs9, make it medium */
	if (bit_rate < 4000)
		return 2600;

	/* not yet 80M vht 2ss mcs8/9, make it twice regular packet size */
	if (bit_rate < 7000)
		return 3500;

	return rtwdev->chip->max_amsdu_limit;
}

static u64 get_mcs_ra_mask(u16 mcs_map, u8 highest_mcs, u8 gap)
{
	u64 ra_mask = 0;
	u8 mcs_cap;
	int i, nss;

	for (i = 0, nss = 12; i < 4; i++, mcs_map >>= 2, nss += 12) {
		mcs_cap = mcs_map & 0x3;
		switch (mcs_cap) {
		case 2:
			ra_mask |= GENMASK_ULL(highest_mcs, 0) << nss;
			break;
		case 1:
			ra_mask |= GENMASK_ULL(highest_mcs - gap, 0) << nss;
			break;
		case 0:
			ra_mask |= GENMASK_ULL(highest_mcs - gap * 2, 0) << nss;
			break;
		default:
			break;
		}
	}

	return ra_mask;
}

static u64 get_he_ra_mask(struct ieee80211_sta *sta)
{
	struct ieee80211_sta_he_cap cap = sta->deflink.he_cap;
	u16 mcs_map;

	switch (sta->deflink.bandwidth) {
	case IEEE80211_STA_RX_BW_160:
		if (cap.he_cap_elem.phy_cap_info[0] &
		    IEEE80211_HE_PHY_CAP0_CHANNEL_WIDTH_SET_80PLUS80_MHZ_IN_5G)
			mcs_map = le16_to_cpu(cap.he_mcs_nss_supp.rx_mcs_80p80);
		else
			mcs_map = le16_to_cpu(cap.he_mcs_nss_supp.rx_mcs_160);
		break;
	default:
		mcs_map = le16_to_cpu(cap.he_mcs_nss_supp.rx_mcs_80);
	}

	/* MCS11, MCS9, MCS7 */
	return get_mcs_ra_mask(mcs_map, 11, 2);
}

#define RA_FLOOR_TABLE_SIZE	7
#define RA_FLOOR_UP_GAP		3
static u64 rtw89_phy_ra_mask_rssi(struct rtw89_dev *rtwdev, u8 rssi,
				  u8 ratr_state)
{
	u8 rssi_lv_t[RA_FLOOR_TABLE_SIZE] = {30, 44, 48, 52, 56, 60, 100};
	u8 rssi_lv = 0;
	u8 i;

	rssi >>= 1;
	for (i = 0; i < RA_FLOOR_TABLE_SIZE; i++) {
		if (i >= ratr_state)
			rssi_lv_t[i] += RA_FLOOR_UP_GAP;
		if (rssi < rssi_lv_t[i]) {
			rssi_lv = i;
			break;
		}
	}
	if (rssi_lv == 0)
		return 0xffffffffffffffffULL;
	else if (rssi_lv == 1)
		return 0xfffffffffffffff0ULL;
	else if (rssi_lv == 2)
		return 0xffffffffffffefe0ULL;
	else if (rssi_lv == 3)
		return 0xffffffffffffcfc0ULL;
	else if (rssi_lv == 4)
		return 0xffffffffffff8f80ULL;
	else if (rssi_lv >= 5)
		return 0xffffffffffff0f00ULL;

	return 0xffffffffffffffffULL;
}

static u64 rtw89_phy_ra_mask_recover(u64 ra_mask, u64 ra_mask_bak)
{
	if ((ra_mask & ~(RA_MASK_CCK_RATES | RA_MASK_OFDM_RATES)) == 0)
		ra_mask |= (ra_mask_bak & ~(RA_MASK_CCK_RATES | RA_MASK_OFDM_RATES));

	if (ra_mask == 0)
		ra_mask |= (ra_mask_bak & (RA_MASK_CCK_RATES | RA_MASK_OFDM_RATES));

	return ra_mask;
}

static u64 rtw89_phy_ra_mask_cfg(struct rtw89_dev *rtwdev, struct rtw89_sta *rtwsta)
{
	struct ieee80211_sta *sta = rtwsta_to_sta(rtwsta);
	const struct rtw89_chan *chan = rtw89_chan_get(rtwdev, RTW89_SUB_ENTITY_0);
	struct cfg80211_bitrate_mask *mask = &rtwsta->mask;
	enum nl80211_band band;
	u64 cfg_mask;

	if (!rtwsta->use_cfg_mask)
		return -1;

	switch (chan->band_type) {
	case RTW89_BAND_2G:
		band = NL80211_BAND_2GHZ;
		cfg_mask = u64_encode_bits(mask->control[NL80211_BAND_2GHZ].legacy,
					   RA_MASK_CCK_RATES | RA_MASK_OFDM_RATES);
		break;
	case RTW89_BAND_5G:
		band = NL80211_BAND_5GHZ;
		cfg_mask = u64_encode_bits(mask->control[NL80211_BAND_5GHZ].legacy,
					   RA_MASK_OFDM_RATES);
		break;
	case RTW89_BAND_6G:
		band = NL80211_BAND_6GHZ;
		cfg_mask = u64_encode_bits(mask->control[NL80211_BAND_6GHZ].legacy,
					   RA_MASK_OFDM_RATES);
		break;
	default:
		rtw89_warn(rtwdev, "unhandled band type %d\n", chan->band_type);
		return -1;
	}

	if (sta->deflink.he_cap.has_he) {
		cfg_mask |= u64_encode_bits(mask->control[band].he_mcs[0],
					    RA_MASK_HE_1SS_RATES);
		cfg_mask |= u64_encode_bits(mask->control[band].he_mcs[1],
					    RA_MASK_HE_2SS_RATES);
	} else if (sta->deflink.vht_cap.vht_supported) {
		cfg_mask |= u64_encode_bits(mask->control[band].vht_mcs[0],
					    RA_MASK_VHT_1SS_RATES);
		cfg_mask |= u64_encode_bits(mask->control[band].vht_mcs[1],
					    RA_MASK_VHT_2SS_RATES);
	} else if (sta->deflink.ht_cap.ht_supported) {
		cfg_mask |= u64_encode_bits(mask->control[band].ht_mcs[0],
					    RA_MASK_HT_1SS_RATES);
		cfg_mask |= u64_encode_bits(mask->control[band].ht_mcs[1],
					    RA_MASK_HT_2SS_RATES);
	}

	return cfg_mask;
}

static const u64
rtw89_ra_mask_ht_rates[4] = {RA_MASK_HT_1SS_RATES, RA_MASK_HT_2SS_RATES,
			     RA_MASK_HT_3SS_RATES, RA_MASK_HT_4SS_RATES};
static const u64
rtw89_ra_mask_vht_rates[4] = {RA_MASK_VHT_1SS_RATES, RA_MASK_VHT_2SS_RATES,
			      RA_MASK_VHT_3SS_RATES, RA_MASK_VHT_4SS_RATES};
static const u64
rtw89_ra_mask_he_rates[4] = {RA_MASK_HE_1SS_RATES, RA_MASK_HE_2SS_RATES,
			     RA_MASK_HE_3SS_RATES, RA_MASK_HE_4SS_RATES};

static void rtw89_phy_ra_gi_ltf(struct rtw89_dev *rtwdev,
				struct rtw89_sta *rtwsta,
				bool *fix_giltf_en, u8 *fix_giltf)
{
	const struct rtw89_chan *chan = rtw89_chan_get(rtwdev, RTW89_SUB_ENTITY_0);
	struct cfg80211_bitrate_mask *mask = &rtwsta->mask;
	u8 band = chan->band_type;
	enum nl80211_band nl_band = rtw89_hw_to_nl80211_band(band);
	u8 he_gi = mask->control[nl_band].he_gi;
	u8 he_ltf = mask->control[nl_band].he_ltf;

	if (!rtwsta->use_cfg_mask)
		return;

	if (he_ltf == 2 && he_gi == 2) {
		*fix_giltf = RTW89_GILTF_LGI_4XHE32;
	} else if (he_ltf == 2 && he_gi == 0) {
		*fix_giltf = RTW89_GILTF_SGI_4XHE08;
	} else if (he_ltf == 1 && he_gi == 1) {
		*fix_giltf = RTW89_GILTF_2XHE16;
	} else if (he_ltf == 1 && he_gi == 0) {
		*fix_giltf = RTW89_GILTF_2XHE08;
	} else if (he_ltf == 0 && he_gi == 1) {
		*fix_giltf = RTW89_GILTF_1XHE16;
	} else if (he_ltf == 0 && he_gi == 0) {
		*fix_giltf = RTW89_GILTF_1XHE08;
	} else {
		*fix_giltf_en = false;
		return;
	}

	*fix_giltf_en = true;
}

static void rtw89_phy_ra_sta_update(struct rtw89_dev *rtwdev,
				    struct ieee80211_sta *sta, bool csi)
{
	struct rtw89_sta *rtwsta = (struct rtw89_sta *)sta->drv_priv;
	struct rtw89_vif *rtwvif = rtwsta->rtwvif;
	struct rtw89_phy_rate_pattern *rate_pattern = &rtwvif->rate_pattern;
	struct rtw89_ra_info *ra = &rtwsta->ra;
	const struct rtw89_chan *chan = rtw89_chan_get(rtwdev, RTW89_SUB_ENTITY_0);
	struct ieee80211_vif *vif = rtwvif_to_vif(rtwsta->rtwvif);
	const u64 *high_rate_masks = rtw89_ra_mask_ht_rates;
	u8 rssi = ewma_rssi_read(&rtwsta->avg_rssi);
	u64 ra_mask = 0;
	u64 ra_mask_bak;
	u8 mode = 0;
	u8 csi_mode = RTW89_RA_RPT_MODE_LEGACY;
	u8 bw_mode = 0;
	u8 stbc_en = 0;
	u8 ldpc_en = 0;
	u8 fix_giltf = 0;
	u8 i;
	bool sgi = false;
	bool fix_giltf_en = false;

	memset(ra, 0, sizeof(*ra));
	/* Set the ra mask from sta's capability */
	if (sta->deflink.he_cap.has_he) {
		mode |= RTW89_RA_MODE_HE;
		csi_mode = RTW89_RA_RPT_MODE_HE;
		ra_mask |= get_he_ra_mask(sta);
		high_rate_masks = rtw89_ra_mask_he_rates;
		if (sta->deflink.he_cap.he_cap_elem.phy_cap_info[2] &
		    IEEE80211_HE_PHY_CAP2_STBC_RX_UNDER_80MHZ)
			stbc_en = 1;
		if (sta->deflink.he_cap.he_cap_elem.phy_cap_info[1] &
		    IEEE80211_HE_PHY_CAP1_LDPC_CODING_IN_PAYLOAD)
			ldpc_en = 1;
<<<<<<< HEAD
=======
		rtw89_phy_ra_gi_ltf(rtwdev, rtwsta, &fix_giltf_en, &fix_giltf);
>>>>>>> 7365df19
	} else if (sta->deflink.vht_cap.vht_supported) {
		u16 mcs_map = le16_to_cpu(sta->deflink.vht_cap.vht_mcs.rx_mcs_map);

		mode |= RTW89_RA_MODE_VHT;
		csi_mode = RTW89_RA_RPT_MODE_VHT;
		/* MCS9, MCS8, MCS7 */
		ra_mask |= get_mcs_ra_mask(mcs_map, 9, 1);
		high_rate_masks = rtw89_ra_mask_vht_rates;
		if (sta->deflink.vht_cap.cap & IEEE80211_VHT_CAP_RXSTBC_MASK)
			stbc_en = 1;
		if (sta->deflink.vht_cap.cap & IEEE80211_VHT_CAP_RXLDPC)
			ldpc_en = 1;
	} else if (sta->deflink.ht_cap.ht_supported) {
		mode |= RTW89_RA_MODE_HT;
		csi_mode = RTW89_RA_RPT_MODE_HT;
		ra_mask |= ((u64)sta->deflink.ht_cap.mcs.rx_mask[3] << 48) |
			   ((u64)sta->deflink.ht_cap.mcs.rx_mask[2] << 36) |
			   (sta->deflink.ht_cap.mcs.rx_mask[1] << 24) |
			   (sta->deflink.ht_cap.mcs.rx_mask[0] << 12);
		high_rate_masks = rtw89_ra_mask_ht_rates;
		if (sta->deflink.ht_cap.cap & IEEE80211_HT_CAP_RX_STBC)
			stbc_en = 1;
		if (sta->deflink.ht_cap.cap & IEEE80211_HT_CAP_LDPC_CODING)
			ldpc_en = 1;
	}

	switch (chan->band_type) {
	case RTW89_BAND_2G:
		ra_mask |= sta->deflink.supp_rates[NL80211_BAND_2GHZ];
<<<<<<< HEAD
		if (sta->deflink.supp_rates[NL80211_BAND_2GHZ] <= 0xf)
=======
		if (sta->deflink.supp_rates[NL80211_BAND_2GHZ] & 0xf)
>>>>>>> 7365df19
			mode |= RTW89_RA_MODE_CCK;
		if (sta->deflink.supp_rates[NL80211_BAND_2GHZ] & 0xff0)
			mode |= RTW89_RA_MODE_OFDM;
		break;
	case RTW89_BAND_5G:
		ra_mask |= (u64)sta->deflink.supp_rates[NL80211_BAND_5GHZ] << 4;
		mode |= RTW89_RA_MODE_OFDM;
		break;
	case RTW89_BAND_6G:
		ra_mask |= (u64)sta->deflink.supp_rates[NL80211_BAND_6GHZ] << 4;
		mode |= RTW89_RA_MODE_OFDM;
		break;
	default:
		rtw89_err(rtwdev, "Unknown band type\n");
		break;
	}

	ra_mask_bak = ra_mask;

	if (mode >= RTW89_RA_MODE_HT) {
		u64 mask = 0;
		for (i = 0; i < rtwdev->hal.tx_nss; i++)
			mask |= high_rate_masks[i];
		if (mode & RTW89_RA_MODE_OFDM)
			mask |= RA_MASK_SUBOFDM_RATES;
		if (mode & RTW89_RA_MODE_CCK)
			mask |= RA_MASK_SUBCCK_RATES;
		ra_mask &= mask;
	} else if (mode & RTW89_RA_MODE_OFDM) {
		ra_mask &= (RA_MASK_OFDM_RATES | RA_MASK_SUBCCK_RATES);
	}

	if (mode != RTW89_RA_MODE_CCK)
		ra_mask &= rtw89_phy_ra_mask_rssi(rtwdev, rssi, 0);

	ra_mask = rtw89_phy_ra_mask_recover(ra_mask, ra_mask_bak);
	ra_mask &= rtw89_phy_ra_mask_cfg(rtwdev, rtwsta);

	switch (sta->deflink.bandwidth) {
	case IEEE80211_STA_RX_BW_160:
		bw_mode = RTW89_CHANNEL_WIDTH_160;
		sgi = sta->deflink.vht_cap.vht_supported &&
		      (sta->deflink.vht_cap.cap & IEEE80211_VHT_CAP_SHORT_GI_160);
		break;
	case IEEE80211_STA_RX_BW_80:
		bw_mode = RTW89_CHANNEL_WIDTH_80;
		sgi = sta->deflink.vht_cap.vht_supported &&
		      (sta->deflink.vht_cap.cap & IEEE80211_VHT_CAP_SHORT_GI_80);
		break;
	case IEEE80211_STA_RX_BW_40:
		bw_mode = RTW89_CHANNEL_WIDTH_40;
		sgi = sta->deflink.ht_cap.ht_supported &&
		      (sta->deflink.ht_cap.cap & IEEE80211_HT_CAP_SGI_40);
		break;
	default:
		bw_mode = RTW89_CHANNEL_WIDTH_20;
		sgi = sta->deflink.ht_cap.ht_supported &&
		      (sta->deflink.ht_cap.cap & IEEE80211_HT_CAP_SGI_20);
		break;
	}

	if (sta->deflink.he_cap.he_cap_elem.phy_cap_info[3] &
	    IEEE80211_HE_PHY_CAP3_DCM_MAX_CONST_RX_16_QAM)
		ra->dcm_cap = 1;

	if (rate_pattern->enable && !vif->p2p) {
		ra_mask = rtw89_phy_ra_mask_cfg(rtwdev, rtwsta);
		ra_mask &= rate_pattern->ra_mask;
		mode = rate_pattern->ra_mode;
	}

	ra->bw_cap = bw_mode;
	ra->mode_ctrl = mode;
	ra->macid = rtwsta->mac_id;
	ra->stbc_cap = stbc_en;
	ra->ldpc_cap = ldpc_en;
	ra->ss_num = min(sta->deflink.rx_nss, rtwdev->hal.tx_nss) - 1;
	ra->en_sgi = sgi;
	ra->ra_mask = ra_mask;
	ra->fix_giltf_en = fix_giltf_en;
	ra->fix_giltf = fix_giltf;

	if (!csi)
		return;

	ra->fixed_csi_rate_en = false;
	ra->ra_csi_rate_en = true;
	ra->cr_tbl_sel = false;
	ra->band_num = rtwvif->phy_idx;
	ra->csi_bw = bw_mode;
	ra->csi_gi_ltf = RTW89_GILTF_LGI_4XHE32;
	ra->csi_mcs_ss_idx = 5;
	ra->csi_mode = csi_mode;
}

void rtw89_phy_ra_updata_sta(struct rtw89_dev *rtwdev, struct ieee80211_sta *sta,
			     u32 changed)
{
	struct rtw89_sta *rtwsta = (struct rtw89_sta *)sta->drv_priv;
	struct rtw89_ra_info *ra = &rtwsta->ra;

	rtw89_phy_ra_sta_update(rtwdev, sta, false);

	if (changed & IEEE80211_RC_SUPP_RATES_CHANGED)
		ra->upd_mask = 1;
	if (changed & (IEEE80211_RC_BW_CHANGED | IEEE80211_RC_NSS_CHANGED))
		ra->upd_bw_nss_mask = 1;

	rtw89_debug(rtwdev, RTW89_DBG_RA,
		    "ra updat: macid = %d, bw = %d, nss = %d, gi = %d %d",
		    ra->macid,
		    ra->bw_cap,
		    ra->ss_num,
		    ra->en_sgi,
		    ra->giltf);

	rtw89_fw_h2c_ra(rtwdev, ra, false);
}

static bool __check_rate_pattern(struct rtw89_phy_rate_pattern *next,
				 u16 rate_base, u64 ra_mask, u8 ra_mode,
				 u32 rate_ctrl, u32 ctrl_skip, bool force)
{
	u8 n, c;

	if (rate_ctrl == ctrl_skip)
		return true;

	n = hweight32(rate_ctrl);
	if (n == 0)
		return true;

	if (force && n != 1)
		return false;

	if (next->enable)
		return false;

	c = __fls(rate_ctrl);
	next->rate = rate_base + c;
	next->ra_mode = ra_mode;
	next->ra_mask = ra_mask;
	next->enable = true;

	return true;
}

void rtw89_phy_rate_pattern_vif(struct rtw89_dev *rtwdev,
				struct ieee80211_vif *vif,
				const struct cfg80211_bitrate_mask *mask)
{
	struct ieee80211_supported_band *sband;
	struct rtw89_vif *rtwvif = (struct rtw89_vif *)vif->drv_priv;
	struct rtw89_phy_rate_pattern next_pattern = {0};
	const struct rtw89_chan *chan = rtw89_chan_get(rtwdev, RTW89_SUB_ENTITY_0);
	static const u16 hw_rate_he[] = {RTW89_HW_RATE_HE_NSS1_MCS0,
					 RTW89_HW_RATE_HE_NSS2_MCS0,
					 RTW89_HW_RATE_HE_NSS3_MCS0,
					 RTW89_HW_RATE_HE_NSS4_MCS0};
	static const u16 hw_rate_vht[] = {RTW89_HW_RATE_VHT_NSS1_MCS0,
					  RTW89_HW_RATE_VHT_NSS2_MCS0,
					  RTW89_HW_RATE_VHT_NSS3_MCS0,
					  RTW89_HW_RATE_VHT_NSS4_MCS0};
	static const u16 hw_rate_ht[] = {RTW89_HW_RATE_MCS0,
					 RTW89_HW_RATE_MCS8,
					 RTW89_HW_RATE_MCS16,
					 RTW89_HW_RATE_MCS24};
<<<<<<< HEAD
	u8 band = rtwdev->hal.current_band_type;
=======
	u8 band = chan->band_type;
>>>>>>> 7365df19
	enum nl80211_band nl_band = rtw89_hw_to_nl80211_band(band);
	u8 tx_nss = rtwdev->hal.tx_nss;
	u8 i;

	for (i = 0; i < tx_nss; i++)
		if (!__check_rate_pattern(&next_pattern, hw_rate_he[i],
					  RA_MASK_HE_RATES, RTW89_RA_MODE_HE,
					  mask->control[nl_band].he_mcs[i],
					  0, true))
			goto out;

	for (i = 0; i < tx_nss; i++)
		if (!__check_rate_pattern(&next_pattern, hw_rate_vht[i],
					  RA_MASK_VHT_RATES, RTW89_RA_MODE_VHT,
					  mask->control[nl_band].vht_mcs[i],
					  0, true))
			goto out;

	for (i = 0; i < tx_nss; i++)
		if (!__check_rate_pattern(&next_pattern, hw_rate_ht[i],
					  RA_MASK_HT_RATES, RTW89_RA_MODE_HT,
					  mask->control[nl_band].ht_mcs[i],
					  0, true))
			goto out;

	/* lagacy cannot be empty for nl80211_parse_tx_bitrate_mask, and
	 * require at least one basic rate for ieee80211_set_bitrate_mask,
	 * so the decision just depends on if all bitrates are set or not.
	 */
	sband = rtwdev->hw->wiphy->bands[nl_band];
	if (band == RTW89_BAND_2G) {
		if (!__check_rate_pattern(&next_pattern, RTW89_HW_RATE_CCK1,
					  RA_MASK_CCK_RATES | RA_MASK_OFDM_RATES,
					  RTW89_RA_MODE_CCK | RTW89_RA_MODE_OFDM,
					  mask->control[nl_band].legacy,
					  BIT(sband->n_bitrates) - 1, false))
			goto out;
	} else {
		if (!__check_rate_pattern(&next_pattern, RTW89_HW_RATE_OFDM6,
					  RA_MASK_OFDM_RATES, RTW89_RA_MODE_OFDM,
					  mask->control[nl_band].legacy,
					  BIT(sband->n_bitrates) - 1, false))
			goto out;
	}

	if (!next_pattern.enable)
		goto out;

	rtwvif->rate_pattern = next_pattern;
	rtw89_debug(rtwdev, RTW89_DBG_RA,
		    "configure pattern: rate 0x%x, mask 0x%llx, mode 0x%x\n",
		    next_pattern.rate,
		    next_pattern.ra_mask,
		    next_pattern.ra_mode);
	return;

out:
	rtwvif->rate_pattern.enable = false;
	rtw89_debug(rtwdev, RTW89_DBG_RA, "unset rate pattern\n");
}

static void rtw89_phy_ra_updata_sta_iter(void *data, struct ieee80211_sta *sta)
{
	struct rtw89_dev *rtwdev = (struct rtw89_dev *)data;

	rtw89_phy_ra_updata_sta(rtwdev, sta, IEEE80211_RC_SUPP_RATES_CHANGED);
}

void rtw89_phy_ra_update(struct rtw89_dev *rtwdev)
{
	ieee80211_iterate_stations_atomic(rtwdev->hw,
					  rtw89_phy_ra_updata_sta_iter,
					  rtwdev);
}

void rtw89_phy_ra_assoc(struct rtw89_dev *rtwdev, struct ieee80211_sta *sta)
{
	struct rtw89_sta *rtwsta = (struct rtw89_sta *)sta->drv_priv;
	struct rtw89_ra_info *ra = &rtwsta->ra;
	u8 rssi = ewma_rssi_read(&rtwsta->avg_rssi) >> RSSI_FACTOR;
	bool csi = rtw89_sta_has_beamformer_cap(sta);

	rtw89_phy_ra_sta_update(rtwdev, sta, csi);

	if (rssi > 40)
		ra->init_rate_lv = 1;
	else if (rssi > 20)
		ra->init_rate_lv = 2;
	else if (rssi > 1)
		ra->init_rate_lv = 3;
	else
		ra->init_rate_lv = 0;
	ra->upd_all = 1;
	rtw89_debug(rtwdev, RTW89_DBG_RA,
		    "ra assoc: macid = %d, mode = %d, bw = %d, nss = %d, lv = %d",
		    ra->macid,
		    ra->mode_ctrl,
		    ra->bw_cap,
		    ra->ss_num,
		    ra->init_rate_lv);
	rtw89_debug(rtwdev, RTW89_DBG_RA,
		    "ra assoc: dcm = %d, er = %d, ldpc = %d, stbc = %d, gi = %d %d",
		    ra->dcm_cap,
		    ra->er_cap,
		    ra->ldpc_cap,
		    ra->stbc_cap,
		    ra->en_sgi,
		    ra->giltf);

	rtw89_fw_h2c_ra(rtwdev, ra, csi);
}

u8 rtw89_phy_get_txsc(struct rtw89_dev *rtwdev,
		      const struct rtw89_chan *chan,
		      enum rtw89_bandwidth dbw)
{
	enum rtw89_bandwidth cbw = chan->band_width;
	u8 pri_ch = chan->primary_channel;
	u8 central_ch = chan->channel;
	u8 txsc_idx = 0;
	u8 tmp = 0;

	if (cbw == dbw || cbw == RTW89_CHANNEL_WIDTH_20)
		return txsc_idx;

	switch (cbw) {
	case RTW89_CHANNEL_WIDTH_40:
		txsc_idx = pri_ch > central_ch ? 1 : 2;
		break;
	case RTW89_CHANNEL_WIDTH_80:
		if (dbw == RTW89_CHANNEL_WIDTH_20) {
			if (pri_ch > central_ch)
				txsc_idx = (pri_ch - central_ch) >> 1;
			else
				txsc_idx = ((central_ch - pri_ch) >> 1) + 1;
		} else {
			txsc_idx = pri_ch > central_ch ? 9 : 10;
		}
		break;
	case RTW89_CHANNEL_WIDTH_160:
		if (pri_ch > central_ch)
			tmp = (pri_ch - central_ch) >> 1;
		else
			tmp = ((central_ch - pri_ch) >> 1) + 1;

		if (dbw == RTW89_CHANNEL_WIDTH_20) {
			txsc_idx = tmp;
		} else if (dbw == RTW89_CHANNEL_WIDTH_40) {
			if (tmp == 1 || tmp == 3)
				txsc_idx = 9;
			else if (tmp == 5 || tmp == 7)
				txsc_idx = 11;
			else if (tmp == 2 || tmp == 4)
				txsc_idx = 10;
			else if (tmp == 6 || tmp == 8)
				txsc_idx = 12;
			else
				return 0xff;
		} else {
			txsc_idx = pri_ch > central_ch ? 13 : 14;
		}
		break;
	case RTW89_CHANNEL_WIDTH_80_80:
		if (dbw == RTW89_CHANNEL_WIDTH_20) {
			if (pri_ch > central_ch)
				txsc_idx = (10 - (pri_ch - central_ch)) >> 1;
			else
				txsc_idx = ((central_ch - pri_ch) >> 1) + 5;
		} else if (dbw == RTW89_CHANNEL_WIDTH_40) {
			txsc_idx = pri_ch > central_ch ? 10 : 12;
		} else {
			txsc_idx = 14;
		}
		break;
	default:
		break;
	}

	return txsc_idx;
}
EXPORT_SYMBOL(rtw89_phy_get_txsc);

static bool rtw89_phy_check_swsi_busy(struct rtw89_dev *rtwdev)
{
	return !!rtw89_phy_read32_mask(rtwdev, R_SWSI_V1, B_SWSI_W_BUSY_V1) ||
	       !!rtw89_phy_read32_mask(rtwdev, R_SWSI_V1, B_SWSI_R_BUSY_V1);
}

u32 rtw89_phy_read_rf(struct rtw89_dev *rtwdev, enum rtw89_rf_path rf_path,
		      u32 addr, u32 mask)
{
	const struct rtw89_chip_info *chip = rtwdev->chip;
	const u32 *base_addr = chip->rf_base_addr;
	u32 val, direct_addr;

	if (rf_path >= rtwdev->chip->rf_path_num) {
		rtw89_err(rtwdev, "unsupported rf path (%d)\n", rf_path);
		return INV_RF_DATA;
	}

	addr &= 0xff;
	direct_addr = base_addr[rf_path] + (addr << 2);
	mask &= RFREG_MASK;

	val = rtw89_phy_read32_mask(rtwdev, direct_addr, mask);

	return val;
}
EXPORT_SYMBOL(rtw89_phy_read_rf);

static u32 rtw89_phy_read_rf_a(struct rtw89_dev *rtwdev,
			       enum rtw89_rf_path rf_path, u32 addr, u32 mask)
{
	bool busy;
	bool done;
	u32 val;
	int ret;

	ret = read_poll_timeout_atomic(rtw89_phy_check_swsi_busy, busy, !busy,
				       1, 30, false, rtwdev);
	if (ret) {
		rtw89_err(rtwdev, "read rf busy swsi\n");
		return INV_RF_DATA;
	}

	mask &= RFREG_MASK;

	val = FIELD_PREP(B_SWSI_READ_ADDR_PATH_V1, rf_path) |
	      FIELD_PREP(B_SWSI_READ_ADDR_ADDR_V1, addr);
	rtw89_phy_write32_mask(rtwdev, R_SWSI_READ_ADDR_V1, B_SWSI_READ_ADDR_V1, val);
	udelay(2);

	ret = read_poll_timeout_atomic(rtw89_phy_read32_mask, done, done, 1,
				       30, false, rtwdev, R_SWSI_V1,
				       B_SWSI_R_DATA_DONE_V1);
	if (ret) {
		rtw89_err(rtwdev, "read swsi busy\n");
		return INV_RF_DATA;
	}

	return rtw89_phy_read32_mask(rtwdev, R_SWSI_V1, mask);
}

u32 rtw89_phy_read_rf_v1(struct rtw89_dev *rtwdev, enum rtw89_rf_path rf_path,
			 u32 addr, u32 mask)
{
	bool ad_sel = FIELD_GET(RTW89_RF_ADDR_ADSEL_MASK, addr);

	if (rf_path >= rtwdev->chip->rf_path_num) {
		rtw89_err(rtwdev, "unsupported rf path (%d)\n", rf_path);
		return INV_RF_DATA;
	}

	if (ad_sel)
		return rtw89_phy_read_rf(rtwdev, rf_path, addr, mask);
	else
		return rtw89_phy_read_rf_a(rtwdev, rf_path, addr, mask);
}
EXPORT_SYMBOL(rtw89_phy_read_rf_v1);

bool rtw89_phy_write_rf(struct rtw89_dev *rtwdev, enum rtw89_rf_path rf_path,
			u32 addr, u32 mask, u32 data)
{
	const struct rtw89_chip_info *chip = rtwdev->chip;
	const u32 *base_addr = chip->rf_base_addr;
	u32 direct_addr;

	if (rf_path >= rtwdev->chip->rf_path_num) {
		rtw89_err(rtwdev, "unsupported rf path (%d)\n", rf_path);
		return false;
	}

	addr &= 0xff;
	direct_addr = base_addr[rf_path] + (addr << 2);
	mask &= RFREG_MASK;

	rtw89_phy_write32_mask(rtwdev, direct_addr, mask, data);

	/* delay to ensure writing properly */
	udelay(1);

	return true;
}
EXPORT_SYMBOL(rtw89_phy_write_rf);

static bool rtw89_phy_write_rf_a(struct rtw89_dev *rtwdev,
				 enum rtw89_rf_path rf_path, u32 addr, u32 mask,
				 u32 data)
{
	u8 bit_shift;
	u32 val;
	bool busy, b_msk_en = false;
	int ret;

	ret = read_poll_timeout_atomic(rtw89_phy_check_swsi_busy, busy, !busy,
				       1, 30, false, rtwdev);
	if (ret) {
		rtw89_err(rtwdev, "write rf busy swsi\n");
		return false;
	}

	data &= RFREG_MASK;
	mask &= RFREG_MASK;

	if (mask != RFREG_MASK) {
		b_msk_en = true;
		rtw89_phy_write32_mask(rtwdev, R_SWSI_BIT_MASK_V1, RFREG_MASK,
				       mask);
		bit_shift = __ffs(mask);
		data = (data << bit_shift) & RFREG_MASK;
	}

	val = FIELD_PREP(B_SWSI_DATA_BIT_MASK_EN_V1, b_msk_en) |
	      FIELD_PREP(B_SWSI_DATA_PATH_V1, rf_path) |
	      FIELD_PREP(B_SWSI_DATA_ADDR_V1, addr) |
	      FIELD_PREP(B_SWSI_DATA_VAL_V1, data);

	rtw89_phy_write32_mask(rtwdev, R_SWSI_DATA_V1, MASKDWORD, val);

	return true;
}

bool rtw89_phy_write_rf_v1(struct rtw89_dev *rtwdev, enum rtw89_rf_path rf_path,
			   u32 addr, u32 mask, u32 data)
{
	bool ad_sel = FIELD_GET(RTW89_RF_ADDR_ADSEL_MASK, addr);

	if (rf_path >= rtwdev->chip->rf_path_num) {
		rtw89_err(rtwdev, "unsupported rf path (%d)\n", rf_path);
		return false;
	}

	if (ad_sel)
		return rtw89_phy_write_rf(rtwdev, rf_path, addr, mask, data);
	else
		return rtw89_phy_write_rf_a(rtwdev, rf_path, addr, mask, data);
}
EXPORT_SYMBOL(rtw89_phy_write_rf_v1);

static void rtw89_phy_bb_reset(struct rtw89_dev *rtwdev,
			       enum rtw89_phy_idx phy_idx)
{
	const struct rtw89_chip_info *chip = rtwdev->chip;

	chip->ops->bb_reset(rtwdev, phy_idx);
}

static void rtw89_phy_config_bb_reg(struct rtw89_dev *rtwdev,
				    const struct rtw89_reg2_def *reg,
				    enum rtw89_rf_path rf_path,
				    void *extra_data)
{
	if (reg->addr == 0xfe)
		mdelay(50);
	else if (reg->addr == 0xfd)
		mdelay(5);
	else if (reg->addr == 0xfc)
		mdelay(1);
	else if (reg->addr == 0xfb)
		udelay(50);
	else if (reg->addr == 0xfa)
		udelay(5);
	else if (reg->addr == 0xf9)
		udelay(1);
	else
		rtw89_phy_write32(rtwdev, reg->addr, reg->data);
}

union rtw89_phy_bb_gain_arg {
	u32 addr;
	struct {
		union {
			u8 type;
			struct {
				u8 rxsc_start:4;
				u8 bw:4;
			};
		};
		u8 path;
		u8 gain_band;
		u8 cfg_type;
	};
} __packed;

static void
rtw89_phy_cfg_bb_gain_error(struct rtw89_dev *rtwdev,
			    union rtw89_phy_bb_gain_arg arg, u32 data)
{
	struct rtw89_phy_bb_gain_info *gain = &rtwdev->bb_gain;
	u8 type = arg.type;
	u8 path = arg.path;
	u8 gband = arg.gain_band;
	int i;

	switch (type) {
	case 0:
		for (i = 0; i < 4; i++, data >>= 8)
			gain->lna_gain[gband][path][i] = data & 0xff;
		break;
	case 1:
		for (i = 4; i < 7; i++, data >>= 8)
			gain->lna_gain[gband][path][i] = data & 0xff;
		break;
	case 2:
		for (i = 0; i < 2; i++, data >>= 8)
			gain->tia_gain[gband][path][i] = data & 0xff;
		break;
	default:
		rtw89_warn(rtwdev,
			   "bb gain error {0x%x:0x%x} with unknown type: %d\n",
			   arg.addr, data, type);
		break;
	}
}

enum rtw89_phy_bb_rxsc_start_idx {
	RTW89_BB_RXSC_START_IDX_FULL = 0,
	RTW89_BB_RXSC_START_IDX_20 = 1,
	RTW89_BB_RXSC_START_IDX_20_1 = 5,
	RTW89_BB_RXSC_START_IDX_40 = 9,
	RTW89_BB_RXSC_START_IDX_80 = 13,
};

static void
rtw89_phy_cfg_bb_rpl_ofst(struct rtw89_dev *rtwdev,
			  union rtw89_phy_bb_gain_arg arg, u32 data)
{
	struct rtw89_phy_bb_gain_info *gain = &rtwdev->bb_gain;
	u8 rxsc_start = arg.rxsc_start;
	u8 bw = arg.bw;
	u8 path = arg.path;
	u8 gband = arg.gain_band;
	u8 rxsc;
	s8 ofst;
	int i;

	switch (bw) {
	case RTW89_CHANNEL_WIDTH_20:
		gain->rpl_ofst_20[gband][path] = (s8)data;
		break;
	case RTW89_CHANNEL_WIDTH_40:
		if (rxsc_start == RTW89_BB_RXSC_START_IDX_FULL) {
			gain->rpl_ofst_40[gband][path][0] = (s8)data;
		} else if (rxsc_start == RTW89_BB_RXSC_START_IDX_20) {
			for (i = 0; i < 2; i++, data >>= 8) {
				rxsc = RTW89_BB_RXSC_START_IDX_20 + i;
				ofst = (s8)(data & 0xff);
				gain->rpl_ofst_40[gband][path][rxsc] = ofst;
			}
		}
		break;
	case RTW89_CHANNEL_WIDTH_80:
		if (rxsc_start == RTW89_BB_RXSC_START_IDX_FULL) {
			gain->rpl_ofst_80[gband][path][0] = (s8)data;
		} else if (rxsc_start == RTW89_BB_RXSC_START_IDX_20) {
			for (i = 0; i < 4; i++, data >>= 8) {
				rxsc = RTW89_BB_RXSC_START_IDX_20 + i;
				ofst = (s8)(data & 0xff);
				gain->rpl_ofst_80[gband][path][rxsc] = ofst;
			}
		} else if (rxsc_start == RTW89_BB_RXSC_START_IDX_40) {
			for (i = 0; i < 2; i++, data >>= 8) {
				rxsc = RTW89_BB_RXSC_START_IDX_40 + i;
				ofst = (s8)(data & 0xff);
				gain->rpl_ofst_80[gband][path][rxsc] = ofst;
			}
		}
		break;
	case RTW89_CHANNEL_WIDTH_160:
		if (rxsc_start == RTW89_BB_RXSC_START_IDX_FULL) {
			gain->rpl_ofst_160[gband][path][0] = (s8)data;
		} else if (rxsc_start == RTW89_BB_RXSC_START_IDX_20) {
			for (i = 0; i < 4; i++, data >>= 8) {
				rxsc = RTW89_BB_RXSC_START_IDX_20 + i;
				ofst = (s8)(data & 0xff);
				gain->rpl_ofst_160[gband][path][rxsc] = ofst;
			}
		} else if (rxsc_start == RTW89_BB_RXSC_START_IDX_20_1) {
			for (i = 0; i < 4; i++, data >>= 8) {
				rxsc = RTW89_BB_RXSC_START_IDX_20_1 + i;
				ofst = (s8)(data & 0xff);
				gain->rpl_ofst_160[gband][path][rxsc] = ofst;
			}
		} else if (rxsc_start == RTW89_BB_RXSC_START_IDX_40) {
			for (i = 0; i < 4; i++, data >>= 8) {
				rxsc = RTW89_BB_RXSC_START_IDX_40 + i;
				ofst = (s8)(data & 0xff);
				gain->rpl_ofst_160[gband][path][rxsc] = ofst;
			}
		} else if (rxsc_start == RTW89_BB_RXSC_START_IDX_80) {
			for (i = 0; i < 2; i++, data >>= 8) {
				rxsc = RTW89_BB_RXSC_START_IDX_80 + i;
				ofst = (s8)(data & 0xff);
				gain->rpl_ofst_160[gband][path][rxsc] = ofst;
			}
		}
		break;
	default:
		rtw89_warn(rtwdev,
			   "bb rpl ofst {0x%x:0x%x} with unknown bw: %d\n",
			   arg.addr, data, bw);
		break;
	}
}

static void
rtw89_phy_cfg_bb_gain_bypass(struct rtw89_dev *rtwdev,
			     union rtw89_phy_bb_gain_arg arg, u32 data)
{
	struct rtw89_phy_bb_gain_info *gain = &rtwdev->bb_gain;
	u8 type = arg.type;
	u8 path = arg.path;
	u8 gband = arg.gain_band;
	int i;

	switch (type) {
	case 0:
		for (i = 0; i < 4; i++, data >>= 8)
			gain->lna_gain_bypass[gband][path][i] = data & 0xff;
		break;
	case 1:
		for (i = 4; i < 7; i++, data >>= 8)
			gain->lna_gain_bypass[gband][path][i] = data & 0xff;
		break;
	default:
		rtw89_warn(rtwdev,
			   "bb gain bypass {0x%x:0x%x} with unknown type: %d\n",
			   arg.addr, data, type);
		break;
	}
}

static void
rtw89_phy_cfg_bb_gain_op1db(struct rtw89_dev *rtwdev,
			    union rtw89_phy_bb_gain_arg arg, u32 data)
{
	struct rtw89_phy_bb_gain_info *gain = &rtwdev->bb_gain;
	u8 type = arg.type;
	u8 path = arg.path;
	u8 gband = arg.gain_band;
	int i;

	switch (type) {
	case 0:
		for (i = 0; i < 4; i++, data >>= 8)
			gain->lna_op1db[gband][path][i] = data & 0xff;
		break;
	case 1:
		for (i = 4; i < 7; i++, data >>= 8)
			gain->lna_op1db[gband][path][i] = data & 0xff;
		break;
	case 2:
		for (i = 0; i < 4; i++, data >>= 8)
			gain->tia_lna_op1db[gband][path][i] = data & 0xff;
		break;
	case 3:
		for (i = 4; i < 8; i++, data >>= 8)
			gain->tia_lna_op1db[gband][path][i] = data & 0xff;
		break;
	default:
		rtw89_warn(rtwdev,
			   "bb gain op1db {0x%x:0x%x} with unknown type: %d\n",
			   arg.addr, data, type);
		break;
	}
}

static void rtw89_phy_config_bb_gain(struct rtw89_dev *rtwdev,
				     const struct rtw89_reg2_def *reg,
				     enum rtw89_rf_path rf_path,
				     void *extra_data)
{
	const struct rtw89_chip_info *chip = rtwdev->chip;
	union rtw89_phy_bb_gain_arg arg = { .addr = reg->addr };

	if (arg.gain_band >= RTW89_BB_GAIN_BAND_NR)
		return;

	if (arg.path >= chip->rf_path_num)
		return;

	if (arg.addr >= 0xf9 && arg.addr <= 0xfe) {
		rtw89_warn(rtwdev, "bb gain table with flow ctrl\n");
		return;
	}

	switch (arg.cfg_type) {
	case 0:
		rtw89_phy_cfg_bb_gain_error(rtwdev, arg, reg->data);
		break;
	case 1:
		rtw89_phy_cfg_bb_rpl_ofst(rtwdev, arg, reg->data);
		break;
	case 2:
		rtw89_phy_cfg_bb_gain_bypass(rtwdev, arg, reg->data);
		break;
	case 3:
		rtw89_phy_cfg_bb_gain_op1db(rtwdev, arg, reg->data);
		break;
	default:
		rtw89_warn(rtwdev,
			   "bb gain {0x%x:0x%x} with unknown cfg type: %d\n",
			   arg.addr, reg->data, arg.cfg_type);
		break;
	}
}

static void
rtw89_phy_cofig_rf_reg_store(struct rtw89_dev *rtwdev,
			     const struct rtw89_reg2_def *reg,
			     enum rtw89_rf_path rf_path,
			     struct rtw89_fw_h2c_rf_reg_info *info)
{
	u16 idx = info->curr_idx % RTW89_H2C_RF_PAGE_SIZE;
	u8 page = info->curr_idx / RTW89_H2C_RF_PAGE_SIZE;

	if (page >= RTW89_H2C_RF_PAGE_NUM) {
		rtw89_warn(rtwdev, "RF parameters exceed size. path=%d, idx=%d",
			   rf_path, info->curr_idx);
		return;
	}

	info->rtw89_phy_config_rf_h2c[page][idx] =
		cpu_to_le32((reg->addr << 20) | reg->data);
	info->curr_idx++;
}

static int rtw89_phy_config_rf_reg_fw(struct rtw89_dev *rtwdev,
				      struct rtw89_fw_h2c_rf_reg_info *info)
{
	u16 remain = info->curr_idx;
	u16 len = 0;
	u8 i;
	int ret = 0;

	if (remain > RTW89_H2C_RF_PAGE_NUM * RTW89_H2C_RF_PAGE_SIZE) {
		rtw89_warn(rtwdev,
			   "rf reg h2c total len %d larger than %d\n",
			   remain, RTW89_H2C_RF_PAGE_NUM * RTW89_H2C_RF_PAGE_SIZE);
		ret = -EINVAL;
		goto out;
	}

	for (i = 0; i < RTW89_H2C_RF_PAGE_NUM && remain; i++, remain -= len) {
		len = remain > RTW89_H2C_RF_PAGE_SIZE ? RTW89_H2C_RF_PAGE_SIZE : remain;
		ret = rtw89_fw_h2c_rf_reg(rtwdev, info, len * 4, i);
		if (ret)
			goto out;
	}
out:
	info->curr_idx = 0;

	return ret;
}

static void rtw89_phy_config_rf_reg(struct rtw89_dev *rtwdev,
				    const struct rtw89_reg2_def *reg,
				    enum rtw89_rf_path rf_path,
				    void *extra_data)
{
	if (reg->addr == 0xfe) {
		mdelay(50);
	} else if (reg->addr == 0xfd) {
		mdelay(5);
	} else if (reg->addr == 0xfc) {
		mdelay(1);
	} else if (reg->addr == 0xfb) {
		udelay(50);
	} else if (reg->addr == 0xfa) {
		udelay(5);
	} else if (reg->addr == 0xf9) {
		udelay(1);
	} else {
		rtw89_write_rf(rtwdev, rf_path, reg->addr, 0xfffff, reg->data);
		rtw89_phy_cofig_rf_reg_store(rtwdev, reg, rf_path,
					     (struct rtw89_fw_h2c_rf_reg_info *)extra_data);
	}
}

void rtw89_phy_config_rf_reg_v1(struct rtw89_dev *rtwdev,
				const struct rtw89_reg2_def *reg,
				enum rtw89_rf_path rf_path,
				void *extra_data)
{
	rtw89_write_rf(rtwdev, rf_path, reg->addr, RFREG_MASK, reg->data);

	if (reg->addr < 0x100)
		return;

	rtw89_phy_cofig_rf_reg_store(rtwdev, reg, rf_path,
				     (struct rtw89_fw_h2c_rf_reg_info *)extra_data);
}
EXPORT_SYMBOL(rtw89_phy_config_rf_reg_v1);

static int rtw89_phy_sel_headline(struct rtw89_dev *rtwdev,
				  const struct rtw89_phy_table *table,
				  u32 *headline_size, u32 *headline_idx,
				  u8 rfe, u8 cv)
{
	const struct rtw89_reg2_def *reg;
	u32 headline;
	u32 compare, target;
	u8 rfe_para, cv_para;
	u8 cv_max = 0;
	bool case_matched = false;
	u32 i;

	for (i = 0; i < table->n_regs; i++) {
		reg = &table->regs[i];
		headline = get_phy_headline(reg->addr);
		if (headline != PHY_HEADLINE_VALID)
			break;
	}
	*headline_size = i;
	if (*headline_size == 0)
		return 0;

	/* case 1: RFE match, CV match */
	compare = get_phy_compare(rfe, cv);
	for (i = 0; i < *headline_size; i++) {
		reg = &table->regs[i];
		target = get_phy_target(reg->addr);
		if (target == compare) {
			*headline_idx = i;
			return 0;
		}
	}

	/* case 2: RFE match, CV don't care */
	compare = get_phy_compare(rfe, PHY_COND_DONT_CARE);
	for (i = 0; i < *headline_size; i++) {
		reg = &table->regs[i];
		target = get_phy_target(reg->addr);
		if (target == compare) {
			*headline_idx = i;
			return 0;
		}
	}

	/* case 3: RFE match, CV max in table */
	for (i = 0; i < *headline_size; i++) {
		reg = &table->regs[i];
		rfe_para = get_phy_cond_rfe(reg->addr);
		cv_para = get_phy_cond_cv(reg->addr);
		if (rfe_para == rfe) {
			if (cv_para >= cv_max) {
				cv_max = cv_para;
				*headline_idx = i;
				case_matched = true;
			}
		}
	}

	if (case_matched)
		return 0;

	/* case 4: RFE don't care, CV max in table */
	for (i = 0; i < *headline_size; i++) {
		reg = &table->regs[i];
		rfe_para = get_phy_cond_rfe(reg->addr);
		cv_para = get_phy_cond_cv(reg->addr);
		if (rfe_para == PHY_COND_DONT_CARE) {
			if (cv_para >= cv_max) {
				cv_max = cv_para;
				*headline_idx = i;
				case_matched = true;
			}
		}
	}

	if (case_matched)
		return 0;

	return -EINVAL;
}

static void rtw89_phy_init_reg(struct rtw89_dev *rtwdev,
			       const struct rtw89_phy_table *table,
			       void (*config)(struct rtw89_dev *rtwdev,
					      const struct rtw89_reg2_def *reg,
					      enum rtw89_rf_path rf_path,
					      void *data),
			       void *extra_data)
{
	const struct rtw89_reg2_def *reg;
	enum rtw89_rf_path rf_path = table->rf_path;
	u8 rfe = rtwdev->efuse.rfe_type;
	u8 cv = rtwdev->hal.cv;
	u32 i;
	u32 headline_size = 0, headline_idx = 0;
	u32 target = 0, cfg_target;
	u8 cond;
	bool is_matched = true;
	bool target_found = false;
	int ret;

	ret = rtw89_phy_sel_headline(rtwdev, table, &headline_size,
				     &headline_idx, rfe, cv);
	if (ret) {
		rtw89_err(rtwdev, "invalid PHY package: %d/%d\n", rfe, cv);
		return;
	}

	cfg_target = get_phy_target(table->regs[headline_idx].addr);
	for (i = headline_size; i < table->n_regs; i++) {
		reg = &table->regs[i];
		cond = get_phy_cond(reg->addr);
		switch (cond) {
		case PHY_COND_BRANCH_IF:
		case PHY_COND_BRANCH_ELIF:
			target = get_phy_target(reg->addr);
			break;
		case PHY_COND_BRANCH_ELSE:
			is_matched = false;
			if (!target_found) {
				rtw89_warn(rtwdev, "failed to load CR %x/%x\n",
					   reg->addr, reg->data);
				return;
			}
			break;
		case PHY_COND_BRANCH_END:
			is_matched = true;
			target_found = false;
			break;
		case PHY_COND_CHECK:
			if (target_found) {
				is_matched = false;
				break;
			}

			if (target == cfg_target) {
				is_matched = true;
				target_found = true;
			} else {
				is_matched = false;
				target_found = false;
			}
			break;
		default:
			if (is_matched)
				config(rtwdev, reg, rf_path, extra_data);
			break;
		}
	}
}

void rtw89_phy_init_bb_reg(struct rtw89_dev *rtwdev)
{
	const struct rtw89_chip_info *chip = rtwdev->chip;
	const struct rtw89_phy_table *bb_table = chip->bb_table;
	const struct rtw89_phy_table *bb_gain_table = chip->bb_gain_table;

	rtw89_phy_init_reg(rtwdev, bb_table, rtw89_phy_config_bb_reg, NULL);
	rtw89_chip_init_txpwr_unit(rtwdev, RTW89_PHY_0);
	if (bb_gain_table)
		rtw89_phy_init_reg(rtwdev, bb_gain_table,
				   rtw89_phy_config_bb_gain, NULL);
	rtw89_phy_bb_reset(rtwdev, RTW89_PHY_0);
}

static u32 rtw89_phy_nctl_poll(struct rtw89_dev *rtwdev)
{
	rtw89_phy_write32(rtwdev, 0x8080, 0x4);
	udelay(1);
	return rtw89_phy_read32(rtwdev, 0x8080);
}

void rtw89_phy_init_rf_reg(struct rtw89_dev *rtwdev)
{
	void (*config)(struct rtw89_dev *rtwdev, const struct rtw89_reg2_def *reg,
		       enum rtw89_rf_path rf_path, void *data);
	const struct rtw89_chip_info *chip = rtwdev->chip;
	const struct rtw89_phy_table *rf_table;
	struct rtw89_fw_h2c_rf_reg_info *rf_reg_info;
	u8 path;

	rf_reg_info = kzalloc(sizeof(*rf_reg_info), GFP_KERNEL);
	if (!rf_reg_info)
		return;

	for (path = RF_PATH_A; path < chip->rf_path_num; path++) {
		rf_table = chip->rf_table[path];
		rf_reg_info->rf_path = rf_table->rf_path;
		config = rf_table->config ? rf_table->config : rtw89_phy_config_rf_reg;
		rtw89_phy_init_reg(rtwdev, rf_table, config, (void *)rf_reg_info);
		if (rtw89_phy_config_rf_reg_fw(rtwdev, rf_reg_info))
			rtw89_warn(rtwdev, "rf path %d reg h2c config failed\n",
				   rf_reg_info->rf_path);
	}
	kfree(rf_reg_info);
}

static void rtw89_phy_init_rf_nctl(struct rtw89_dev *rtwdev)
{
	const struct rtw89_chip_info *chip = rtwdev->chip;
	const struct rtw89_phy_table *nctl_table;
	u32 val;
	int ret;

	/* IQK/DPK clock & reset */
	rtw89_phy_write32_set(rtwdev, 0x0c60, 0x3);
	rtw89_phy_write32_set(rtwdev, 0x0c6c, 0x1);
	rtw89_phy_write32_set(rtwdev, 0x58ac, 0x8000000);
	rtw89_phy_write32_set(rtwdev, 0x78ac, 0x8000000);

	/* check 0x8080 */
	rtw89_phy_write32(rtwdev, 0x8000, 0x8);

	ret = read_poll_timeout(rtw89_phy_nctl_poll, val, val == 0x4, 10,
				1000, false, rtwdev);
	if (ret)
		rtw89_err(rtwdev, "failed to poll nctl block\n");

	nctl_table = chip->nctl_table;
	rtw89_phy_init_reg(rtwdev, nctl_table, rtw89_phy_config_bb_reg, NULL);
}

static u32 rtw89_phy0_phy1_offset(struct rtw89_dev *rtwdev, u32 addr)
{
	u32 phy_page = addr >> 8;
	u32 ofst = 0;

	switch (phy_page) {
	case 0x6:
	case 0x7:
	case 0x8:
	case 0x9:
	case 0xa:
	case 0xb:
	case 0xc:
	case 0xd:
	case 0x19:
	case 0x1a:
	case 0x1b:
		ofst = 0x2000;
		break;
	default:
		/* warning case */
		ofst = 0;
		break;
	}

	if (phy_page >= 0x40 && phy_page <= 0x4f)
		ofst = 0x2000;

	return ofst;
}

void rtw89_phy_write32_idx(struct rtw89_dev *rtwdev, u32 addr, u32 mask,
			   u32 data, enum rtw89_phy_idx phy_idx)
{
	if (rtwdev->dbcc_en && phy_idx == RTW89_PHY_1)
		addr += rtw89_phy0_phy1_offset(rtwdev, addr);
	rtw89_phy_write32_mask(rtwdev, addr, mask, data);
}
EXPORT_SYMBOL(rtw89_phy_write32_idx);

void rtw89_phy_set_phy_regs(struct rtw89_dev *rtwdev, u32 addr, u32 mask,
			    u32 val)
{
	rtw89_phy_write32_idx(rtwdev, addr, mask, val, RTW89_PHY_0);

	if (!rtwdev->dbcc_en)
		return;

	rtw89_phy_write32_idx(rtwdev, addr, mask, val, RTW89_PHY_1);
}

void rtw89_phy_write_reg3_tbl(struct rtw89_dev *rtwdev,
			      const struct rtw89_phy_reg3_tbl *tbl)
{
	const struct rtw89_reg3_def *reg3;
	int i;

	for (i = 0; i < tbl->size; i++) {
		reg3 = &tbl->reg3[i];
		rtw89_phy_write32_mask(rtwdev, reg3->addr, reg3->mask, reg3->data);
	}
}
EXPORT_SYMBOL(rtw89_phy_write_reg3_tbl);

const u8 rtw89_rs_idx_max[] = {
	[RTW89_RS_CCK] = RTW89_RATE_CCK_MAX,
	[RTW89_RS_OFDM] = RTW89_RATE_OFDM_MAX,
	[RTW89_RS_MCS] = RTW89_RATE_MCS_MAX,
	[RTW89_RS_HEDCM] = RTW89_RATE_HEDCM_MAX,
	[RTW89_RS_OFFSET] = RTW89_RATE_OFFSET_MAX,
};
EXPORT_SYMBOL(rtw89_rs_idx_max);

const u8 rtw89_rs_nss_max[] = {
	[RTW89_RS_CCK] = 1,
	[RTW89_RS_OFDM] = 1,
	[RTW89_RS_MCS] = RTW89_NSS_MAX,
	[RTW89_RS_HEDCM] = RTW89_NSS_HEDCM_MAX,
	[RTW89_RS_OFFSET] = 1,
};
EXPORT_SYMBOL(rtw89_rs_nss_max);

static const u8 _byr_of_rs[] = {
	[RTW89_RS_CCK] = offsetof(struct rtw89_txpwr_byrate, cck),
	[RTW89_RS_OFDM] = offsetof(struct rtw89_txpwr_byrate, ofdm),
	[RTW89_RS_MCS] = offsetof(struct rtw89_txpwr_byrate, mcs),
	[RTW89_RS_HEDCM] = offsetof(struct rtw89_txpwr_byrate, hedcm),
	[RTW89_RS_OFFSET] = offsetof(struct rtw89_txpwr_byrate, offset),
};

#define _byr_seek(rs, raw) ((s8 *)(raw) + _byr_of_rs[rs])
#define _byr_idx(rs, nss, idx) ((nss) * rtw89_rs_idx_max[rs] + (idx))
#define _byr_chk(rs, nss, idx) \
	((nss) < rtw89_rs_nss_max[rs] && (idx) < rtw89_rs_idx_max[rs])

void rtw89_phy_load_txpwr_byrate(struct rtw89_dev *rtwdev,
				 const struct rtw89_txpwr_table *tbl)
{
	const struct rtw89_txpwr_byrate_cfg *cfg = tbl->data;
	const struct rtw89_txpwr_byrate_cfg *end = cfg + tbl->size;
	s8 *byr;
	u32 data;
	u8 i, idx;

	for (; cfg < end; cfg++) {
		byr = _byr_seek(cfg->rs, &rtwdev->byr[cfg->band]);
		data = cfg->data;

		for (i = 0; i < cfg->len; i++, data >>= 8) {
			idx = _byr_idx(cfg->rs, cfg->nss, (cfg->shf + i));
			byr[idx] = (s8)(data & 0xff);
		}
	}
}
EXPORT_SYMBOL(rtw89_phy_load_txpwr_byrate);

#define _phy_txpwr_rf_to_mac(rtwdev, txpwr_rf)				\
({									\
	const struct rtw89_chip_info *__c = (rtwdev)->chip;		\
	(txpwr_rf) >> (__c->txpwr_factor_rf - __c->txpwr_factor_mac);	\
})

s8 rtw89_phy_read_txpwr_byrate(struct rtw89_dev *rtwdev, u8 band,
			       const struct rtw89_rate_desc *rate_desc)
{
	s8 *byr;
	u8 idx;

	if (rate_desc->rs == RTW89_RS_CCK)
		band = RTW89_BAND_2G;

	if (!_byr_chk(rate_desc->rs, rate_desc->nss, rate_desc->idx)) {
		rtw89_debug(rtwdev, RTW89_DBG_TXPWR,
			    "[TXPWR] unknown byrate desc rs=%d nss=%d idx=%d\n",
			    rate_desc->rs, rate_desc->nss, rate_desc->idx);

		return 0;
	}

	byr = _byr_seek(rate_desc->rs, &rtwdev->byr[band]);
	idx = _byr_idx(rate_desc->rs, rate_desc->nss, rate_desc->idx);

	return _phy_txpwr_rf_to_mac(rtwdev, byr[idx]);
}
EXPORT_SYMBOL(rtw89_phy_read_txpwr_byrate);

static u8 rtw89_channel_6g_to_idx(struct rtw89_dev *rtwdev, u8 channel_6g)
{
	switch (channel_6g) {
	case 1 ... 29:
		return (channel_6g - 1) / 2;
	case 33 ... 61:
		return (channel_6g - 3) / 2;
	case 65 ... 93:
		return (channel_6g - 5) / 2;
	case 97 ... 125:
		return (channel_6g - 7) / 2;
	case 129 ... 157:
		return (channel_6g - 9) / 2;
	case 161 ... 189:
		return (channel_6g - 11) / 2;
	case 193 ... 221:
		return (channel_6g - 13) / 2;
	case 225 ... 253:
		return (channel_6g - 15) / 2;
	default:
		rtw89_warn(rtwdev, "unknown 6g channel: %d\n", channel_6g);
		return 0;
	}
}

static u8 rtw89_channel_to_idx(struct rtw89_dev *rtwdev, u8 band, u8 channel)
{
	if (band == RTW89_BAND_6G)
		return rtw89_channel_6g_to_idx(rtwdev, channel);

	switch (channel) {
	case 1 ... 14:
		return channel - 1;
	case 36 ... 64:
		return (channel - 36) / 2;
	case 100 ... 144:
		return ((channel - 100) / 2) + 15;
	case 149 ... 177:
		return ((channel - 149) / 2) + 38;
	default:
		rtw89_warn(rtwdev, "unknown channel: %d\n", channel);
		return 0;
	}
}

s8 rtw89_phy_read_txpwr_limit(struct rtw89_dev *rtwdev, u8 band,
			      u8 bw, u8 ntx, u8 rs, u8 bf, u8 ch)
{
	const struct rtw89_chip_info *chip = rtwdev->chip;
	u8 ch_idx = rtw89_channel_to_idx(rtwdev, band, ch);
	u8 regd = rtw89_regd_get(rtwdev, band);
	s8 lmt = 0, sar;

	switch (band) {
	case RTW89_BAND_2G:
		lmt = (*chip->txpwr_lmt_2g)[bw][ntx][rs][bf][regd][ch_idx];
		if (!lmt)
			lmt = (*chip->txpwr_lmt_2g)[bw][ntx][rs][bf]
						   [RTW89_WW][ch_idx];
		break;
	case RTW89_BAND_5G:
		lmt = (*chip->txpwr_lmt_5g)[bw][ntx][rs][bf][regd][ch_idx];
		if (!lmt)
			lmt = (*chip->txpwr_lmt_5g)[bw][ntx][rs][bf]
						   [RTW89_WW][ch_idx];
		break;
	case RTW89_BAND_6G:
		lmt = (*chip->txpwr_lmt_6g)[bw][ntx][rs][bf][regd][ch_idx];
		if (!lmt)
			lmt = (*chip->txpwr_lmt_6g)[bw][ntx][rs][bf]
						   [RTW89_WW][ch_idx];
		break;
	default:
		rtw89_warn(rtwdev, "unknown band type: %d\n", band);
		return 0;
	}

	lmt = _phy_txpwr_rf_to_mac(rtwdev, lmt);
	sar = rtw89_query_sar(rtwdev);

	return min(lmt, sar);
}
EXPORT_SYMBOL(rtw89_phy_read_txpwr_limit);

#define __fill_txpwr_limit_nonbf_bf(ptr, band, bw, ntx, rs, ch)		\
	do {								\
		u8 __i;							\
		for (__i = 0; __i < RTW89_BF_NUM; __i++)		\
			ptr[__i] = rtw89_phy_read_txpwr_limit(rtwdev,	\
							      band,	\
							      bw, ntx,	\
							      rs, __i,	\
							      (ch));	\
	} while (0)

static void rtw89_phy_fill_txpwr_limit_20m(struct rtw89_dev *rtwdev,
					   struct rtw89_txpwr_limit *lmt,
					   u8 band, u8 ntx, u8 ch)
{
	__fill_txpwr_limit_nonbf_bf(lmt->cck_20m, band, RTW89_CHANNEL_WIDTH_20,
				    ntx, RTW89_RS_CCK, ch);
	__fill_txpwr_limit_nonbf_bf(lmt->cck_40m, band, RTW89_CHANNEL_WIDTH_40,
				    ntx, RTW89_RS_CCK, ch);
	__fill_txpwr_limit_nonbf_bf(lmt->ofdm, band, RTW89_CHANNEL_WIDTH_20,
				    ntx, RTW89_RS_OFDM, ch);
	__fill_txpwr_limit_nonbf_bf(lmt->mcs_20m[0], band,
				    RTW89_CHANNEL_WIDTH_20,
				    ntx, RTW89_RS_MCS, ch);
}

static void rtw89_phy_fill_txpwr_limit_40m(struct rtw89_dev *rtwdev,
					   struct rtw89_txpwr_limit *lmt,
					   u8 band, u8 ntx, u8 ch, u8 pri_ch)
{
	__fill_txpwr_limit_nonbf_bf(lmt->cck_20m, band, RTW89_CHANNEL_WIDTH_20,
				    ntx, RTW89_RS_CCK, ch - 2);
	__fill_txpwr_limit_nonbf_bf(lmt->cck_40m, band, RTW89_CHANNEL_WIDTH_40,
				    ntx, RTW89_RS_CCK, ch);
	__fill_txpwr_limit_nonbf_bf(lmt->ofdm, band, RTW89_CHANNEL_WIDTH_20,
				    ntx, RTW89_RS_OFDM, pri_ch);
	__fill_txpwr_limit_nonbf_bf(lmt->mcs_20m[0], band,
				    RTW89_CHANNEL_WIDTH_20,
				    ntx, RTW89_RS_MCS, ch - 2);
	__fill_txpwr_limit_nonbf_bf(lmt->mcs_20m[1], band,
				    RTW89_CHANNEL_WIDTH_20,
				    ntx, RTW89_RS_MCS, ch + 2);
	__fill_txpwr_limit_nonbf_bf(lmt->mcs_40m[0], band,
				    RTW89_CHANNEL_WIDTH_40,
				    ntx, RTW89_RS_MCS, ch);
}

static void rtw89_phy_fill_txpwr_limit_80m(struct rtw89_dev *rtwdev,
					   struct rtw89_txpwr_limit *lmt,
					   u8 band, u8 ntx, u8 ch, u8 pri_ch)
{
	s8 val_0p5_n[RTW89_BF_NUM];
	s8 val_0p5_p[RTW89_BF_NUM];
	u8 i;

	__fill_txpwr_limit_nonbf_bf(lmt->ofdm, band, RTW89_CHANNEL_WIDTH_20,
				    ntx, RTW89_RS_OFDM, pri_ch);
	__fill_txpwr_limit_nonbf_bf(lmt->mcs_20m[0], band,
				    RTW89_CHANNEL_WIDTH_20,
				    ntx, RTW89_RS_MCS, ch - 6);
	__fill_txpwr_limit_nonbf_bf(lmt->mcs_20m[1], band,
				    RTW89_CHANNEL_WIDTH_20,
				    ntx, RTW89_RS_MCS, ch - 2);
	__fill_txpwr_limit_nonbf_bf(lmt->mcs_20m[2], band,
				    RTW89_CHANNEL_WIDTH_20,
				    ntx, RTW89_RS_MCS, ch + 2);
	__fill_txpwr_limit_nonbf_bf(lmt->mcs_20m[3], band,
				    RTW89_CHANNEL_WIDTH_20,
				    ntx, RTW89_RS_MCS, ch + 6);
	__fill_txpwr_limit_nonbf_bf(lmt->mcs_40m[0], band,
				    RTW89_CHANNEL_WIDTH_40,
				    ntx, RTW89_RS_MCS, ch - 4);
	__fill_txpwr_limit_nonbf_bf(lmt->mcs_40m[1], band,
				    RTW89_CHANNEL_WIDTH_40,
				    ntx, RTW89_RS_MCS, ch + 4);
	__fill_txpwr_limit_nonbf_bf(lmt->mcs_80m[0], band,
				    RTW89_CHANNEL_WIDTH_80,
				    ntx, RTW89_RS_MCS, ch);

	__fill_txpwr_limit_nonbf_bf(val_0p5_n, band, RTW89_CHANNEL_WIDTH_40,
				    ntx, RTW89_RS_MCS, ch - 4);
	__fill_txpwr_limit_nonbf_bf(val_0p5_p, band, RTW89_CHANNEL_WIDTH_40,
				    ntx, RTW89_RS_MCS, ch + 4);

	for (i = 0; i < RTW89_BF_NUM; i++)
		lmt->mcs_40m_0p5[i] = min_t(s8, val_0p5_n[i], val_0p5_p[i]);
}

static void rtw89_phy_fill_txpwr_limit_160m(struct rtw89_dev *rtwdev,
					    struct rtw89_txpwr_limit *lmt,
					    u8 band, u8 ntx, u8 ch, u8 pri_ch)
{
	s8 val_0p5_n[RTW89_BF_NUM];
	s8 val_0p5_p[RTW89_BF_NUM];
	s8 val_2p5_n[RTW89_BF_NUM];
	s8 val_2p5_p[RTW89_BF_NUM];
	u8 i;

	/* fill ofdm section */
	__fill_txpwr_limit_nonbf_bf(lmt->ofdm, band, RTW89_CHANNEL_WIDTH_20,
				    ntx, RTW89_RS_OFDM, pri_ch);

	/* fill mcs 20m section */
	__fill_txpwr_limit_nonbf_bf(lmt->mcs_20m[0], band,
				    RTW89_CHANNEL_WIDTH_20,
				    ntx, RTW89_RS_MCS, ch - 14);
	__fill_txpwr_limit_nonbf_bf(lmt->mcs_20m[1], band,
				    RTW89_CHANNEL_WIDTH_20,
				    ntx, RTW89_RS_MCS, ch - 10);
	__fill_txpwr_limit_nonbf_bf(lmt->mcs_20m[2], band,
				    RTW89_CHANNEL_WIDTH_20,
				    ntx, RTW89_RS_MCS, ch - 6);
	__fill_txpwr_limit_nonbf_bf(lmt->mcs_20m[3], band,
				    RTW89_CHANNEL_WIDTH_20,
				    ntx, RTW89_RS_MCS, ch - 2);
	__fill_txpwr_limit_nonbf_bf(lmt->mcs_20m[4], band,
				    RTW89_CHANNEL_WIDTH_20,
				    ntx, RTW89_RS_MCS, ch + 2);
	__fill_txpwr_limit_nonbf_bf(lmt->mcs_20m[5], band,
				    RTW89_CHANNEL_WIDTH_20,
				    ntx, RTW89_RS_MCS, ch + 6);
	__fill_txpwr_limit_nonbf_bf(lmt->mcs_20m[6], band,
				    RTW89_CHANNEL_WIDTH_20,
				    ntx, RTW89_RS_MCS, ch + 10);
	__fill_txpwr_limit_nonbf_bf(lmt->mcs_20m[7], band,
				    RTW89_CHANNEL_WIDTH_20,
				    ntx, RTW89_RS_MCS, ch + 14);

	/* fill mcs 40m section */
	__fill_txpwr_limit_nonbf_bf(lmt->mcs_40m[0], band,
				    RTW89_CHANNEL_WIDTH_40,
				    ntx, RTW89_RS_MCS, ch - 12);
	__fill_txpwr_limit_nonbf_bf(lmt->mcs_40m[1], band,
				    RTW89_CHANNEL_WIDTH_40,
				    ntx, RTW89_RS_MCS, ch - 4);
	__fill_txpwr_limit_nonbf_bf(lmt->mcs_40m[2], band,
				    RTW89_CHANNEL_WIDTH_40,
				    ntx, RTW89_RS_MCS, ch + 4);
	__fill_txpwr_limit_nonbf_bf(lmt->mcs_40m[3], band,
				    RTW89_CHANNEL_WIDTH_40,
				    ntx, RTW89_RS_MCS, ch + 12);

	/* fill mcs 80m section */
	__fill_txpwr_limit_nonbf_bf(lmt->mcs_80m[0], band,
				    RTW89_CHANNEL_WIDTH_80,
				    ntx, RTW89_RS_MCS, ch - 8);
	__fill_txpwr_limit_nonbf_bf(lmt->mcs_80m[1], band,
				    RTW89_CHANNEL_WIDTH_80,
				    ntx, RTW89_RS_MCS, ch + 8);

	/* fill mcs 160m section */
	__fill_txpwr_limit_nonbf_bf(lmt->mcs_160m, band,
				    RTW89_CHANNEL_WIDTH_160,
				    ntx, RTW89_RS_MCS, ch);

	/* fill mcs 40m 0p5 section */
	__fill_txpwr_limit_nonbf_bf(val_0p5_n, band, RTW89_CHANNEL_WIDTH_40,
				    ntx, RTW89_RS_MCS, ch - 4);
	__fill_txpwr_limit_nonbf_bf(val_0p5_p, band, RTW89_CHANNEL_WIDTH_40,
				    ntx, RTW89_RS_MCS, ch + 4);

	for (i = 0; i < RTW89_BF_NUM; i++)
		lmt->mcs_40m_0p5[i] = min_t(s8, val_0p5_n[i], val_0p5_p[i]);

	/* fill mcs 40m 2p5 section */
	__fill_txpwr_limit_nonbf_bf(val_2p5_n, band, RTW89_CHANNEL_WIDTH_40,
				    ntx, RTW89_RS_MCS, ch - 8);
	__fill_txpwr_limit_nonbf_bf(val_2p5_p, band, RTW89_CHANNEL_WIDTH_40,
				    ntx, RTW89_RS_MCS, ch + 8);

	for (i = 0; i < RTW89_BF_NUM; i++)
		lmt->mcs_40m_2p5[i] = min_t(s8, val_2p5_n[i], val_2p5_p[i]);
}

void rtw89_phy_fill_txpwr_limit(struct rtw89_dev *rtwdev,
				const struct rtw89_chan *chan,
				struct rtw89_txpwr_limit *lmt,
				u8 ntx)
{
	u8 band = chan->band_type;
	u8 pri_ch = chan->primary_channel;
	u8 ch = chan->channel;
	u8 bw = chan->band_width;

	memset(lmt, 0, sizeof(*lmt));

	switch (bw) {
	case RTW89_CHANNEL_WIDTH_20:
		rtw89_phy_fill_txpwr_limit_20m(rtwdev, lmt, band, ntx, ch);
		break;
	case RTW89_CHANNEL_WIDTH_40:
		rtw89_phy_fill_txpwr_limit_40m(rtwdev, lmt, band, ntx, ch,
					       pri_ch);
		break;
	case RTW89_CHANNEL_WIDTH_80:
		rtw89_phy_fill_txpwr_limit_80m(rtwdev, lmt, band, ntx, ch,
					       pri_ch);
		break;
	case RTW89_CHANNEL_WIDTH_160:
		rtw89_phy_fill_txpwr_limit_160m(rtwdev, lmt, band, ntx, ch,
						pri_ch);
		break;
	}
}
EXPORT_SYMBOL(rtw89_phy_fill_txpwr_limit);

static s8 rtw89_phy_read_txpwr_limit_ru(struct rtw89_dev *rtwdev, u8 band,
					u8 ru, u8 ntx, u8 ch)
{
	const struct rtw89_chip_info *chip = rtwdev->chip;
	u8 ch_idx = rtw89_channel_to_idx(rtwdev, band, ch);
	u8 regd = rtw89_regd_get(rtwdev, band);
	s8 lmt_ru = 0, sar;

	switch (band) {
	case RTW89_BAND_2G:
		lmt_ru = (*chip->txpwr_lmt_ru_2g)[ru][ntx][regd][ch_idx];
		if (!lmt_ru)
			lmt_ru = (*chip->txpwr_lmt_ru_2g)[ru][ntx]
							 [RTW89_WW][ch_idx];
		break;
	case RTW89_BAND_5G:
		lmt_ru = (*chip->txpwr_lmt_ru_5g)[ru][ntx][regd][ch_idx];
		if (!lmt_ru)
			lmt_ru = (*chip->txpwr_lmt_ru_5g)[ru][ntx]
							 [RTW89_WW][ch_idx];
		break;
	case RTW89_BAND_6G:
		lmt_ru = (*chip->txpwr_lmt_ru_6g)[ru][ntx][regd][ch_idx];
		if (!lmt_ru)
			lmt_ru = (*chip->txpwr_lmt_ru_6g)[ru][ntx]
							 [RTW89_WW][ch_idx];
		break;
	default:
		rtw89_warn(rtwdev, "unknown band type: %d\n", band);
		return 0;
	}

	lmt_ru = _phy_txpwr_rf_to_mac(rtwdev, lmt_ru);
	sar = rtw89_query_sar(rtwdev);

	return min(lmt_ru, sar);
}

static void
rtw89_phy_fill_txpwr_limit_ru_20m(struct rtw89_dev *rtwdev,
				  struct rtw89_txpwr_limit_ru *lmt_ru,
				  u8 band, u8 ntx, u8 ch)
{
	lmt_ru->ru26[0] = rtw89_phy_read_txpwr_limit_ru(rtwdev, band,
							RTW89_RU26,
							ntx, ch);
	lmt_ru->ru52[0] = rtw89_phy_read_txpwr_limit_ru(rtwdev, band,
							RTW89_RU52,
							ntx, ch);
	lmt_ru->ru106[0] = rtw89_phy_read_txpwr_limit_ru(rtwdev, band,
							 RTW89_RU106,
							 ntx, ch);
}

static void
rtw89_phy_fill_txpwr_limit_ru_40m(struct rtw89_dev *rtwdev,
				  struct rtw89_txpwr_limit_ru *lmt_ru,
				  u8 band, u8 ntx, u8 ch)
{
	lmt_ru->ru26[0] = rtw89_phy_read_txpwr_limit_ru(rtwdev, band,
							RTW89_RU26,
							ntx, ch - 2);
	lmt_ru->ru26[1] = rtw89_phy_read_txpwr_limit_ru(rtwdev, band,
							RTW89_RU26,
							ntx, ch + 2);
	lmt_ru->ru52[0] = rtw89_phy_read_txpwr_limit_ru(rtwdev, band,
							RTW89_RU52,
							ntx, ch - 2);
	lmt_ru->ru52[1] = rtw89_phy_read_txpwr_limit_ru(rtwdev, band,
							RTW89_RU52,
							ntx, ch + 2);
	lmt_ru->ru106[0] = rtw89_phy_read_txpwr_limit_ru(rtwdev, band,
							 RTW89_RU106,
							 ntx, ch - 2);
	lmt_ru->ru106[1] = rtw89_phy_read_txpwr_limit_ru(rtwdev, band,
							 RTW89_RU106,
							 ntx, ch + 2);
}

static void
rtw89_phy_fill_txpwr_limit_ru_80m(struct rtw89_dev *rtwdev,
				  struct rtw89_txpwr_limit_ru *lmt_ru,
				  u8 band, u8 ntx, u8 ch)
{
	lmt_ru->ru26[0] = rtw89_phy_read_txpwr_limit_ru(rtwdev, band,
							RTW89_RU26,
							ntx, ch - 6);
	lmt_ru->ru26[1] = rtw89_phy_read_txpwr_limit_ru(rtwdev, band,
							RTW89_RU26,
							ntx, ch - 2);
	lmt_ru->ru26[2] = rtw89_phy_read_txpwr_limit_ru(rtwdev, band,
							RTW89_RU26,
							ntx, ch + 2);
	lmt_ru->ru26[3] = rtw89_phy_read_txpwr_limit_ru(rtwdev, band,
							RTW89_RU26,
							ntx, ch + 6);
	lmt_ru->ru52[0] = rtw89_phy_read_txpwr_limit_ru(rtwdev, band,
							RTW89_RU52,
							ntx, ch - 6);
	lmt_ru->ru52[1] = rtw89_phy_read_txpwr_limit_ru(rtwdev, band,
							RTW89_RU52,
							ntx, ch - 2);
	lmt_ru->ru52[2] = rtw89_phy_read_txpwr_limit_ru(rtwdev, band,
							RTW89_RU52,
							ntx, ch + 2);
	lmt_ru->ru52[3] = rtw89_phy_read_txpwr_limit_ru(rtwdev, band,
							RTW89_RU52,
							ntx, ch + 6);
	lmt_ru->ru106[0] = rtw89_phy_read_txpwr_limit_ru(rtwdev, band,
							 RTW89_RU106,
							 ntx, ch - 6);
	lmt_ru->ru106[1] = rtw89_phy_read_txpwr_limit_ru(rtwdev, band,
							 RTW89_RU106,
							 ntx, ch - 2);
	lmt_ru->ru106[2] = rtw89_phy_read_txpwr_limit_ru(rtwdev, band,
							 RTW89_RU106,
							 ntx, ch + 2);
	lmt_ru->ru106[3] = rtw89_phy_read_txpwr_limit_ru(rtwdev, band,
							 RTW89_RU106,
							 ntx, ch + 6);
}

static void
rtw89_phy_fill_txpwr_limit_ru_160m(struct rtw89_dev *rtwdev,
				   struct rtw89_txpwr_limit_ru *lmt_ru,
				   u8 band, u8 ntx, u8 ch)
{
	static const int ofst[] = { -14, -10, -6, -2, 2, 6, 10, 14 };
	int i;

	static_assert(ARRAY_SIZE(ofst) == RTW89_RU_SEC_NUM);
	for (i = 0; i < RTW89_RU_SEC_NUM; i++) {
		lmt_ru->ru26[i] = rtw89_phy_read_txpwr_limit_ru(rtwdev, band,
								RTW89_RU26,
								ntx,
								ch + ofst[i]);
		lmt_ru->ru52[i] = rtw89_phy_read_txpwr_limit_ru(rtwdev, band,
								RTW89_RU52,
								ntx,
								ch + ofst[i]);
		lmt_ru->ru106[i] = rtw89_phy_read_txpwr_limit_ru(rtwdev, band,
								 RTW89_RU106,
								 ntx,
								 ch + ofst[i]);
	}
}

void rtw89_phy_fill_txpwr_limit_ru(struct rtw89_dev *rtwdev,
				   const struct rtw89_chan *chan,
				   struct rtw89_txpwr_limit_ru *lmt_ru,
				   u8 ntx)
{
	u8 band = chan->band_type;
	u8 ch = chan->channel;
	u8 bw = chan->band_width;

	memset(lmt_ru, 0, sizeof(*lmt_ru));

	switch (bw) {
	case RTW89_CHANNEL_WIDTH_20:
		rtw89_phy_fill_txpwr_limit_ru_20m(rtwdev, lmt_ru, band, ntx,
						  ch);
		break;
	case RTW89_CHANNEL_WIDTH_40:
		rtw89_phy_fill_txpwr_limit_ru_40m(rtwdev, lmt_ru, band, ntx,
						  ch);
		break;
	case RTW89_CHANNEL_WIDTH_80:
		rtw89_phy_fill_txpwr_limit_ru_80m(rtwdev, lmt_ru, band, ntx,
						  ch);
		break;
	case RTW89_CHANNEL_WIDTH_160:
		rtw89_phy_fill_txpwr_limit_ru_160m(rtwdev, lmt_ru, band, ntx,
						   ch);
		break;
	}
}
EXPORT_SYMBOL(rtw89_phy_fill_txpwr_limit_ru);

struct rtw89_phy_iter_ra_data {
	struct rtw89_dev *rtwdev;
	struct sk_buff *c2h;
};

static void rtw89_phy_c2h_ra_rpt_iter(void *data, struct ieee80211_sta *sta)
{
	struct rtw89_phy_iter_ra_data *ra_data = (struct rtw89_phy_iter_ra_data *)data;
	struct rtw89_dev *rtwdev = ra_data->rtwdev;
	struct rtw89_sta *rtwsta = (struct rtw89_sta *)sta->drv_priv;
	struct rtw89_ra_report *ra_report = &rtwsta->ra_report;
	struct sk_buff *c2h = ra_data->c2h;
	u8 mode, rate, bw, giltf, mac_id;
	u16 legacy_bitrate;
	bool valid;
<<<<<<< HEAD
=======
	u8 mcs = 0;
>>>>>>> 7365df19

	mac_id = RTW89_GET_PHY_C2H_RA_RPT_MACID(c2h->data);
	if (mac_id != rtwsta->mac_id)
		return;

	rate = RTW89_GET_PHY_C2H_RA_RPT_MCSNSS(c2h->data);
	bw = RTW89_GET_PHY_C2H_RA_RPT_BW(c2h->data);
	giltf = RTW89_GET_PHY_C2H_RA_RPT_GILTF(c2h->data);
	mode = RTW89_GET_PHY_C2H_RA_RPT_MD_SEL(c2h->data);

	if (mode == RTW89_RA_RPT_MODE_LEGACY) {
		valid = rtw89_ra_report_to_bitrate(rtwdev, rate, &legacy_bitrate);
		if (!valid)
			return;
	}

<<<<<<< HEAD
	memset(ra_report, 0, sizeof(*ra_report));
=======
	memset(&ra_report->txrate, 0, sizeof(ra_report->txrate));
>>>>>>> 7365df19

	switch (mode) {
	case RTW89_RA_RPT_MODE_LEGACY:
		ra_report->txrate.legacy = legacy_bitrate;
		break;
	case RTW89_RA_RPT_MODE_HT:
		ra_report->txrate.flags |= RATE_INFO_FLAGS_MCS;
		if (RTW89_CHK_FW_FEATURE(OLD_HT_RA_FORMAT, &rtwdev->fw))
			rate = RTW89_MK_HT_RATE(FIELD_GET(RTW89_RA_RATE_MASK_NSS, rate),
						FIELD_GET(RTW89_RA_RATE_MASK_MCS, rate));
		else
			rate = FIELD_GET(RTW89_RA_RATE_MASK_HT_MCS, rate);
		ra_report->txrate.mcs = rate;
		if (giltf)
			ra_report->txrate.flags |= RATE_INFO_FLAGS_SHORT_GI;
		mcs = ra_report->txrate.mcs & 0x07;
		break;
	case RTW89_RA_RPT_MODE_VHT:
		ra_report->txrate.flags |= RATE_INFO_FLAGS_VHT_MCS;
		ra_report->txrate.mcs = FIELD_GET(RTW89_RA_RATE_MASK_MCS, rate);
		ra_report->txrate.nss = FIELD_GET(RTW89_RA_RATE_MASK_NSS, rate) + 1;
		if (giltf)
			ra_report->txrate.flags |= RATE_INFO_FLAGS_SHORT_GI;
		mcs = ra_report->txrate.mcs;
		break;
	case RTW89_RA_RPT_MODE_HE:
		ra_report->txrate.flags |= RATE_INFO_FLAGS_HE_MCS;
		ra_report->txrate.mcs = FIELD_GET(RTW89_RA_RATE_MASK_MCS, rate);
		ra_report->txrate.nss = FIELD_GET(RTW89_RA_RATE_MASK_NSS, rate) + 1;
		if (giltf == RTW89_GILTF_2XHE08 || giltf == RTW89_GILTF_1XHE08)
			ra_report->txrate.he_gi = NL80211_RATE_INFO_HE_GI_0_8;
		else if (giltf == RTW89_GILTF_2XHE16 || giltf == RTW89_GILTF_1XHE16)
			ra_report->txrate.he_gi = NL80211_RATE_INFO_HE_GI_1_6;
		else
			ra_report->txrate.he_gi = NL80211_RATE_INFO_HE_GI_3_2;
		mcs = ra_report->txrate.mcs;
		break;
	}

	ra_report->txrate.bw = rtw89_hw_to_rate_info_bw(bw);
	ra_report->bit_rate = cfg80211_calculate_bitrate(&ra_report->txrate);
	ra_report->hw_rate = FIELD_PREP(RTW89_HW_RATE_MASK_MOD, mode) |
			     FIELD_PREP(RTW89_HW_RATE_MASK_VAL, rate);
	ra_report->might_fallback_legacy = mcs <= 2;
	sta->deflink.agg.max_rc_amsdu_len = get_max_amsdu_len(rtwdev, ra_report);
	rtwsta->max_agg_wait = sta->deflink.agg.max_rc_amsdu_len / 1500 - 1;
}

static void
rtw89_phy_c2h_ra_rpt(struct rtw89_dev *rtwdev, struct sk_buff *c2h, u32 len)
{
	struct rtw89_phy_iter_ra_data ra_data;

	ra_data.rtwdev = rtwdev;
	ra_data.c2h = c2h;
	ieee80211_iterate_stations_atomic(rtwdev->hw,
					  rtw89_phy_c2h_ra_rpt_iter,
					  &ra_data);
}

static
void (* const rtw89_phy_c2h_ra_handler[])(struct rtw89_dev *rtwdev,
					  struct sk_buff *c2h, u32 len) = {
	[RTW89_PHY_C2H_FUNC_STS_RPT] = rtw89_phy_c2h_ra_rpt,
	[RTW89_PHY_C2H_FUNC_MU_GPTBL_RPT] = NULL,
	[RTW89_PHY_C2H_FUNC_TXSTS] = NULL,
};

void rtw89_phy_c2h_handle(struct rtw89_dev *rtwdev, struct sk_buff *skb,
			  u32 len, u8 class, u8 func)
{
	void (*handler)(struct rtw89_dev *rtwdev,
			struct sk_buff *c2h, u32 len) = NULL;

	switch (class) {
	case RTW89_PHY_C2H_CLASS_RA:
		if (func < RTW89_PHY_C2H_FUNC_RA_MAX)
			handler = rtw89_phy_c2h_ra_handler[func];
		break;
	default:
		rtw89_info(rtwdev, "c2h class %d not support\n", class);
		return;
	}
	if (!handler) {
		rtw89_info(rtwdev, "c2h class %d func %d not support\n", class,
			   func);
		return;
	}
	handler(rtwdev, skb, len);
}

static u8 rtw89_phy_cfo_get_xcap_reg(struct rtw89_dev *rtwdev, bool sc_xo)
{
	u32 reg_mask;

	if (sc_xo)
		reg_mask = B_AX_XTAL_SC_XO_MASK;
	else
		reg_mask = B_AX_XTAL_SC_XI_MASK;

	return (u8)rtw89_read32_mask(rtwdev, R_AX_XTAL_ON_CTRL0, reg_mask);
}

static void rtw89_phy_cfo_set_xcap_reg(struct rtw89_dev *rtwdev, bool sc_xo,
				       u8 val)
{
	u32 reg_mask;

	if (sc_xo)
		reg_mask = B_AX_XTAL_SC_XO_MASK;
	else
		reg_mask = B_AX_XTAL_SC_XI_MASK;

	rtw89_write32_mask(rtwdev, R_AX_XTAL_ON_CTRL0, reg_mask, val);
}

static void rtw89_phy_cfo_set_crystal_cap(struct rtw89_dev *rtwdev,
					  u8 crystal_cap, bool force)
{
	struct rtw89_cfo_tracking_info *cfo = &rtwdev->cfo_tracking;
	const struct rtw89_chip_info *chip = rtwdev->chip;
	u8 sc_xi_val, sc_xo_val;

	if (!force && cfo->crystal_cap == crystal_cap)
		return;
	crystal_cap = clamp_t(u8, crystal_cap, 0, 127);
	if (chip->chip_id == RTL8852A) {
		rtw89_phy_cfo_set_xcap_reg(rtwdev, true, crystal_cap);
		rtw89_phy_cfo_set_xcap_reg(rtwdev, false, crystal_cap);
		sc_xo_val = rtw89_phy_cfo_get_xcap_reg(rtwdev, true);
		sc_xi_val = rtw89_phy_cfo_get_xcap_reg(rtwdev, false);
	} else {
		rtw89_mac_write_xtal_si(rtwdev, XTAL_SI_XTAL_SC_XO,
					crystal_cap, XTAL_SC_XO_MASK);
		rtw89_mac_write_xtal_si(rtwdev, XTAL_SI_XTAL_SC_XI,
					crystal_cap, XTAL_SC_XI_MASK);
		rtw89_mac_read_xtal_si(rtwdev, XTAL_SI_XTAL_SC_XO, &sc_xo_val);
		rtw89_mac_read_xtal_si(rtwdev, XTAL_SI_XTAL_SC_XI, &sc_xi_val);
	}
	cfo->crystal_cap = sc_xi_val;
	cfo->x_cap_ofst = (s8)((int)cfo->crystal_cap - cfo->def_x_cap);

	rtw89_debug(rtwdev, RTW89_DBG_CFO, "Set sc_xi=0x%x\n", sc_xi_val);
	rtw89_debug(rtwdev, RTW89_DBG_CFO, "Set sc_xo=0x%x\n", sc_xo_val);
	rtw89_debug(rtwdev, RTW89_DBG_CFO, "Get xcap_ofst=%d\n",
		    cfo->x_cap_ofst);
	rtw89_debug(rtwdev, RTW89_DBG_CFO, "Set xcap OK\n");
}

static void rtw89_phy_cfo_reset(struct rtw89_dev *rtwdev)
{
	struct rtw89_cfo_tracking_info *cfo = &rtwdev->cfo_tracking;
	u8 cap;

	cfo->def_x_cap = cfo->crystal_cap_default & B_AX_XTAL_SC_MASK;
	cfo->is_adjust = false;
	if (cfo->crystal_cap == cfo->def_x_cap)
		return;
	cap = cfo->crystal_cap;
	cap += (cap > cfo->def_x_cap ? -1 : 1);
	rtw89_phy_cfo_set_crystal_cap(rtwdev, cap, false);
	rtw89_debug(rtwdev, RTW89_DBG_CFO,
		    "(0x%x) approach to dflt_val=(0x%x)\n", cfo->crystal_cap,
		    cfo->def_x_cap);
}

static void rtw89_dcfo_comp(struct rtw89_dev *rtwdev, s32 curr_cfo)
{
	const struct rtw89_reg_def *dcfo_comp = rtwdev->chip->dcfo_comp;
	bool is_linked = rtwdev->total_sta_assoc > 0;
	s32 cfo_avg_312;
	s32 dcfo_comp_val;
	u8 dcfo_comp_sft = rtwdev->chip->dcfo_comp_sft;
	int sign;

	if (!is_linked) {
		rtw89_debug(rtwdev, RTW89_DBG_CFO, "DCFO: is_linked=%d\n",
			    is_linked);
		return;
	}
	rtw89_debug(rtwdev, RTW89_DBG_CFO, "DCFO: curr_cfo=%d\n", curr_cfo);
	if (curr_cfo == 0)
		return;
	dcfo_comp_val = rtw89_phy_read32_mask(rtwdev, R_DCFO, B_DCFO);
	sign = curr_cfo > 0 ? 1 : -1;
	cfo_avg_312 = (curr_cfo << dcfo_comp_sft) / 5 + sign * dcfo_comp_val;
	rtw89_debug(rtwdev, RTW89_DBG_CFO, "DCFO: avg_cfo=%d\n", cfo_avg_312);
	if (rtwdev->chip->chip_id == RTL8852A && rtwdev->hal.cv == CHIP_CBV)
		cfo_avg_312 = -cfo_avg_312;
	rtw89_phy_set_phy_regs(rtwdev, dcfo_comp->addr, dcfo_comp->mask,
			       cfo_avg_312);
}

static void rtw89_dcfo_comp_init(struct rtw89_dev *rtwdev)
{
	rtw89_phy_set_phy_regs(rtwdev, R_DCFO_OPT, B_DCFO_OPT_EN, 1);
	rtw89_phy_set_phy_regs(rtwdev, R_DCFO_WEIGHT, B_DCFO_WEIGHT_MSK, 8);
	rtw89_write32_clr(rtwdev, R_AX_PWR_UL_CTRL2, B_AX_PWR_UL_CFO_MASK);
}

static void rtw89_phy_cfo_init(struct rtw89_dev *rtwdev)
{
	struct rtw89_cfo_tracking_info *cfo = &rtwdev->cfo_tracking;
	struct rtw89_efuse *efuse = &rtwdev->efuse;

	cfo->crystal_cap_default = efuse->xtal_cap & B_AX_XTAL_SC_MASK;
	cfo->crystal_cap = cfo->crystal_cap_default;
	cfo->def_x_cap = cfo->crystal_cap;
	cfo->x_cap_ub = min_t(int, cfo->def_x_cap + CFO_BOUND, 0x7f);
	cfo->x_cap_lb = max_t(int, cfo->def_x_cap - CFO_BOUND, 0x1);
	cfo->is_adjust = false;
	cfo->divergence_lock_en = false;
	cfo->x_cap_ofst = 0;
	cfo->lock_cnt = 0;
	cfo->rtw89_multi_cfo_mode = RTW89_TP_BASED_AVG_MODE;
	cfo->apply_compensation = false;
	cfo->residual_cfo_acc = 0;
	rtw89_debug(rtwdev, RTW89_DBG_CFO, "Default xcap=%0x\n",
		    cfo->crystal_cap_default);
	rtw89_phy_cfo_set_crystal_cap(rtwdev, cfo->crystal_cap_default, true);
	rtw89_phy_set_phy_regs(rtwdev, R_DCFO, B_DCFO, 1);
	rtw89_dcfo_comp_init(rtwdev);
	cfo->cfo_timer_ms = 2000;
	cfo->cfo_trig_by_timer_en = false;
	cfo->phy_cfo_trk_cnt = 0;
	cfo->phy_cfo_status = RTW89_PHY_DCFO_STATE_NORMAL;
	cfo->cfo_ul_ofdma_acc_mode = RTW89_CFO_UL_OFDMA_ACC_ENABLE;
}

static void rtw89_phy_cfo_crystal_cap_adjust(struct rtw89_dev *rtwdev,
					     s32 curr_cfo)
{
	struct rtw89_cfo_tracking_info *cfo = &rtwdev->cfo_tracking;
	s8 crystal_cap = cfo->crystal_cap;
	s32 cfo_abs = abs(curr_cfo);
	int sign;

	if (!cfo->is_adjust) {
		if (cfo_abs > CFO_TRK_ENABLE_TH)
			cfo->is_adjust = true;
	} else {
		if (cfo_abs < CFO_TRK_STOP_TH)
			cfo->is_adjust = false;
	}
	if (!cfo->is_adjust) {
		rtw89_debug(rtwdev, RTW89_DBG_CFO, "Stop CFO tracking\n");
		return;
	}
	sign = curr_cfo > 0 ? 1 : -1;
	if (cfo_abs > CFO_TRK_STOP_TH_4)
		crystal_cap += 7 * sign;
	else if (cfo_abs > CFO_TRK_STOP_TH_3)
		crystal_cap += 5 * sign;
	else if (cfo_abs > CFO_TRK_STOP_TH_2)
		crystal_cap += 3 * sign;
	else if (cfo_abs > CFO_TRK_STOP_TH_1)
		crystal_cap += 1 * sign;
	else
		return;
	rtw89_phy_cfo_set_crystal_cap(rtwdev, (u8)crystal_cap, false);
	rtw89_debug(rtwdev, RTW89_DBG_CFO,
		    "X_cap{Curr,Default}={0x%x,0x%x}\n",
		    cfo->crystal_cap, cfo->def_x_cap);
}

static s32 rtw89_phy_average_cfo_calc(struct rtw89_dev *rtwdev)
{
	struct rtw89_cfo_tracking_info *cfo = &rtwdev->cfo_tracking;
	s32 cfo_khz_all = 0;
	s32 cfo_cnt_all = 0;
	s32 cfo_all_avg = 0;
	u8 i;

	if (rtwdev->total_sta_assoc != 1)
		return 0;
	rtw89_debug(rtwdev, RTW89_DBG_CFO, "one_entry_only\n");
	for (i = 0; i < CFO_TRACK_MAX_USER; i++) {
		if (cfo->cfo_cnt[i] == 0)
			continue;
		cfo_khz_all += cfo->cfo_tail[i];
		cfo_cnt_all += cfo->cfo_cnt[i];
		cfo_all_avg = phy_div(cfo_khz_all, cfo_cnt_all);
		cfo->pre_cfo_avg[i] = cfo->cfo_avg[i];
	}
	rtw89_debug(rtwdev, RTW89_DBG_CFO,
		    "CFO track for macid = %d\n", i);
	rtw89_debug(rtwdev, RTW89_DBG_CFO,
		    "Total cfo=%dK, pkt_cnt=%d, avg_cfo=%dK\n",
		    cfo_khz_all, cfo_cnt_all, cfo_all_avg);
	return cfo_all_avg;
}

static s32 rtw89_phy_multi_sta_cfo_calc(struct rtw89_dev *rtwdev)
{
	struct rtw89_cfo_tracking_info *cfo = &rtwdev->cfo_tracking;
	struct rtw89_traffic_stats *stats = &rtwdev->stats;
	s32 target_cfo = 0;
	s32 cfo_khz_all = 0;
	s32 cfo_khz_all_tp_wgt = 0;
	s32 cfo_avg = 0;
	s32 max_cfo_lb = BIT(31);
	s32 min_cfo_ub = GENMASK(30, 0);
	u16 cfo_cnt_all = 0;
	u8 active_entry_cnt = 0;
	u8 sta_cnt = 0;
	u32 tp_all = 0;
	u8 i;
	u8 cfo_tol = 0;

	rtw89_debug(rtwdev, RTW89_DBG_CFO, "Multi entry cfo_trk\n");
	if (cfo->rtw89_multi_cfo_mode == RTW89_PKT_BASED_AVG_MODE) {
		rtw89_debug(rtwdev, RTW89_DBG_CFO, "Pkt based avg mode\n");
		for (i = 0; i < CFO_TRACK_MAX_USER; i++) {
			if (cfo->cfo_cnt[i] == 0)
				continue;
			cfo_khz_all += cfo->cfo_tail[i];
			cfo_cnt_all += cfo->cfo_cnt[i];
			cfo_avg = phy_div(cfo_khz_all, (s32)cfo_cnt_all);
			rtw89_debug(rtwdev, RTW89_DBG_CFO,
				    "Msta cfo=%d, pkt_cnt=%d, avg_cfo=%d\n",
				    cfo_khz_all, cfo_cnt_all, cfo_avg);
			target_cfo = cfo_avg;
		}
	} else if (cfo->rtw89_multi_cfo_mode == RTW89_ENTRY_BASED_AVG_MODE) {
		rtw89_debug(rtwdev, RTW89_DBG_CFO, "Entry based avg mode\n");
		for (i = 0; i < CFO_TRACK_MAX_USER; i++) {
			if (cfo->cfo_cnt[i] == 0)
				continue;
			cfo->cfo_avg[i] = phy_div(cfo->cfo_tail[i],
						  (s32)cfo->cfo_cnt[i]);
			cfo_khz_all += cfo->cfo_avg[i];
			rtw89_debug(rtwdev, RTW89_DBG_CFO,
				    "Macid=%d, cfo_avg=%d\n", i,
				    cfo->cfo_avg[i]);
		}
		sta_cnt = rtwdev->total_sta_assoc;
		cfo_avg = phy_div(cfo_khz_all, (s32)sta_cnt);
		rtw89_debug(rtwdev, RTW89_DBG_CFO,
			    "Msta cfo_acc=%d, ent_cnt=%d, avg_cfo=%d\n",
			    cfo_khz_all, sta_cnt, cfo_avg);
		target_cfo = cfo_avg;
	} else if (cfo->rtw89_multi_cfo_mode == RTW89_TP_BASED_AVG_MODE) {
		rtw89_debug(rtwdev, RTW89_DBG_CFO, "TP based avg mode\n");
		cfo_tol = cfo->sta_cfo_tolerance;
		for (i = 0; i < CFO_TRACK_MAX_USER; i++) {
			sta_cnt++;
			if (cfo->cfo_cnt[i] != 0) {
				cfo->cfo_avg[i] = phy_div(cfo->cfo_tail[i],
							  (s32)cfo->cfo_cnt[i]);
				active_entry_cnt++;
			} else {
				cfo->cfo_avg[i] = cfo->pre_cfo_avg[i];
			}
			max_cfo_lb = max(cfo->cfo_avg[i] - cfo_tol, max_cfo_lb);
			min_cfo_ub = min(cfo->cfo_avg[i] + cfo_tol, min_cfo_ub);
			cfo_khz_all += cfo->cfo_avg[i];
			/* need tp for each entry */
			rtw89_debug(rtwdev, RTW89_DBG_CFO,
				    "[%d] cfo_avg=%d, tp=tbd\n",
				    i, cfo->cfo_avg[i]);
			if (sta_cnt >= rtwdev->total_sta_assoc)
				break;
		}
		tp_all = stats->rx_throughput; /* need tp for each entry */
		cfo_avg =  phy_div(cfo_khz_all_tp_wgt, (s32)tp_all);

		rtw89_debug(rtwdev, RTW89_DBG_CFO, "Assoc sta cnt=%d\n",
			    sta_cnt);
		rtw89_debug(rtwdev, RTW89_DBG_CFO, "Active sta cnt=%d\n",
			    active_entry_cnt);
		rtw89_debug(rtwdev, RTW89_DBG_CFO,
			    "Msta cfo with tp_wgt=%d, avg_cfo=%d\n",
			    cfo_khz_all_tp_wgt, cfo_avg);
		rtw89_debug(rtwdev, RTW89_DBG_CFO, "cfo_lb=%d,cfo_ub=%d\n",
			    max_cfo_lb, min_cfo_ub);
		if (max_cfo_lb <= min_cfo_ub) {
			rtw89_debug(rtwdev, RTW89_DBG_CFO,
				    "cfo win_size=%d\n",
				    min_cfo_ub - max_cfo_lb);
			target_cfo = clamp(cfo_avg, max_cfo_lb, min_cfo_ub);
		} else {
			rtw89_debug(rtwdev, RTW89_DBG_CFO,
				    "No intersection of cfo tolerance windows\n");
			target_cfo = phy_div(cfo_khz_all, (s32)sta_cnt);
		}
		for (i = 0; i < CFO_TRACK_MAX_USER; i++)
			cfo->pre_cfo_avg[i] = cfo->cfo_avg[i];
	}
	rtw89_debug(rtwdev, RTW89_DBG_CFO, "Target cfo=%d\n", target_cfo);
	return target_cfo;
}

static void rtw89_phy_cfo_statistics_reset(struct rtw89_dev *rtwdev)
{
	struct rtw89_cfo_tracking_info *cfo = &rtwdev->cfo_tracking;

	memset(&cfo->cfo_tail, 0, sizeof(cfo->cfo_tail));
	memset(&cfo->cfo_cnt, 0, sizeof(cfo->cfo_cnt));
	cfo->packet_count = 0;
	cfo->packet_count_pre = 0;
	cfo->cfo_avg_pre = 0;
}

static void rtw89_phy_cfo_dm(struct rtw89_dev *rtwdev)
{
	struct rtw89_cfo_tracking_info *cfo = &rtwdev->cfo_tracking;
	s32 new_cfo = 0;
	bool x_cap_update = false;
	u8 pre_x_cap = cfo->crystal_cap;

	rtw89_debug(rtwdev, RTW89_DBG_CFO, "CFO:total_sta_assoc=%d\n",
		    rtwdev->total_sta_assoc);
	if (rtwdev->total_sta_assoc == 0) {
		rtw89_phy_cfo_reset(rtwdev);
		return;
	}
	if (cfo->packet_count == 0) {
		rtw89_debug(rtwdev, RTW89_DBG_CFO, "Pkt cnt = 0\n");
		return;
	}
	if (cfo->packet_count == cfo->packet_count_pre) {
		rtw89_debug(rtwdev, RTW89_DBG_CFO, "Pkt cnt doesn't change\n");
		return;
	}
	if (rtwdev->total_sta_assoc == 1)
		new_cfo = rtw89_phy_average_cfo_calc(rtwdev);
	else
		new_cfo = rtw89_phy_multi_sta_cfo_calc(rtwdev);
	if (new_cfo == 0) {
		rtw89_debug(rtwdev, RTW89_DBG_CFO, "curr_cfo=0\n");
		return;
	}
	if (cfo->divergence_lock_en) {
		cfo->lock_cnt++;
		if (cfo->lock_cnt > CFO_PERIOD_CNT) {
			cfo->divergence_lock_en = false;
			cfo->lock_cnt = 0;
		} else {
			rtw89_phy_cfo_reset(rtwdev);
		}
		return;
	}
	if (cfo->crystal_cap >= cfo->x_cap_ub ||
	    cfo->crystal_cap <= cfo->x_cap_lb) {
		cfo->divergence_lock_en = true;
		rtw89_phy_cfo_reset(rtwdev);
		return;
	}

	rtw89_phy_cfo_crystal_cap_adjust(rtwdev, new_cfo);
	cfo->cfo_avg_pre = new_cfo;
	x_cap_update =  cfo->crystal_cap != pre_x_cap;
	rtw89_debug(rtwdev, RTW89_DBG_CFO, "Xcap_up=%d\n", x_cap_update);
	rtw89_debug(rtwdev, RTW89_DBG_CFO, "Xcap: D:%x C:%x->%x, ofst=%d\n",
		    cfo->def_x_cap, pre_x_cap, cfo->crystal_cap,
		    cfo->x_cap_ofst);
	if (x_cap_update) {
		if (new_cfo > 0)
			new_cfo -= CFO_SW_COMP_FINE_TUNE;
		else
			new_cfo += CFO_SW_COMP_FINE_TUNE;
	}
	rtw89_dcfo_comp(rtwdev, new_cfo);
	rtw89_phy_cfo_statistics_reset(rtwdev);
}

void rtw89_phy_cfo_track_work(struct work_struct *work)
{
	struct rtw89_dev *rtwdev = container_of(work, struct rtw89_dev,
						cfo_track_work.work);
	struct rtw89_cfo_tracking_info *cfo = &rtwdev->cfo_tracking;

	mutex_lock(&rtwdev->mutex);
	if (!cfo->cfo_trig_by_timer_en)
		goto out;
	rtw89_leave_ps_mode(rtwdev);
	rtw89_phy_cfo_dm(rtwdev);
	ieee80211_queue_delayed_work(rtwdev->hw, &rtwdev->cfo_track_work,
				     msecs_to_jiffies(cfo->cfo_timer_ms));
out:
	mutex_unlock(&rtwdev->mutex);
}

static void rtw89_phy_cfo_start_work(struct rtw89_dev *rtwdev)
{
	struct rtw89_cfo_tracking_info *cfo = &rtwdev->cfo_tracking;

	ieee80211_queue_delayed_work(rtwdev->hw, &rtwdev->cfo_track_work,
				     msecs_to_jiffies(cfo->cfo_timer_ms));
}

void rtw89_phy_cfo_track(struct rtw89_dev *rtwdev)
{
	struct rtw89_cfo_tracking_info *cfo = &rtwdev->cfo_tracking;
	struct rtw89_traffic_stats *stats = &rtwdev->stats;
	bool is_ul_ofdma = false, ofdma_acc_en = false;

	if (stats->rx_tf_periodic > CFO_TF_CNT_TH)
		is_ul_ofdma = true;
	if (cfo->cfo_ul_ofdma_acc_mode == RTW89_CFO_UL_OFDMA_ACC_ENABLE &&
	    is_ul_ofdma)
		ofdma_acc_en = true;

	switch (cfo->phy_cfo_status) {
	case RTW89_PHY_DCFO_STATE_NORMAL:
		if (stats->tx_throughput >= CFO_TP_UPPER) {
			cfo->phy_cfo_status = RTW89_PHY_DCFO_STATE_ENHANCE;
			cfo->cfo_trig_by_timer_en = true;
			cfo->cfo_timer_ms = CFO_COMP_PERIOD;
			rtw89_phy_cfo_start_work(rtwdev);
		}
		break;
	case RTW89_PHY_DCFO_STATE_ENHANCE:
		if (stats->tx_throughput <= CFO_TP_LOWER)
			cfo->phy_cfo_status = RTW89_PHY_DCFO_STATE_NORMAL;
		else if (ofdma_acc_en &&
			 cfo->phy_cfo_trk_cnt >= CFO_PERIOD_CNT)
			cfo->phy_cfo_status = RTW89_PHY_DCFO_STATE_HOLD;
		else
			cfo->phy_cfo_trk_cnt++;

		if (cfo->phy_cfo_status == RTW89_PHY_DCFO_STATE_NORMAL) {
			cfo->phy_cfo_trk_cnt = 0;
			cfo->cfo_trig_by_timer_en = false;
		}
		break;
	case RTW89_PHY_DCFO_STATE_HOLD:
		if (stats->tx_throughput <= CFO_TP_LOWER) {
			cfo->phy_cfo_status = RTW89_PHY_DCFO_STATE_NORMAL;
			cfo->phy_cfo_trk_cnt = 0;
			cfo->cfo_trig_by_timer_en = false;
		} else {
			cfo->phy_cfo_trk_cnt++;
		}
		break;
	default:
		cfo->phy_cfo_status = RTW89_PHY_DCFO_STATE_NORMAL;
		cfo->phy_cfo_trk_cnt = 0;
		break;
	}
	rtw89_debug(rtwdev, RTW89_DBG_CFO,
		    "[CFO]WatchDog tp=%d,state=%d,timer_en=%d,trk_cnt=%d,thermal=%ld\n",
		    stats->tx_throughput, cfo->phy_cfo_status,
		    cfo->cfo_trig_by_timer_en, cfo->phy_cfo_trk_cnt,
		    ewma_thermal_read(&rtwdev->phystat.avg_thermal[0]));
	if (cfo->cfo_trig_by_timer_en)
		return;
	rtw89_phy_cfo_dm(rtwdev);
}

void rtw89_phy_cfo_parse(struct rtw89_dev *rtwdev, s16 cfo_val,
			 struct rtw89_rx_phy_ppdu *phy_ppdu)
{
	struct rtw89_cfo_tracking_info *cfo = &rtwdev->cfo_tracking;
	u8 macid = phy_ppdu->mac_id;

	if (macid >= CFO_TRACK_MAX_USER) {
		rtw89_warn(rtwdev, "mac_id %d is out of range\n", macid);
		return;
	}

	cfo->cfo_tail[macid] += cfo_val;
	cfo->cfo_cnt[macid]++;
	cfo->packet_count++;
}

static void rtw89_phy_stat_thermal_update(struct rtw89_dev *rtwdev)
{
	struct rtw89_phy_stat *phystat = &rtwdev->phystat;
	int i;
	u8 th;

	for (i = 0; i < rtwdev->chip->rf_path_num; i++) {
		th = rtw89_chip_get_thermal(rtwdev, i);
		if (th)
			ewma_thermal_add(&phystat->avg_thermal[i], th);

		rtw89_debug(rtwdev, RTW89_DBG_RFK_TRACK,
			    "path(%d) thermal cur=%u avg=%ld", i, th,
			    ewma_thermal_read(&phystat->avg_thermal[i]));
	}
}

struct rtw89_phy_iter_rssi_data {
	struct rtw89_dev *rtwdev;
	struct rtw89_phy_ch_info *ch_info;
	bool rssi_changed;
};

static void rtw89_phy_stat_rssi_update_iter(void *data,
					    struct ieee80211_sta *sta)
{
	struct rtw89_sta *rtwsta = (struct rtw89_sta *)sta->drv_priv;
	struct rtw89_phy_iter_rssi_data *rssi_data =
					(struct rtw89_phy_iter_rssi_data *)data;
	struct rtw89_phy_ch_info *ch_info = rssi_data->ch_info;
	unsigned long rssi_curr;

	rssi_curr = ewma_rssi_read(&rtwsta->avg_rssi);

	if (rssi_curr < ch_info->rssi_min) {
		ch_info->rssi_min = rssi_curr;
		ch_info->rssi_min_macid = rtwsta->mac_id;
	}

	if (rtwsta->prev_rssi == 0) {
		rtwsta->prev_rssi = rssi_curr;
	} else if (abs((int)rtwsta->prev_rssi - (int)rssi_curr) > (3 << RSSI_FACTOR)) {
		rtwsta->prev_rssi = rssi_curr;
		rssi_data->rssi_changed = true;
	}
}

static void rtw89_phy_stat_rssi_update(struct rtw89_dev *rtwdev)
{
	struct rtw89_phy_iter_rssi_data rssi_data = {0};

	rssi_data.rtwdev = rtwdev;
	rssi_data.ch_info = &rtwdev->ch_info;
	rssi_data.ch_info->rssi_min = U8_MAX;
	ieee80211_iterate_stations_atomic(rtwdev->hw,
					  rtw89_phy_stat_rssi_update_iter,
					  &rssi_data);
	if (rssi_data.rssi_changed)
		rtw89_btc_ntfy_wl_sta(rtwdev);
}

static void rtw89_phy_stat_init(struct rtw89_dev *rtwdev)
{
	struct rtw89_phy_stat *phystat = &rtwdev->phystat;
	int i;

	for (i = 0; i < rtwdev->chip->rf_path_num; i++)
		ewma_thermal_init(&phystat->avg_thermal[i]);

	rtw89_phy_stat_thermal_update(rtwdev);

	memset(&phystat->cur_pkt_stat, 0, sizeof(phystat->cur_pkt_stat));
	memset(&phystat->last_pkt_stat, 0, sizeof(phystat->last_pkt_stat));
}

void rtw89_phy_stat_track(struct rtw89_dev *rtwdev)
{
	struct rtw89_phy_stat *phystat = &rtwdev->phystat;

	rtw89_phy_stat_thermal_update(rtwdev);
	rtw89_phy_stat_rssi_update(rtwdev);

	phystat->last_pkt_stat = phystat->cur_pkt_stat;
	memset(&phystat->cur_pkt_stat, 0, sizeof(phystat->cur_pkt_stat));
}

static u16 rtw89_phy_ccx_us_to_idx(struct rtw89_dev *rtwdev, u32 time_us)
{
	struct rtw89_env_monitor_info *env = &rtwdev->env_monitor;

	return time_us >> (ilog2(CCX_US_BASE_RATIO) + env->ccx_unit_idx);
}

static u32 rtw89_phy_ccx_idx_to_us(struct rtw89_dev *rtwdev, u16 idx)
{
	struct rtw89_env_monitor_info *env = &rtwdev->env_monitor;

	return idx << (ilog2(CCX_US_BASE_RATIO) + env->ccx_unit_idx);
}

static void rtw89_phy_ccx_top_setting_init(struct rtw89_dev *rtwdev)
{
	struct rtw89_env_monitor_info *env = &rtwdev->env_monitor;

	env->ccx_manual_ctrl = false;
	env->ccx_ongoing = false;
	env->ccx_rac_lv = RTW89_RAC_RELEASE;
	env->ccx_rpt_stamp = 0;
	env->ccx_period = 0;
	env->ccx_unit_idx = RTW89_CCX_32_US;
	env->ccx_trigger_time = 0;
	env->ccx_edcca_opt_bw_idx = RTW89_CCX_EDCCA_BW20_0;

	rtw89_phy_set_phy_regs(rtwdev, R_CCX, B_CCX_EN_MSK, 1);
	rtw89_phy_set_phy_regs(rtwdev, R_CCX, B_CCX_TRIG_OPT_MSK, 1);
	rtw89_phy_set_phy_regs(rtwdev, R_CCX, B_MEASUREMENT_TRIG_MSK, 1);
	rtw89_phy_set_phy_regs(rtwdev, R_CCX, B_CCX_EDCCA_OPT_MSK,
			       RTW89_CCX_EDCCA_BW20_0);
}

static u16 rtw89_phy_ccx_get_report(struct rtw89_dev *rtwdev, u16 report,
				    u16 score)
{
	struct rtw89_env_monitor_info *env = &rtwdev->env_monitor;
	u32 numer = 0;
	u16 ret = 0;

	numer = report * score + (env->ccx_period >> 1);
	if (env->ccx_period)
		ret = numer / env->ccx_period;

	return ret >= score ? score - 1 : ret;
}

static void rtw89_phy_ccx_ms_to_period_unit(struct rtw89_dev *rtwdev,
					    u16 time_ms, u32 *period,
					    u32 *unit_idx)
{
	u32 idx;
	u8 quotient;

	if (time_ms >= CCX_MAX_PERIOD)
		time_ms = CCX_MAX_PERIOD;

	quotient = CCX_MAX_PERIOD_UNIT * time_ms / CCX_MAX_PERIOD;

	if (quotient < 4)
		idx = RTW89_CCX_4_US;
	else if (quotient < 8)
		idx = RTW89_CCX_8_US;
	else if (quotient < 16)
		idx = RTW89_CCX_16_US;
	else
		idx = RTW89_CCX_32_US;

	*unit_idx = idx;
	*period = (time_ms * MS_TO_4US_RATIO) >> idx;

	rtw89_debug(rtwdev, RTW89_DBG_PHY_TRACK,
		    "[Trigger Time] period:%d, unit_idx:%d\n",
		    *period, *unit_idx);
}

static void rtw89_phy_ccx_racing_release(struct rtw89_dev *rtwdev)
{
	struct rtw89_env_monitor_info *env = &rtwdev->env_monitor;

	rtw89_debug(rtwdev, RTW89_DBG_PHY_TRACK,
		    "lv:(%d)->(0)\n", env->ccx_rac_lv);

	env->ccx_ongoing = false;
	env->ccx_rac_lv = RTW89_RAC_RELEASE;
	env->ifs_clm_app = RTW89_IFS_CLM_BACKGROUND;
}

static bool rtw89_phy_ifs_clm_th_update_check(struct rtw89_dev *rtwdev,
					      struct rtw89_ccx_para_info *para)
{
	struct rtw89_env_monitor_info *env = &rtwdev->env_monitor;
	bool is_update = env->ifs_clm_app != para->ifs_clm_app;
	u8 i = 0;
	u16 *ifs_th_l = env->ifs_clm_th_l;
	u16 *ifs_th_h = env->ifs_clm_th_h;
	u32 ifs_th0_us = 0, ifs_th_times = 0;
	u32 ifs_th_h_us[RTW89_IFS_CLM_NUM] = {0};

	if (!is_update)
		goto ifs_update_finished;

	switch (para->ifs_clm_app) {
	case RTW89_IFS_CLM_INIT:
	case RTW89_IFS_CLM_BACKGROUND:
	case RTW89_IFS_CLM_ACS:
	case RTW89_IFS_CLM_DBG:
	case RTW89_IFS_CLM_DIG:
	case RTW89_IFS_CLM_TDMA_DIG:
		ifs_th0_us = IFS_CLM_TH0_UPPER;
		ifs_th_times = IFS_CLM_TH_MUL;
		break;
	case RTW89_IFS_CLM_DBG_MANUAL:
		ifs_th0_us = para->ifs_clm_manual_th0;
		ifs_th_times = para->ifs_clm_manual_th_times;
		break;
	default:
		break;
	}

	/* Set sampling threshold for 4 different regions, unit in idx_cnt.
	 * low[i] = high[i-1] + 1
	 * high[i] = high[i-1] * ifs_th_times
	 */
	ifs_th_l[IFS_CLM_TH_START_IDX] = 0;
	ifs_th_h_us[IFS_CLM_TH_START_IDX] = ifs_th0_us;
	ifs_th_h[IFS_CLM_TH_START_IDX] = rtw89_phy_ccx_us_to_idx(rtwdev,
								 ifs_th0_us);
	for (i = 1; i < RTW89_IFS_CLM_NUM; i++) {
		ifs_th_l[i] = ifs_th_h[i - 1] + 1;
		ifs_th_h_us[i] = ifs_th_h_us[i - 1] * ifs_th_times;
		ifs_th_h[i] = rtw89_phy_ccx_us_to_idx(rtwdev, ifs_th_h_us[i]);
	}

ifs_update_finished:
	if (!is_update)
		rtw89_debug(rtwdev, RTW89_DBG_PHY_TRACK,
			    "No need to update IFS_TH\n");

	return is_update;
}

static void rtw89_phy_ifs_clm_set_th_reg(struct rtw89_dev *rtwdev)
{
	struct rtw89_env_monitor_info *env = &rtwdev->env_monitor;
	u8 i = 0;

	rtw89_phy_set_phy_regs(rtwdev, R_IFS_T1, B_IFS_T1_TH_LOW_MSK,
			       env->ifs_clm_th_l[0]);
	rtw89_phy_set_phy_regs(rtwdev, R_IFS_T2, B_IFS_T2_TH_LOW_MSK,
			       env->ifs_clm_th_l[1]);
	rtw89_phy_set_phy_regs(rtwdev, R_IFS_T3, B_IFS_T3_TH_LOW_MSK,
			       env->ifs_clm_th_l[2]);
	rtw89_phy_set_phy_regs(rtwdev, R_IFS_T4, B_IFS_T4_TH_LOW_MSK,
			       env->ifs_clm_th_l[3]);

	rtw89_phy_set_phy_regs(rtwdev, R_IFS_T1, B_IFS_T1_TH_HIGH_MSK,
			       env->ifs_clm_th_h[0]);
	rtw89_phy_set_phy_regs(rtwdev, R_IFS_T2, B_IFS_T2_TH_HIGH_MSK,
			       env->ifs_clm_th_h[1]);
	rtw89_phy_set_phy_regs(rtwdev, R_IFS_T3, B_IFS_T3_TH_HIGH_MSK,
			       env->ifs_clm_th_h[2]);
	rtw89_phy_set_phy_regs(rtwdev, R_IFS_T4, B_IFS_T4_TH_HIGH_MSK,
			       env->ifs_clm_th_h[3]);

	for (i = 0; i < RTW89_IFS_CLM_NUM; i++)
		rtw89_debug(rtwdev, RTW89_DBG_PHY_TRACK,
			    "Update IFS_T%d_th{low, high} : {%d, %d}\n",
			    i + 1, env->ifs_clm_th_l[i], env->ifs_clm_th_h[i]);
}

static void rtw89_phy_ifs_clm_setting_init(struct rtw89_dev *rtwdev)
{
	struct rtw89_env_monitor_info *env = &rtwdev->env_monitor;
	struct rtw89_ccx_para_info para = {0};

	env->ifs_clm_app = RTW89_IFS_CLM_BACKGROUND;
	env->ifs_clm_mntr_time = 0;

	para.ifs_clm_app = RTW89_IFS_CLM_INIT;
	if (rtw89_phy_ifs_clm_th_update_check(rtwdev, &para))
		rtw89_phy_ifs_clm_set_th_reg(rtwdev);

	rtw89_phy_set_phy_regs(rtwdev, R_IFS_COUNTER, B_IFS_COLLECT_EN,
			       true);
	rtw89_phy_set_phy_regs(rtwdev, R_IFS_T1, B_IFS_T1_EN_MSK, true);
	rtw89_phy_set_phy_regs(rtwdev, R_IFS_T2, B_IFS_T2_EN_MSK, true);
	rtw89_phy_set_phy_regs(rtwdev, R_IFS_T3, B_IFS_T3_EN_MSK, true);
	rtw89_phy_set_phy_regs(rtwdev, R_IFS_T4, B_IFS_T4_EN_MSK, true);
}

static int rtw89_phy_ccx_racing_ctrl(struct rtw89_dev *rtwdev,
				     enum rtw89_env_racing_lv level)
{
	struct rtw89_env_monitor_info *env = &rtwdev->env_monitor;
	int ret = 0;

	if (level >= RTW89_RAC_MAX_NUM) {
		rtw89_debug(rtwdev, RTW89_DBG_PHY_TRACK,
			    "[WARNING] Wrong LV=%d\n", level);
		return -EINVAL;
	}

	rtw89_debug(rtwdev, RTW89_DBG_PHY_TRACK,
		    "ccx_ongoing=%d, level:(%d)->(%d)\n", env->ccx_ongoing,
		    env->ccx_rac_lv, level);

	if (env->ccx_ongoing) {
		if (level <= env->ccx_rac_lv)
			ret = -EINVAL;
		else
			env->ccx_ongoing = false;
	}

	if (ret == 0)
		env->ccx_rac_lv = level;

	rtw89_debug(rtwdev, RTW89_DBG_PHY_TRACK, "ccx racing success=%d\n",
		    !ret);

	return ret;
}

static void rtw89_phy_ccx_trigger(struct rtw89_dev *rtwdev)
{
	struct rtw89_env_monitor_info *env = &rtwdev->env_monitor;

	rtw89_phy_set_phy_regs(rtwdev, R_IFS_COUNTER, B_IFS_COUNTER_CLR_MSK, 0);
	rtw89_phy_set_phy_regs(rtwdev, R_CCX, B_MEASUREMENT_TRIG_MSK, 0);
	rtw89_phy_set_phy_regs(rtwdev, R_IFS_COUNTER, B_IFS_COUNTER_CLR_MSK, 1);
	rtw89_phy_set_phy_regs(rtwdev, R_CCX, B_MEASUREMENT_TRIG_MSK, 1);

	env->ccx_rpt_stamp++;
	env->ccx_ongoing = true;
}

static void rtw89_phy_ifs_clm_get_utility(struct rtw89_dev *rtwdev)
{
	struct rtw89_env_monitor_info *env = &rtwdev->env_monitor;
	u8 i = 0;
	u32 res = 0;

	env->ifs_clm_tx_ratio =
		rtw89_phy_ccx_get_report(rtwdev, env->ifs_clm_tx, PERCENT);
	env->ifs_clm_edcca_excl_cca_ratio =
		rtw89_phy_ccx_get_report(rtwdev, env->ifs_clm_edcca_excl_cca,
					 PERCENT);
	env->ifs_clm_cck_fa_ratio =
		rtw89_phy_ccx_get_report(rtwdev, env->ifs_clm_cckfa, PERCENT);
	env->ifs_clm_ofdm_fa_ratio =
		rtw89_phy_ccx_get_report(rtwdev, env->ifs_clm_ofdmfa, PERCENT);
	env->ifs_clm_cck_cca_excl_fa_ratio =
		rtw89_phy_ccx_get_report(rtwdev, env->ifs_clm_cckcca_excl_fa,
					 PERCENT);
	env->ifs_clm_ofdm_cca_excl_fa_ratio =
		rtw89_phy_ccx_get_report(rtwdev, env->ifs_clm_ofdmcca_excl_fa,
					 PERCENT);
	env->ifs_clm_cck_fa_permil =
		rtw89_phy_ccx_get_report(rtwdev, env->ifs_clm_cckfa, PERMIL);
	env->ifs_clm_ofdm_fa_permil =
		rtw89_phy_ccx_get_report(rtwdev, env->ifs_clm_ofdmfa, PERMIL);

	for (i = 0; i < RTW89_IFS_CLM_NUM; i++) {
		if (env->ifs_clm_his[i] > ENV_MNTR_IFSCLM_HIS_MAX) {
			env->ifs_clm_ifs_avg[i] = ENV_MNTR_FAIL_DWORD;
		} else {
			env->ifs_clm_ifs_avg[i] =
				rtw89_phy_ccx_idx_to_us(rtwdev,
							env->ifs_clm_avg[i]);
		}

		res = rtw89_phy_ccx_idx_to_us(rtwdev, env->ifs_clm_cca[i]);
		res += env->ifs_clm_his[i] >> 1;
		if (env->ifs_clm_his[i])
			res /= env->ifs_clm_his[i];
		else
			res = 0;
		env->ifs_clm_cca_avg[i] = res;
	}

	rtw89_debug(rtwdev, RTW89_DBG_PHY_TRACK,
		    "IFS-CLM ratio {Tx, EDCCA_exclu_cca} = {%d, %d}\n",
		    env->ifs_clm_tx_ratio, env->ifs_clm_edcca_excl_cca_ratio);
	rtw89_debug(rtwdev, RTW89_DBG_PHY_TRACK,
		    "IFS-CLM FA ratio {CCK, OFDM} = {%d, %d}\n",
		    env->ifs_clm_cck_fa_ratio, env->ifs_clm_ofdm_fa_ratio);
	rtw89_debug(rtwdev, RTW89_DBG_PHY_TRACK,
		    "IFS-CLM FA permil {CCK, OFDM} = {%d, %d}\n",
		    env->ifs_clm_cck_fa_permil, env->ifs_clm_ofdm_fa_permil);
	rtw89_debug(rtwdev, RTW89_DBG_PHY_TRACK,
		    "IFS-CLM CCA_exclu_FA ratio {CCK, OFDM} = {%d, %d}\n",
		    env->ifs_clm_cck_cca_excl_fa_ratio,
		    env->ifs_clm_ofdm_cca_excl_fa_ratio);
	rtw89_debug(rtwdev, RTW89_DBG_PHY_TRACK,
		    "Time:[his, ifs_avg(us), cca_avg(us)]\n");
	for (i = 0; i < RTW89_IFS_CLM_NUM; i++)
		rtw89_debug(rtwdev, RTW89_DBG_PHY_TRACK, "T%d:[%d, %d, %d]\n",
			    i + 1, env->ifs_clm_his[i], env->ifs_clm_ifs_avg[i],
			    env->ifs_clm_cca_avg[i]);
}

static bool rtw89_phy_ifs_clm_get_result(struct rtw89_dev *rtwdev)
{
	struct rtw89_env_monitor_info *env = &rtwdev->env_monitor;
	u8 i = 0;

	if (rtw89_phy_read32_mask(rtwdev, R_IFSCNT, B_IFSCNT_DONE_MSK) == 0) {
		rtw89_debug(rtwdev, RTW89_DBG_PHY_TRACK,
			    "Get IFS_CLM report Fail\n");
		return false;
	}

	env->ifs_clm_tx =
		rtw89_phy_read32_mask(rtwdev, R_IFS_CLM_TX_CNT,
				      B_IFS_CLM_TX_CNT_MSK);
	env->ifs_clm_edcca_excl_cca =
		rtw89_phy_read32_mask(rtwdev, R_IFS_CLM_TX_CNT,
				      B_IFS_CLM_EDCCA_EXCLUDE_CCA_FA_MSK);
	env->ifs_clm_cckcca_excl_fa =
		rtw89_phy_read32_mask(rtwdev, R_IFS_CLM_CCA,
				      B_IFS_CLM_CCKCCA_EXCLUDE_FA_MSK);
	env->ifs_clm_ofdmcca_excl_fa =
		rtw89_phy_read32_mask(rtwdev, R_IFS_CLM_CCA,
				      B_IFS_CLM_OFDMCCA_EXCLUDE_FA_MSK);
	env->ifs_clm_cckfa =
		rtw89_phy_read32_mask(rtwdev, R_IFS_CLM_FA,
				      B_IFS_CLM_CCK_FA_MSK);
	env->ifs_clm_ofdmfa =
		rtw89_phy_read32_mask(rtwdev, R_IFS_CLM_FA,
				      B_IFS_CLM_OFDM_FA_MSK);

	env->ifs_clm_his[0] =
		rtw89_phy_read32_mask(rtwdev, R_IFS_HIS, B_IFS_T1_HIS_MSK);
	env->ifs_clm_his[1] =
		rtw89_phy_read32_mask(rtwdev, R_IFS_HIS, B_IFS_T2_HIS_MSK);
	env->ifs_clm_his[2] =
		rtw89_phy_read32_mask(rtwdev, R_IFS_HIS, B_IFS_T3_HIS_MSK);
	env->ifs_clm_his[3] =
		rtw89_phy_read32_mask(rtwdev, R_IFS_HIS, B_IFS_T4_HIS_MSK);

	env->ifs_clm_avg[0] =
		rtw89_phy_read32_mask(rtwdev, R_IFS_AVG_L, B_IFS_T1_AVG_MSK);
	env->ifs_clm_avg[1] =
		rtw89_phy_read32_mask(rtwdev, R_IFS_AVG_L, B_IFS_T2_AVG_MSK);
	env->ifs_clm_avg[2] =
		rtw89_phy_read32_mask(rtwdev, R_IFS_AVG_H, B_IFS_T3_AVG_MSK);
	env->ifs_clm_avg[3] =
		rtw89_phy_read32_mask(rtwdev, R_IFS_AVG_H, B_IFS_T4_AVG_MSK);

	env->ifs_clm_cca[0] =
		rtw89_phy_read32_mask(rtwdev, R_IFS_CCA_L, B_IFS_T1_CCA_MSK);
	env->ifs_clm_cca[1] =
		rtw89_phy_read32_mask(rtwdev, R_IFS_CCA_L, B_IFS_T2_CCA_MSK);
	env->ifs_clm_cca[2] =
		rtw89_phy_read32_mask(rtwdev, R_IFS_CCA_H, B_IFS_T3_CCA_MSK);
	env->ifs_clm_cca[3] =
		rtw89_phy_read32_mask(rtwdev, R_IFS_CCA_H, B_IFS_T4_CCA_MSK);

	env->ifs_clm_total_ifs =
		rtw89_phy_read32_mask(rtwdev, R_IFSCNT, B_IFSCNT_TOTAL_CNT_MSK);

	rtw89_debug(rtwdev, RTW89_DBG_PHY_TRACK, "IFS-CLM total_ifs = %d\n",
		    env->ifs_clm_total_ifs);
	rtw89_debug(rtwdev, RTW89_DBG_PHY_TRACK,
		    "{Tx, EDCCA_exclu_cca} = {%d, %d}\n",
		    env->ifs_clm_tx, env->ifs_clm_edcca_excl_cca);
	rtw89_debug(rtwdev, RTW89_DBG_PHY_TRACK,
		    "IFS-CLM FA{CCK, OFDM} = {%d, %d}\n",
		    env->ifs_clm_cckfa, env->ifs_clm_ofdmfa);
	rtw89_debug(rtwdev, RTW89_DBG_PHY_TRACK,
		    "IFS-CLM CCA_exclu_FA{CCK, OFDM} = {%d, %d}\n",
		    env->ifs_clm_cckcca_excl_fa, env->ifs_clm_ofdmcca_excl_fa);

	rtw89_debug(rtwdev, RTW89_DBG_PHY_TRACK, "Time:[his, avg, cca]\n");
	for (i = 0; i < RTW89_IFS_CLM_NUM; i++)
		rtw89_debug(rtwdev, RTW89_DBG_PHY_TRACK,
			    "T%d:[%d, %d, %d]\n", i + 1, env->ifs_clm_his[i],
			    env->ifs_clm_avg[i], env->ifs_clm_cca[i]);

	rtw89_phy_ifs_clm_get_utility(rtwdev);

	return true;
}

static int rtw89_phy_ifs_clm_set(struct rtw89_dev *rtwdev,
				 struct rtw89_ccx_para_info *para)
{
	struct rtw89_env_monitor_info *env = &rtwdev->env_monitor;
	u32 period = 0;
	u32 unit_idx = 0;

	if (para->mntr_time == 0) {
		rtw89_debug(rtwdev, RTW89_DBG_PHY_TRACK,
			    "[WARN] MNTR_TIME is 0\n");
		return -EINVAL;
	}

	if (rtw89_phy_ccx_racing_ctrl(rtwdev, para->rac_lv))
		return -EINVAL;

	if (para->mntr_time != env->ifs_clm_mntr_time) {
		rtw89_phy_ccx_ms_to_period_unit(rtwdev, para->mntr_time,
						&period, &unit_idx);
		rtw89_phy_set_phy_regs(rtwdev, R_IFS_COUNTER,
				       B_IFS_CLM_PERIOD_MSK, period);
		rtw89_phy_set_phy_regs(rtwdev, R_IFS_COUNTER,
				       B_IFS_CLM_COUNTER_UNIT_MSK, unit_idx);

		rtw89_debug(rtwdev, RTW89_DBG_PHY_TRACK,
			    "Update IFS-CLM time ((%d)) -> ((%d))\n",
			    env->ifs_clm_mntr_time, para->mntr_time);

		env->ifs_clm_mntr_time = para->mntr_time;
		env->ccx_period = (u16)period;
		env->ccx_unit_idx = (u8)unit_idx;
	}

	if (rtw89_phy_ifs_clm_th_update_check(rtwdev, para)) {
		env->ifs_clm_app = para->ifs_clm_app;
		rtw89_phy_ifs_clm_set_th_reg(rtwdev);
	}

	return 0;
}

void rtw89_phy_env_monitor_track(struct rtw89_dev *rtwdev)
{
	struct rtw89_env_monitor_info *env = &rtwdev->env_monitor;
	struct rtw89_ccx_para_info para = {0};
	u8 chk_result = RTW89_PHY_ENV_MON_CCX_FAIL;

	env->ccx_watchdog_result = RTW89_PHY_ENV_MON_CCX_FAIL;
	if (env->ccx_manual_ctrl) {
		rtw89_debug(rtwdev, RTW89_DBG_PHY_TRACK,
			    "CCX in manual ctrl\n");
		return;
	}

	/* only ifs_clm for now */
	if (rtw89_phy_ifs_clm_get_result(rtwdev))
		env->ccx_watchdog_result |= RTW89_PHY_ENV_MON_IFS_CLM;

	rtw89_phy_ccx_racing_release(rtwdev);
	para.mntr_time = 1900;
	para.rac_lv = RTW89_RAC_LV_1;
	para.ifs_clm_app = RTW89_IFS_CLM_BACKGROUND;

	if (rtw89_phy_ifs_clm_set(rtwdev, &para) == 0)
		chk_result |= RTW89_PHY_ENV_MON_IFS_CLM;
	if (chk_result)
		rtw89_phy_ccx_trigger(rtwdev);

	rtw89_debug(rtwdev, RTW89_DBG_PHY_TRACK,
		    "get_result=0x%x, chk_result:0x%x\n",
		    env->ccx_watchdog_result, chk_result);
}

static bool rtw89_physts_ie_page_valid(enum rtw89_phy_status_bitmap *ie_page)
{
	if (*ie_page > RTW89_PHYSTS_BITMAP_NUM ||
	    *ie_page == RTW89_RSVD_9)
		return false;
	else if (*ie_page > RTW89_RSVD_9)
		*ie_page -= 1;

	return true;
}

static u32 rtw89_phy_get_ie_bitmap_addr(enum rtw89_phy_status_bitmap ie_page)
{
	static const u8 ie_page_shift = 2;

	return R_PHY_STS_BITMAP_ADDR_START + (ie_page << ie_page_shift);
}

static u32 rtw89_physts_get_ie_bitmap(struct rtw89_dev *rtwdev,
				      enum rtw89_phy_status_bitmap ie_page)
{
	u32 addr;

	if (!rtw89_physts_ie_page_valid(&ie_page))
		return 0;

	addr = rtw89_phy_get_ie_bitmap_addr(ie_page);

	return rtw89_phy_read32(rtwdev, addr);
}

static void rtw89_physts_set_ie_bitmap(struct rtw89_dev *rtwdev,
				       enum rtw89_phy_status_bitmap ie_page,
				       u32 val)
{
	const struct rtw89_chip_info *chip = rtwdev->chip;
	u32 addr;

	if (!rtw89_physts_ie_page_valid(&ie_page))
		return;

	if (chip->chip_id == RTL8852A)
		val &= B_PHY_STS_BITMAP_MSK_52A;

	addr = rtw89_phy_get_ie_bitmap_addr(ie_page);
	rtw89_phy_write32(rtwdev, addr, val);
}

static void rtw89_physts_enable_ie_bitmap(struct rtw89_dev *rtwdev,
					  enum rtw89_phy_status_bitmap bitmap,
					  enum rtw89_phy_status_ie_type ie,
					  bool enable)
{
	u32 val = rtw89_physts_get_ie_bitmap(rtwdev, bitmap);

	if (enable)
		val |= BIT(ie);
	else
		val &= ~BIT(ie);

	rtw89_physts_set_ie_bitmap(rtwdev, bitmap, val);
}

static void rtw89_physts_enable_fail_report(struct rtw89_dev *rtwdev,
					    bool enable,
					    enum rtw89_phy_idx phy_idx)
{
	if (enable) {
		rtw89_phy_write32_clr(rtwdev, R_PLCP_HISTOGRAM,
				      B_STS_DIS_TRIG_BY_FAIL);
		rtw89_phy_write32_clr(rtwdev, R_PLCP_HISTOGRAM,
				      B_STS_DIS_TRIG_BY_BRK);
	} else {
		rtw89_phy_write32_set(rtwdev, R_PLCP_HISTOGRAM,
				      B_STS_DIS_TRIG_BY_FAIL);
		rtw89_phy_write32_set(rtwdev, R_PLCP_HISTOGRAM,
				      B_STS_DIS_TRIG_BY_BRK);
	}
}

static void rtw89_physts_parsing_init(struct rtw89_dev *rtwdev)
{
	u8 i;

	rtw89_physts_enable_fail_report(rtwdev, false, RTW89_PHY_0);

	for (i = 0; i < RTW89_PHYSTS_BITMAP_NUM; i++) {
		if (i >= RTW89_CCK_PKT)
			rtw89_physts_enable_ie_bitmap(rtwdev, i,
						      RTW89_PHYSTS_IE09_FTR_0,
						      true);
		if ((i >= RTW89_CCK_BRK && i <= RTW89_VHT_MU) ||
		    (i >= RTW89_RSVD_9 && i <= RTW89_CCK_PKT))
			continue;
		rtw89_physts_enable_ie_bitmap(rtwdev, i,
					      RTW89_PHYSTS_IE24_OFDM_TD_PATH_A,
					      true);
	}
	rtw89_physts_enable_ie_bitmap(rtwdev, RTW89_VHT_PKT,
				      RTW89_PHYSTS_IE13_DL_MU_DEF, true);
	rtw89_physts_enable_ie_bitmap(rtwdev, RTW89_HE_PKT,
				      RTW89_PHYSTS_IE13_DL_MU_DEF, true);

	/* force IE01 for channel index, only channel field is valid */
	rtw89_physts_enable_ie_bitmap(rtwdev, RTW89_CCK_PKT,
				      RTW89_PHYSTS_IE01_CMN_OFDM, true);
}

static void rtw89_phy_dig_read_gain_table(struct rtw89_dev *rtwdev, int type)
{
	const struct rtw89_chip_info *chip = rtwdev->chip;
	struct rtw89_dig_info *dig = &rtwdev->dig;
	const struct rtw89_phy_dig_gain_cfg *cfg;
	const char *msg;
	u8 i;
	s8 gain_base;
	s8 *gain_arr;
	u32 tmp;

	switch (type) {
	case RTW89_DIG_GAIN_LNA_G:
		gain_arr = dig->lna_gain_g;
		gain_base = LNA0_GAIN;
		cfg = chip->dig_table->cfg_lna_g;
		msg = "lna_gain_g";
		break;
	case RTW89_DIG_GAIN_TIA_G:
		gain_arr = dig->tia_gain_g;
		gain_base = TIA0_GAIN_G;
		cfg = chip->dig_table->cfg_tia_g;
		msg = "tia_gain_g";
		break;
	case RTW89_DIG_GAIN_LNA_A:
		gain_arr = dig->lna_gain_a;
		gain_base = LNA0_GAIN;
		cfg = chip->dig_table->cfg_lna_a;
		msg = "lna_gain_a";
		break;
	case RTW89_DIG_GAIN_TIA_A:
		gain_arr = dig->tia_gain_a;
		gain_base = TIA0_GAIN_A;
		cfg = chip->dig_table->cfg_tia_a;
		msg = "tia_gain_a";
		break;
	default:
		return;
	}

	for (i = 0; i < cfg->size; i++) {
		tmp = rtw89_phy_read32_mask(rtwdev, cfg->table[i].addr,
					    cfg->table[i].mask);
		tmp >>= DIG_GAIN_SHIFT;
		gain_arr[i] = sign_extend32(tmp, U4_MAX_BIT) + gain_base;
		gain_base += DIG_GAIN;

		rtw89_debug(rtwdev, RTW89_DBG_DIG, "%s[%d]=%d\n",
			    msg, i, gain_arr[i]);
	}
}

static void rtw89_phy_dig_update_gain_para(struct rtw89_dev *rtwdev)
{
	struct rtw89_dig_info *dig = &rtwdev->dig;
	u32 tmp;
	u8 i;

	if (!rtwdev->hal.support_igi)
		return;

	tmp = rtw89_phy_read32_mask(rtwdev, R_PATH0_IB_PKPW,
				    B_PATH0_IB_PKPW_MSK);
	dig->ib_pkpwr = sign_extend32(tmp >> DIG_GAIN_SHIFT, U8_MAX_BIT);
	dig->ib_pbk = rtw89_phy_read32_mask(rtwdev, R_PATH0_IB_PBK,
					    B_PATH0_IB_PBK_MSK);
	rtw89_debug(rtwdev, RTW89_DBG_DIG, "ib_pkpwr=%d, ib_pbk=%d\n",
		    dig->ib_pkpwr, dig->ib_pbk);

	for (i = RTW89_DIG_GAIN_LNA_G; i < RTW89_DIG_GAIN_MAX; i++)
		rtw89_phy_dig_read_gain_table(rtwdev, i);
}

static const u8 rssi_nolink = 22;
static const u8 igi_rssi_th[IGI_RSSI_TH_NUM] = {68, 84, 90, 98, 104};
static const u16 fa_th_2g[FA_TH_NUM] = {22, 44, 66, 88};
static const u16 fa_th_5g[FA_TH_NUM] = {4, 8, 12, 16};
static const u16 fa_th_nolink[FA_TH_NUM] = {196, 352, 440, 528};

static void rtw89_phy_dig_update_rssi_info(struct rtw89_dev *rtwdev)
{
	struct rtw89_phy_ch_info *ch_info = &rtwdev->ch_info;
	struct rtw89_dig_info *dig = &rtwdev->dig;
	bool is_linked = rtwdev->total_sta_assoc > 0;

	if (is_linked) {
		dig->igi_rssi = ch_info->rssi_min >> 1;
	} else {
		rtw89_debug(rtwdev, RTW89_DBG_DIG, "RSSI update : NO Link\n");
		dig->igi_rssi = rssi_nolink;
	}
}

static void rtw89_phy_dig_update_para(struct rtw89_dev *rtwdev)
{
	struct rtw89_dig_info *dig = &rtwdev->dig;
	const struct rtw89_chan *chan = rtw89_chan_get(rtwdev, RTW89_SUB_ENTITY_0);
	bool is_linked = rtwdev->total_sta_assoc > 0;
	const u16 *fa_th_src = NULL;

	switch (chan->band_type) {
	case RTW89_BAND_2G:
		dig->lna_gain = dig->lna_gain_g;
		dig->tia_gain = dig->tia_gain_g;
		fa_th_src = is_linked ? fa_th_2g : fa_th_nolink;
		dig->force_gaincode_idx_en = false;
		dig->dyn_pd_th_en = true;
		break;
	case RTW89_BAND_5G:
	default:
		dig->lna_gain = dig->lna_gain_a;
		dig->tia_gain = dig->tia_gain_a;
		fa_th_src = is_linked ? fa_th_5g : fa_th_nolink;
		dig->force_gaincode_idx_en = true;
		dig->dyn_pd_th_en = true;
		break;
	}
	memcpy(dig->fa_th, fa_th_src, sizeof(dig->fa_th));
	memcpy(dig->igi_rssi_th, igi_rssi_th, sizeof(dig->igi_rssi_th));
}

static const u8 pd_low_th_offset = 20, dynamic_igi_min = 0x20;
static const u8 igi_max_performance_mode = 0x5a;
static const u8 dynamic_pd_threshold_max;

static void rtw89_phy_dig_para_reset(struct rtw89_dev *rtwdev)
{
	struct rtw89_dig_info *dig = &rtwdev->dig;

	dig->cur_gaincode.lna_idx = LNA_IDX_MAX;
	dig->cur_gaincode.tia_idx = TIA_IDX_MAX;
	dig->cur_gaincode.rxb_idx = RXB_IDX_MAX;
	dig->force_gaincode.lna_idx = LNA_IDX_MAX;
	dig->force_gaincode.tia_idx = TIA_IDX_MAX;
	dig->force_gaincode.rxb_idx = RXB_IDX_MAX;

	dig->dyn_igi_max = igi_max_performance_mode;
	dig->dyn_igi_min = dynamic_igi_min;
	dig->dyn_pd_th_max = dynamic_pd_threshold_max;
	dig->pd_low_th_ofst = pd_low_th_offset;
	dig->is_linked_pre = false;
}

static void rtw89_phy_dig_init(struct rtw89_dev *rtwdev)
{
	rtw89_phy_dig_update_gain_para(rtwdev);
	rtw89_phy_dig_reset(rtwdev);
}

static u8 rtw89_phy_dig_lna_idx_by_rssi(struct rtw89_dev *rtwdev, u8 rssi)
{
	struct rtw89_dig_info *dig = &rtwdev->dig;
	u8 lna_idx;

	if (rssi < dig->igi_rssi_th[0])
		lna_idx = RTW89_DIG_GAIN_LNA_IDX6;
	else if (rssi < dig->igi_rssi_th[1])
		lna_idx = RTW89_DIG_GAIN_LNA_IDX5;
	else if (rssi < dig->igi_rssi_th[2])
		lna_idx = RTW89_DIG_GAIN_LNA_IDX4;
	else if (rssi < dig->igi_rssi_th[3])
		lna_idx = RTW89_DIG_GAIN_LNA_IDX3;
	else if (rssi < dig->igi_rssi_th[4])
		lna_idx = RTW89_DIG_GAIN_LNA_IDX2;
	else
		lna_idx = RTW89_DIG_GAIN_LNA_IDX1;

	return lna_idx;
}

static u8 rtw89_phy_dig_tia_idx_by_rssi(struct rtw89_dev *rtwdev, u8 rssi)
{
	struct rtw89_dig_info *dig = &rtwdev->dig;
	u8 tia_idx;

	if (rssi < dig->igi_rssi_th[0])
		tia_idx = RTW89_DIG_GAIN_TIA_IDX1;
	else
		tia_idx = RTW89_DIG_GAIN_TIA_IDX0;

	return tia_idx;
}

#define IB_PBK_BASE 110
#define WB_RSSI_BASE 10
static u8 rtw89_phy_dig_rxb_idx_by_rssi(struct rtw89_dev *rtwdev, u8 rssi,
					struct rtw89_agc_gaincode_set *set)
{
	struct rtw89_dig_info *dig = &rtwdev->dig;
	s8 lna_gain = dig->lna_gain[set->lna_idx];
	s8 tia_gain = dig->tia_gain[set->tia_idx];
	s32 wb_rssi = rssi + lna_gain + tia_gain;
	s32 rxb_idx_tmp = IB_PBK_BASE + WB_RSSI_BASE;
	u8 rxb_idx;

	rxb_idx_tmp += dig->ib_pkpwr - dig->ib_pbk - wb_rssi;
	rxb_idx = clamp_t(s32, rxb_idx_tmp, RXB_IDX_MIN, RXB_IDX_MAX);

	rtw89_debug(rtwdev, RTW89_DBG_DIG, "wb_rssi=%03d, rxb_idx_tmp=%03d\n",
		    wb_rssi, rxb_idx_tmp);

	return rxb_idx;
}

static void rtw89_phy_dig_gaincode_by_rssi(struct rtw89_dev *rtwdev, u8 rssi,
					   struct rtw89_agc_gaincode_set *set)
{
	set->lna_idx = rtw89_phy_dig_lna_idx_by_rssi(rtwdev, rssi);
	set->tia_idx = rtw89_phy_dig_tia_idx_by_rssi(rtwdev, rssi);
	set->rxb_idx = rtw89_phy_dig_rxb_idx_by_rssi(rtwdev, rssi, set);

	rtw89_debug(rtwdev, RTW89_DBG_DIG,
		    "final_rssi=%03d, (lna,tia,rab)=(%d,%d,%02d)\n",
		    rssi, set->lna_idx, set->tia_idx, set->rxb_idx);
}

#define IGI_OFFSET_MAX 25
#define IGI_OFFSET_MUL 2
static void rtw89_phy_dig_igi_offset_by_env(struct rtw89_dev *rtwdev)
{
	struct rtw89_dig_info *dig = &rtwdev->dig;
	struct rtw89_env_monitor_info *env = &rtwdev->env_monitor;
	enum rtw89_dig_noisy_level noisy_lv;
	u8 igi_offset = dig->fa_rssi_ofst;
	u16 fa_ratio = 0;

	fa_ratio = env->ifs_clm_cck_fa_permil + env->ifs_clm_ofdm_fa_permil;

	if (fa_ratio < dig->fa_th[0])
		noisy_lv = RTW89_DIG_NOISY_LEVEL0;
	else if (fa_ratio < dig->fa_th[1])
		noisy_lv = RTW89_DIG_NOISY_LEVEL1;
	else if (fa_ratio < dig->fa_th[2])
		noisy_lv = RTW89_DIG_NOISY_LEVEL2;
	else if (fa_ratio < dig->fa_th[3])
		noisy_lv = RTW89_DIG_NOISY_LEVEL3;
	else
		noisy_lv = RTW89_DIG_NOISY_LEVEL_MAX;

	if (noisy_lv == RTW89_DIG_NOISY_LEVEL0 && igi_offset < 2)
		igi_offset = 0;
	else
		igi_offset += noisy_lv * IGI_OFFSET_MUL;

	igi_offset = min_t(u8, igi_offset, IGI_OFFSET_MAX);
	dig->fa_rssi_ofst = igi_offset;

	rtw89_debug(rtwdev, RTW89_DBG_DIG,
		    "fa_th: [+6 (%d) +4 (%d) +2 (%d) 0 (%d) -2 ]\n",
		    dig->fa_th[3], dig->fa_th[2], dig->fa_th[1], dig->fa_th[0]);

	rtw89_debug(rtwdev, RTW89_DBG_DIG,
		    "fa(CCK,OFDM,ALL)=(%d,%d,%d)%%, noisy_lv=%d, ofst=%d\n",
		    env->ifs_clm_cck_fa_permil, env->ifs_clm_ofdm_fa_permil,
		    env->ifs_clm_cck_fa_permil + env->ifs_clm_ofdm_fa_permil,
		    noisy_lv, igi_offset);
}

static void rtw89_phy_dig_set_lna_idx(struct rtw89_dev *rtwdev, u8 lna_idx)
{
	const struct rtw89_dig_regs *dig_regs = rtwdev->chip->dig_regs;

	rtw89_phy_write32_mask(rtwdev, dig_regs->p0_lna_init.addr,
			       dig_regs->p0_lna_init.mask, lna_idx);
	rtw89_phy_write32_mask(rtwdev, dig_regs->p1_lna_init.addr,
			       dig_regs->p1_lna_init.mask, lna_idx);
}

static void rtw89_phy_dig_set_tia_idx(struct rtw89_dev *rtwdev, u8 tia_idx)
{
	const struct rtw89_dig_regs *dig_regs = rtwdev->chip->dig_regs;

	rtw89_phy_write32_mask(rtwdev, dig_regs->p0_tia_init.addr,
			       dig_regs->p0_tia_init.mask, tia_idx);
	rtw89_phy_write32_mask(rtwdev, dig_regs->p1_tia_init.addr,
			       dig_regs->p1_tia_init.mask, tia_idx);
}

static void rtw89_phy_dig_set_rxb_idx(struct rtw89_dev *rtwdev, u8 rxb_idx)
{
	const struct rtw89_dig_regs *dig_regs = rtwdev->chip->dig_regs;

	rtw89_phy_write32_mask(rtwdev, dig_regs->p0_rxb_init.addr,
			       dig_regs->p0_rxb_init.mask, rxb_idx);
	rtw89_phy_write32_mask(rtwdev, dig_regs->p1_rxb_init.addr,
			       dig_regs->p1_rxb_init.mask, rxb_idx);
}

static void rtw89_phy_dig_set_igi_cr(struct rtw89_dev *rtwdev,
				     const struct rtw89_agc_gaincode_set set)
{
	rtw89_phy_dig_set_lna_idx(rtwdev, set.lna_idx);
	rtw89_phy_dig_set_tia_idx(rtwdev, set.tia_idx);
	rtw89_phy_dig_set_rxb_idx(rtwdev, set.rxb_idx);

	rtw89_debug(rtwdev, RTW89_DBG_DIG, "Set (lna,tia,rxb)=((%d,%d,%02d))\n",
		    set.lna_idx, set.tia_idx, set.rxb_idx);
}

static void rtw89_phy_dig_sdagc_follow_pagc_config(struct rtw89_dev *rtwdev,
						   bool enable)
{
	const struct rtw89_dig_regs *dig_regs = rtwdev->chip->dig_regs;

	rtw89_phy_write32_mask(rtwdev, dig_regs->p0_p20_pagcugc_en.addr,
			       dig_regs->p0_p20_pagcugc_en.mask, enable);
	rtw89_phy_write32_mask(rtwdev, dig_regs->p0_s20_pagcugc_en.addr,
			       dig_regs->p0_s20_pagcugc_en.mask, enable);
	rtw89_phy_write32_mask(rtwdev, dig_regs->p1_p20_pagcugc_en.addr,
			       dig_regs->p1_p20_pagcugc_en.mask, enable);
	rtw89_phy_write32_mask(rtwdev, dig_regs->p1_s20_pagcugc_en.addr,
			       dig_regs->p1_s20_pagcugc_en.mask, enable);

	rtw89_debug(rtwdev, RTW89_DBG_DIG, "sdagc_follow_pagc=%d\n", enable);
}

static void rtw89_phy_dig_config_igi(struct rtw89_dev *rtwdev)
{
	struct rtw89_dig_info *dig = &rtwdev->dig;

	if (!rtwdev->hal.support_igi)
		return;

	if (dig->force_gaincode_idx_en) {
		rtw89_phy_dig_set_igi_cr(rtwdev, dig->force_gaincode);
		rtw89_debug(rtwdev, RTW89_DBG_DIG,
			    "Force gaincode index enabled.\n");
	} else {
		rtw89_phy_dig_gaincode_by_rssi(rtwdev, dig->igi_fa_rssi,
					       &dig->cur_gaincode);
		rtw89_phy_dig_set_igi_cr(rtwdev, dig->cur_gaincode);
	}
}

static void rtw89_phy_dig_dyn_pd_th(struct rtw89_dev *rtwdev, u8 rssi,
				    bool enable)
{
	const struct rtw89_chan *chan = rtw89_chan_get(rtwdev, RTW89_SUB_ENTITY_0);
	const struct rtw89_dig_regs *dig_regs = rtwdev->chip->dig_regs;
	enum rtw89_bandwidth cbw = chan->band_width;
	struct rtw89_dig_info *dig = &rtwdev->dig;
	u8 final_rssi = 0, under_region = dig->pd_low_th_ofst;
	u8 ofdm_cca_th;
	s8 cck_cca_th;
	u32 pd_val = 0;

	under_region += PD_TH_SB_FLTR_CMP_VAL;

	switch (cbw) {
	case RTW89_CHANNEL_WIDTH_40:
		under_region += PD_TH_BW40_CMP_VAL;
		break;
	case RTW89_CHANNEL_WIDTH_80:
		under_region += PD_TH_BW80_CMP_VAL;
		break;
	case RTW89_CHANNEL_WIDTH_160:
		under_region += PD_TH_BW160_CMP_VAL;
		break;
	case RTW89_CHANNEL_WIDTH_20:
		fallthrough;
	default:
		under_region += PD_TH_BW20_CMP_VAL;
		break;
	}

	dig->dyn_pd_th_max = dig->igi_rssi;

	final_rssi = min_t(u8, rssi, dig->igi_rssi);
	ofdm_cca_th = clamp_t(u8, final_rssi, PD_TH_MIN_RSSI + under_region,
			      PD_TH_MAX_RSSI + under_region);

	if (enable) {
		pd_val = (ofdm_cca_th - under_region - PD_TH_MIN_RSSI) >> 1;
		rtw89_debug(rtwdev, RTW89_DBG_DIG,
			    "igi=%d, ofdm_ccaTH=%d, backoff=%d, PD_low=%d\n",
			    final_rssi, ofdm_cca_th, under_region, pd_val);
	} else {
		rtw89_debug(rtwdev, RTW89_DBG_DIG,
			    "Dynamic PD th disabled, Set PD_low_bd=0\n");
	}

	rtw89_phy_write32_mask(rtwdev, dig_regs->seg0_pd_reg,
			       dig_regs->pd_lower_bound_mask, pd_val);
	rtw89_phy_write32_mask(rtwdev, dig_regs->seg0_pd_reg,
			       dig_regs->pd_spatial_reuse_en, enable);

	if (!rtwdev->hal.support_cckpd)
		return;

	cck_cca_th = max_t(s8, final_rssi - under_region, CCKPD_TH_MIN_RSSI);
	pd_val = (u32)(cck_cca_th - IGI_RSSI_MAX);

	rtw89_debug(rtwdev, RTW89_DBG_DIG,
		    "igi=%d, cck_ccaTH=%d, backoff=%d, cck_PD_low=((%d))dB\n",
		    final_rssi, cck_cca_th, under_region, pd_val);

	rtw89_phy_write32_mask(rtwdev, R_BMODE_PDTH_EN_V1,
			       B_BMODE_PDTH_LIMIT_EN_MSK_V1, enable);
	rtw89_phy_write32_mask(rtwdev, R_BMODE_PDTH_V1,
			       B_BMODE_PDTH_LOWER_BOUND_MSK_V1, pd_val);
}

void rtw89_phy_dig_reset(struct rtw89_dev *rtwdev)
{
	struct rtw89_dig_info *dig = &rtwdev->dig;

	dig->bypass_dig = false;
	rtw89_phy_dig_para_reset(rtwdev);
	rtw89_phy_dig_set_igi_cr(rtwdev, dig->force_gaincode);
	rtw89_phy_dig_dyn_pd_th(rtwdev, rssi_nolink, false);
	rtw89_phy_dig_sdagc_follow_pagc_config(rtwdev, false);
	rtw89_phy_dig_update_para(rtwdev);
}

#define IGI_RSSI_MIN 10
void rtw89_phy_dig(struct rtw89_dev *rtwdev)
{
	struct rtw89_dig_info *dig = &rtwdev->dig;
	bool is_linked = rtwdev->total_sta_assoc > 0;

	if (unlikely(dig->bypass_dig)) {
		dig->bypass_dig = false;
		return;
	}

	if (!dig->is_linked_pre && is_linked) {
		rtw89_debug(rtwdev, RTW89_DBG_DIG, "First connected\n");
		rtw89_phy_dig_update_para(rtwdev);
	} else if (dig->is_linked_pre && !is_linked) {
		rtw89_debug(rtwdev, RTW89_DBG_DIG, "First disconnected\n");
		rtw89_phy_dig_update_para(rtwdev);
	}
	dig->is_linked_pre = is_linked;

	rtw89_phy_dig_igi_offset_by_env(rtwdev);
	rtw89_phy_dig_update_rssi_info(rtwdev);

	dig->dyn_igi_min = (dig->igi_rssi > IGI_RSSI_MIN) ?
			    dig->igi_rssi - IGI_RSSI_MIN : 0;
	dig->dyn_igi_max = dig->dyn_igi_min + IGI_OFFSET_MAX;
	dig->igi_fa_rssi = dig->dyn_igi_min + dig->fa_rssi_ofst;

	dig->igi_fa_rssi = clamp(dig->igi_fa_rssi, dig->dyn_igi_min,
				 dig->dyn_igi_max);

	rtw89_debug(rtwdev, RTW89_DBG_DIG,
		    "rssi=%03d, dyn(max,min)=(%d,%d), final_rssi=%d\n",
		    dig->igi_rssi, dig->dyn_igi_max, dig->dyn_igi_min,
		    dig->igi_fa_rssi);

	rtw89_phy_dig_config_igi(rtwdev);

	rtw89_phy_dig_dyn_pd_th(rtwdev, dig->igi_fa_rssi, dig->dyn_pd_th_en);

	if (dig->dyn_pd_th_en && dig->igi_fa_rssi > dig->dyn_pd_th_max)
		rtw89_phy_dig_sdagc_follow_pagc_config(rtwdev, true);
	else
		rtw89_phy_dig_sdagc_follow_pagc_config(rtwdev, false);
}

static void rtw89_phy_tx_path_div_sta_iter(void *data, struct ieee80211_sta *sta)
{
	struct rtw89_sta *rtwsta = (struct rtw89_sta *)sta->drv_priv;
	struct rtw89_dev *rtwdev = rtwsta->rtwdev;
	struct rtw89_vif *rtwvif = rtwsta->rtwvif;
	struct rtw89_hal *hal = &rtwdev->hal;
	bool *done = data;
	u8 rssi_a, rssi_b;
	u32 candidate;

	if (rtwvif->wifi_role != RTW89_WIFI_ROLE_STATION || sta->tdls)
		return;

	if (*done)
		return;

	*done = true;

	rssi_a = ewma_rssi_read(&rtwsta->rssi[RF_PATH_A]);
	rssi_b = ewma_rssi_read(&rtwsta->rssi[RF_PATH_B]);

	if (rssi_a > rssi_b + RTW89_TX_DIV_RSSI_RAW_TH)
		candidate = RF_A;
	else if (rssi_b > rssi_a + RTW89_TX_DIV_RSSI_RAW_TH)
		candidate = RF_B;
	else
		return;

	if (hal->antenna_tx == candidate)
		return;

	hal->antenna_tx = candidate;
	rtw89_fw_h2c_txpath_cmac_tbl(rtwdev, rtwsta);

	if (hal->antenna_tx == RF_A) {
		rtw89_phy_write32_mask(rtwdev, R_P0_RFMODE, B_P0_RFMODE_MUX, 0x12);
		rtw89_phy_write32_mask(rtwdev, R_P1_RFMODE, B_P1_RFMODE_MUX, 0x11);
	} else if (hal->antenna_tx == RF_B) {
		rtw89_phy_write32_mask(rtwdev, R_P0_RFMODE, B_P0_RFMODE_MUX, 0x11);
		rtw89_phy_write32_mask(rtwdev, R_P1_RFMODE, B_P1_RFMODE_MUX, 0x12);
	}
}

void rtw89_phy_tx_path_div_track(struct rtw89_dev *rtwdev)
{
	struct rtw89_hal *hal = &rtwdev->hal;
	bool done = false;

	if (!hal->tx_path_diversity)
		return;

	ieee80211_iterate_stations_atomic(rtwdev->hw,
					  rtw89_phy_tx_path_div_sta_iter,
					  &done);
}

static void rtw89_phy_env_monitor_init(struct rtw89_dev *rtwdev)
{
	rtw89_phy_ccx_top_setting_init(rtwdev);
	rtw89_phy_ifs_clm_setting_init(rtwdev);
}

void rtw89_phy_dm_init(struct rtw89_dev *rtwdev)
{
	const struct rtw89_chip_info *chip = rtwdev->chip;

	rtw89_phy_stat_init(rtwdev);

	rtw89_chip_bb_sethw(rtwdev);

	rtw89_phy_env_monitor_init(rtwdev);
	rtw89_physts_parsing_init(rtwdev);
	rtw89_phy_dig_init(rtwdev);
	rtw89_phy_cfo_init(rtwdev);

	rtw89_phy_init_rf_nctl(rtwdev);
	rtw89_chip_rfk_init(rtwdev);
	rtw89_load_txpwr_table(rtwdev, chip->byr_table);
	rtw89_chip_set_txpwr_ctrl(rtwdev);
	rtw89_chip_power_trim(rtwdev);
	rtw89_chip_cfg_txrx_path(rtwdev);
}

void rtw89_phy_set_bss_color(struct rtw89_dev *rtwdev, struct ieee80211_vif *vif)
{
	enum rtw89_phy_idx phy_idx = RTW89_PHY_0;
	u8 bss_color;

	if (!vif->bss_conf.he_support || !vif->cfg.assoc)
		return;

	bss_color = vif->bss_conf.he_bss_color.color;

	rtw89_phy_write32_idx(rtwdev, R_BSS_CLR_MAP, B_BSS_CLR_MAP_VLD0, 0x1,
			      phy_idx);
	rtw89_phy_write32_idx(rtwdev, R_BSS_CLR_MAP, B_BSS_CLR_MAP_TGT, bss_color,
			      phy_idx);
	rtw89_phy_write32_idx(rtwdev, R_BSS_CLR_MAP, B_BSS_CLR_MAP_STAID,
			      vif->cfg.aid, phy_idx);
}

static void
_rfk_write_rf(struct rtw89_dev *rtwdev, const struct rtw89_reg5_def *def)
{
	rtw89_write_rf(rtwdev, def->path, def->addr, def->mask, def->data);
}

static void
_rfk_write32_mask(struct rtw89_dev *rtwdev, const struct rtw89_reg5_def *def)
{
	rtw89_phy_write32_mask(rtwdev, def->addr, def->mask, def->data);
}

static void
_rfk_write32_set(struct rtw89_dev *rtwdev, const struct rtw89_reg5_def *def)
{
	rtw89_phy_write32_set(rtwdev, def->addr, def->mask);
}

static void
_rfk_write32_clr(struct rtw89_dev *rtwdev, const struct rtw89_reg5_def *def)
{
	rtw89_phy_write32_clr(rtwdev, def->addr, def->mask);
}

static void
_rfk_delay(struct rtw89_dev *rtwdev, const struct rtw89_reg5_def *def)
{
	udelay(def->data);
}

static void
(*_rfk_handler[])(struct rtw89_dev *rtwdev, const struct rtw89_reg5_def *def) = {
	[RTW89_RFK_F_WRF] = _rfk_write_rf,
	[RTW89_RFK_F_WM] = _rfk_write32_mask,
	[RTW89_RFK_F_WS] = _rfk_write32_set,
	[RTW89_RFK_F_WC] = _rfk_write32_clr,
	[RTW89_RFK_F_DELAY] = _rfk_delay,
};

static_assert(ARRAY_SIZE(_rfk_handler) == RTW89_RFK_F_NUM);

void
rtw89_rfk_parser(struct rtw89_dev *rtwdev, const struct rtw89_rfk_tbl *tbl)
{
	const struct rtw89_reg5_def *p = tbl->defs;
	const struct rtw89_reg5_def *end = tbl->defs + tbl->size;

	for (; p < end; p++)
		_rfk_handler[p->flag](rtwdev, p);
}
EXPORT_SYMBOL(rtw89_rfk_parser);

#define RTW89_TSSI_FAST_MODE_NUM 4

static const struct rtw89_reg_def rtw89_tssi_fastmode_regs_flat[RTW89_TSSI_FAST_MODE_NUM] = {
	{0xD934, 0xff0000},
	{0xD934, 0xff000000},
	{0xD938, 0xff},
	{0xD934, 0xff00},
};

static const struct rtw89_reg_def rtw89_tssi_fastmode_regs_level[RTW89_TSSI_FAST_MODE_NUM] = {
	{0xD930, 0xff0000},
	{0xD930, 0xff000000},
	{0xD934, 0xff},
	{0xD930, 0xff00},
};

static
void rtw89_phy_tssi_ctrl_set_fast_mode_cfg(struct rtw89_dev *rtwdev,
					   enum rtw89_mac_idx mac_idx,
					   enum rtw89_tssi_bandedge_cfg bandedge_cfg,
					   u32 val)
{
	const struct rtw89_reg_def *regs;
	u32 reg;
	int i;

	if (bandedge_cfg == RTW89_TSSI_BANDEDGE_FLAT)
		regs = rtw89_tssi_fastmode_regs_flat;
	else
		regs = rtw89_tssi_fastmode_regs_level;

	for (i = 0; i < RTW89_TSSI_FAST_MODE_NUM; i++) {
		reg = rtw89_mac_reg_by_idx(regs[i].addr, mac_idx);
		rtw89_write32_mask(rtwdev, reg, regs[i].mask, val);
	}
}

static const struct rtw89_reg_def rtw89_tssi_bandedge_regs_flat[RTW89_TSSI_SBW_NUM] = {
	{0xD91C, 0xff000000},
	{0xD920, 0xff},
	{0xD920, 0xff00},
	{0xD920, 0xff0000},
	{0xD920, 0xff000000},
	{0xD924, 0xff},
	{0xD924, 0xff00},
	{0xD914, 0xff000000},
	{0xD918, 0xff},
	{0xD918, 0xff00},
	{0xD918, 0xff0000},
	{0xD918, 0xff000000},
	{0xD91C, 0xff},
	{0xD91C, 0xff00},
	{0xD91C, 0xff0000},
};

static const struct rtw89_reg_def rtw89_tssi_bandedge_regs_level[RTW89_TSSI_SBW_NUM] = {
	{0xD910, 0xff},
	{0xD910, 0xff00},
	{0xD910, 0xff0000},
	{0xD910, 0xff000000},
	{0xD914, 0xff},
	{0xD914, 0xff00},
	{0xD914, 0xff0000},
	{0xD908, 0xff},
	{0xD908, 0xff00},
	{0xD908, 0xff0000},
	{0xD908, 0xff000000},
	{0xD90C, 0xff},
	{0xD90C, 0xff00},
	{0xD90C, 0xff0000},
	{0xD90C, 0xff000000},
};

void rtw89_phy_tssi_ctrl_set_bandedge_cfg(struct rtw89_dev *rtwdev,
					  enum rtw89_mac_idx mac_idx,
					  enum rtw89_tssi_bandedge_cfg bandedge_cfg)
{
	const struct rtw89_chip_info *chip = rtwdev->chip;
	const struct rtw89_reg_def *regs;
	const u32 *data;
	u32 reg;
	int i;

	if (bandedge_cfg >= RTW89_TSSI_CFG_NUM)
		return;

	if (bandedge_cfg == RTW89_TSSI_BANDEDGE_FLAT)
		regs = rtw89_tssi_bandedge_regs_flat;
	else
		regs = rtw89_tssi_bandedge_regs_level;

	data = chip->tssi_dbw_table->data[bandedge_cfg];

	for (i = 0; i < RTW89_TSSI_SBW_NUM; i++) {
		reg = rtw89_mac_reg_by_idx(regs[i].addr, mac_idx);
		rtw89_write32_mask(rtwdev, reg, regs[i].mask, data[i]);
	}

	reg = rtw89_mac_reg_by_idx(R_AX_BANDEDGE_CFG, mac_idx);
	rtw89_write32_mask(rtwdev, reg, B_AX_BANDEDGE_CFG_IDX_MASK, bandedge_cfg);

	rtw89_phy_tssi_ctrl_set_fast_mode_cfg(rtwdev, mac_idx, bandedge_cfg,
					      data[RTW89_TSSI_SBW20]);
}
EXPORT_SYMBOL(rtw89_phy_tssi_ctrl_set_bandedge_cfg);<|MERGE_RESOLUTION|>--- conflicted
+++ resolved
@@ -263,10 +263,7 @@
 		if (sta->deflink.he_cap.he_cap_elem.phy_cap_info[1] &
 		    IEEE80211_HE_PHY_CAP1_LDPC_CODING_IN_PAYLOAD)
 			ldpc_en = 1;
-<<<<<<< HEAD
-=======
 		rtw89_phy_ra_gi_ltf(rtwdev, rtwsta, &fix_giltf_en, &fix_giltf);
->>>>>>> 7365df19
 	} else if (sta->deflink.vht_cap.vht_supported) {
 		u16 mcs_map = le16_to_cpu(sta->deflink.vht_cap.vht_mcs.rx_mcs_map);
 
@@ -296,11 +293,7 @@
 	switch (chan->band_type) {
 	case RTW89_BAND_2G:
 		ra_mask |= sta->deflink.supp_rates[NL80211_BAND_2GHZ];
-<<<<<<< HEAD
-		if (sta->deflink.supp_rates[NL80211_BAND_2GHZ] <= 0xf)
-=======
 		if (sta->deflink.supp_rates[NL80211_BAND_2GHZ] & 0xf)
->>>>>>> 7365df19
 			mode |= RTW89_RA_MODE_CCK;
 		if (sta->deflink.supp_rates[NL80211_BAND_2GHZ] & 0xff0)
 			mode |= RTW89_RA_MODE_OFDM;
@@ -468,11 +461,7 @@
 					 RTW89_HW_RATE_MCS8,
 					 RTW89_HW_RATE_MCS16,
 					 RTW89_HW_RATE_MCS24};
-<<<<<<< HEAD
-	u8 band = rtwdev->hal.current_band_type;
-=======
 	u8 band = chan->band_type;
->>>>>>> 7365df19
 	enum nl80211_band nl_band = rtw89_hw_to_nl80211_band(band);
 	u8 tx_nss = rtwdev->hal.tx_nss;
 	u8 i;
@@ -2020,10 +2009,7 @@
 	u8 mode, rate, bw, giltf, mac_id;
 	u16 legacy_bitrate;
 	bool valid;
-<<<<<<< HEAD
-=======
 	u8 mcs = 0;
->>>>>>> 7365df19
 
 	mac_id = RTW89_GET_PHY_C2H_RA_RPT_MACID(c2h->data);
 	if (mac_id != rtwsta->mac_id)
@@ -2040,11 +2026,7 @@
 			return;
 	}
 
-<<<<<<< HEAD
-	memset(ra_report, 0, sizeof(*ra_report));
-=======
 	memset(&ra_report->txrate, 0, sizeof(ra_report->txrate));
->>>>>>> 7365df19
 
 	switch (mode) {
 	case RTW89_RA_RPT_MODE_LEGACY:

--- conflicted
+++ resolved
@@ -927,13 +927,8 @@
 		netif_device_detach(emac1->ndev);
 
 	/* Disable both PRUeth ports */
-<<<<<<< HEAD
-	emac_set_port_state(emac0, ICSSG_EMAC_PORT_DISABLE);
-	emac_set_port_state(emac1, ICSSG_EMAC_PORT_DISABLE);
-=======
 	icssg_set_port_state(emac0, ICSSG_EMAC_PORT_DISABLE);
 	icssg_set_port_state(emac1, ICSSG_EMAC_PORT_DISABLE);
->>>>>>> 8400291e
 
 	/* Stop both pru cores for both PRUeth ports*/
 	prueth_emac_stop(emac0);
@@ -948,13 +943,8 @@
 	prueth->emacs_initialized++;
 
 	/* Enable forwarding for both PRUeth ports */
-<<<<<<< HEAD
-	emac_set_port_state(emac0, ICSSG_EMAC_PORT_FORWARD);
-	emac_set_port_state(emac1, ICSSG_EMAC_PORT_FORWARD);
-=======
 	icssg_set_port_state(emac0, ICSSG_EMAC_PORT_FORWARD);
 	icssg_set_port_state(emac1, ICSSG_EMAC_PORT_FORWARD);
->>>>>>> 8400291e
 
 	/* Attache net_device for both PRUeth ports */
 	netif_device_attach(emac0->ndev);
@@ -982,11 +972,7 @@
 					  BIT(emac->port_id) | DEFAULT_UNTAG_MASK,
 					  true);
 			icssg_set_pvid(prueth, emac->port_vlan, emac->port_id);
-<<<<<<< HEAD
-			emac_set_port_state(emac, ICSSG_EMAC_PORT_VLAN_AWARE_ENABLE);
-=======
 			icssg_set_port_state(emac, ICSSG_EMAC_PORT_VLAN_AWARE_ENABLE);
->>>>>>> 8400291e
 		}
 	}
 }

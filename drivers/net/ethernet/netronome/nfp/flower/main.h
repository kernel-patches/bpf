--- conflicted
+++ resolved
@@ -357,12 +357,8 @@
 int nfp_compile_flow_metadata(struct nfp_app *app,
 			      struct flow_cls_offload *flow,
 			      struct nfp_fl_payload *nfp_flow,
-<<<<<<< HEAD
-			      struct net_device *netdev);
-=======
 			      struct net_device *netdev,
 			      struct netlink_ext_ack *extack);
->>>>>>> 4ff96fb5
 void __nfp_modify_flow_metadata(struct nfp_flower_priv *priv,
 				struct nfp_fl_payload *nfp_flow);
 int nfp_modify_flow_metadata(struct nfp_app *app,

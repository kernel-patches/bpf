// SPDX-License-Identifier: BSD-3-Clause OR GPL-2.0
/* Copyright (c) 2015-2018 Mellanox Technologies. All rights reserved */

#include <linux/kernel.h>
#include <linux/module.h>
#include <linux/device.h>
#include <linux/export.h>
#include <linux/err.h>
#include <linux/if_link.h>
#include <linux/netdevice.h>
#include <linux/completion.h>
#include <linux/skbuff.h>
#include <linux/etherdevice.h>
#include <linux/types.h>
#include <linux/string.h>
#include <linux/gfp.h>
#include <linux/random.h>
#include <linux/jiffies.h>
#include <linux/mutex.h>
#include <linux/rcupdate.h>
#include <linux/slab.h>
#include <linux/workqueue.h>
#include <linux/firmware.h>
#include <asm/byteorder.h>
#include <net/devlink.h>
#include <trace/events/devlink.h>

#include "core.h"
#include "core_env.h"
#include "item.h"
#include "cmd.h"
#include "port.h"
#include "trap.h"
#include "emad.h"
#include "reg.h"
#include "resources.h"
#include "../mlxfw/mlxfw.h"

static LIST_HEAD(mlxsw_core_driver_list);
static DEFINE_SPINLOCK(mlxsw_core_driver_list_lock);

static const char mlxsw_core_driver_name[] = "mlxsw_core";

static struct workqueue_struct *mlxsw_wq;
static struct workqueue_struct *mlxsw_owq;

struct mlxsw_core_port {
	struct devlink_port devlink_port;
	void *port_driver_priv;
	u16 local_port;
	struct mlxsw_linecard *linecard;
};

void *mlxsw_core_port_driver_priv(struct mlxsw_core_port *mlxsw_core_port)
{
	return mlxsw_core_port->port_driver_priv;
}
EXPORT_SYMBOL(mlxsw_core_port_driver_priv);

static bool mlxsw_core_port_check(struct mlxsw_core_port *mlxsw_core_port)
{
	return mlxsw_core_port->port_driver_priv != NULL;
}

struct mlxsw_core {
	struct mlxsw_driver *driver;
	const struct mlxsw_bus *bus;
	void *bus_priv;
	const struct mlxsw_bus_info *bus_info;
	struct workqueue_struct *emad_wq;
	struct list_head rx_listener_list;
	struct list_head event_listener_list;
	struct list_head irq_event_handler_list;
	struct mutex irq_event_handler_lock; /* Locks access to handlers list */
	struct {
		atomic64_t tid;
		struct list_head trans_list;
		spinlock_t trans_list_lock; /* protects trans_list writes */
		bool use_emad;
		bool enable_string_tlv;
	} emad;
	struct {
		u16 *mapping; /* lag_id+port_index to local_port mapping */
	} lag;
	struct mlxsw_res res;
	struct mlxsw_hwmon *hwmon;
	struct mlxsw_thermal *thermal;
	struct mlxsw_linecards *linecards;
	struct mlxsw_core_port *ports;
	unsigned int max_ports;
	atomic_t active_ports_count;
	bool fw_flash_in_progress;
	struct {
		struct devlink_health_reporter *fw_fatal;
	} health;
	struct mlxsw_env *env;
	unsigned long driver_priv[];
	/* driver_priv has to be always the last item */
};

struct mlxsw_linecards *mlxsw_core_linecards(struct mlxsw_core *mlxsw_core)
{
	return mlxsw_core->linecards;
}

void mlxsw_core_linecards_set(struct mlxsw_core *mlxsw_core,
			      struct mlxsw_linecards *linecards)
{
	mlxsw_core->linecards = linecards;
}

#define MLXSW_PORT_MAX_PORTS_DEFAULT	0x40

static u64 mlxsw_ports_occ_get(void *priv)
{
	struct mlxsw_core *mlxsw_core = priv;

	return atomic_read(&mlxsw_core->active_ports_count);
}

static int mlxsw_core_resources_ports_register(struct mlxsw_core *mlxsw_core)
{
	struct devlink *devlink = priv_to_devlink(mlxsw_core);
	struct devlink_resource_size_params ports_num_params;
	u32 max_ports;

	max_ports = mlxsw_core->max_ports - 1;
	devlink_resource_size_params_init(&ports_num_params, max_ports,
					  max_ports, 1,
					  DEVLINK_RESOURCE_UNIT_ENTRY);

	return devl_resource_register(devlink,
				      DEVLINK_RESOURCE_GENERIC_NAME_PORTS,
				      max_ports, MLXSW_CORE_RESOURCE_PORTS,
				      DEVLINK_RESOURCE_ID_PARENT_TOP,
				      &ports_num_params);
}

static int mlxsw_ports_init(struct mlxsw_core *mlxsw_core, bool reload)
{
	struct devlink *devlink = priv_to_devlink(mlxsw_core);
	int err;

	/* Switch ports are numbered from 1 to queried value */
	if (MLXSW_CORE_RES_VALID(mlxsw_core, MAX_SYSTEM_PORT))
		mlxsw_core->max_ports = MLXSW_CORE_RES_GET(mlxsw_core,
							   MAX_SYSTEM_PORT) + 1;
	else
		mlxsw_core->max_ports = MLXSW_PORT_MAX_PORTS_DEFAULT + 1;

	mlxsw_core->ports = kcalloc(mlxsw_core->max_ports,
				    sizeof(struct mlxsw_core_port), GFP_KERNEL);
	if (!mlxsw_core->ports)
		return -ENOMEM;

	if (!reload) {
		err = mlxsw_core_resources_ports_register(mlxsw_core);
		if (err)
			goto err_resources_ports_register;
	}
	atomic_set(&mlxsw_core->active_ports_count, 0);
	devl_resource_occ_get_register(devlink, MLXSW_CORE_RESOURCE_PORTS,
				       mlxsw_ports_occ_get, mlxsw_core);

	return 0;

err_resources_ports_register:
	kfree(mlxsw_core->ports);
	return err;
}

static void mlxsw_ports_fini(struct mlxsw_core *mlxsw_core, bool reload)
{
	struct devlink *devlink = priv_to_devlink(mlxsw_core);

	devl_resource_occ_get_unregister(devlink, MLXSW_CORE_RESOURCE_PORTS);
	if (!reload)
		devl_resources_unregister(priv_to_devlink(mlxsw_core));

	kfree(mlxsw_core->ports);
}

unsigned int mlxsw_core_max_ports(const struct mlxsw_core *mlxsw_core)
{
	return mlxsw_core->max_ports;
}
EXPORT_SYMBOL(mlxsw_core_max_ports);

int mlxsw_core_max_lag(struct mlxsw_core *mlxsw_core, u16 *p_max_lag)
{
	struct mlxsw_driver *driver = mlxsw_core->driver;

	if (driver->profile->used_max_lag) {
		*p_max_lag = driver->profile->max_lag;
		return 0;
	}

	if (!MLXSW_CORE_RES_VALID(mlxsw_core, MAX_LAG))
		return -EIO;

	*p_max_lag = MLXSW_CORE_RES_GET(mlxsw_core, MAX_LAG);
	return 0;
}
EXPORT_SYMBOL(mlxsw_core_max_lag);

void *mlxsw_core_driver_priv(struct mlxsw_core *mlxsw_core)
{
	return mlxsw_core->driver_priv;
}
EXPORT_SYMBOL(mlxsw_core_driver_priv);

bool
mlxsw_core_fw_rev_minor_subminor_validate(const struct mlxsw_fw_rev *rev,
					  const struct mlxsw_fw_rev *req_rev)
{
	return rev->minor > req_rev->minor ||
	       (rev->minor == req_rev->minor &&
		rev->subminor >= req_rev->subminor);
}
EXPORT_SYMBOL(mlxsw_core_fw_rev_minor_subminor_validate);

struct mlxsw_rx_listener_item {
	struct list_head list;
	struct mlxsw_rx_listener rxl;
	void *priv;
	bool enabled;
};

struct mlxsw_event_listener_item {
	struct list_head list;
	struct mlxsw_core *mlxsw_core;
	struct mlxsw_event_listener el;
	void *priv;
};

static const u8 mlxsw_core_trap_groups[] = {
	MLXSW_REG_HTGT_TRAP_GROUP_EMAD,
	MLXSW_REG_HTGT_TRAP_GROUP_CORE_EVENT,
};

static int mlxsw_core_trap_groups_set(struct mlxsw_core *mlxsw_core)
{
	char htgt_pl[MLXSW_REG_HTGT_LEN];
	int err;
	int i;

	if (!(mlxsw_core->bus->features & MLXSW_BUS_F_TXRX))
		return 0;

	for (i = 0; i < ARRAY_SIZE(mlxsw_core_trap_groups); i++) {
		mlxsw_reg_htgt_pack(htgt_pl, mlxsw_core_trap_groups[i],
				    MLXSW_REG_HTGT_INVALID_POLICER,
				    MLXSW_REG_HTGT_DEFAULT_PRIORITY,
				    MLXSW_REG_HTGT_DEFAULT_TC);
		err = mlxsw_reg_write(mlxsw_core, MLXSW_REG(htgt), htgt_pl);
		if (err)
			return err;
	}
	return 0;
}

/******************
 * EMAD processing
 ******************/

/* emad_eth_hdr_dmac
 * Destination MAC in EMAD's Ethernet header.
 * Must be set to 01:02:c9:00:00:01
 */
MLXSW_ITEM_BUF(emad, eth_hdr, dmac, 0x00, 6);

/* emad_eth_hdr_smac
 * Source MAC in EMAD's Ethernet header.
 * Must be set to 00:02:c9:01:02:03
 */
MLXSW_ITEM_BUF(emad, eth_hdr, smac, 0x06, 6);

/* emad_eth_hdr_ethertype
 * Ethertype in EMAD's Ethernet header.
 * Must be set to 0x8932
 */
MLXSW_ITEM32(emad, eth_hdr, ethertype, 0x0C, 16, 16);

/* emad_eth_hdr_mlx_proto
 * Mellanox protocol.
 * Must be set to 0x0.
 */
MLXSW_ITEM32(emad, eth_hdr, mlx_proto, 0x0C, 8, 8);

/* emad_eth_hdr_ver
 * Mellanox protocol version.
 * Must be set to 0x0.
 */
MLXSW_ITEM32(emad, eth_hdr, ver, 0x0C, 4, 4);

/* emad_op_tlv_type
 * Type of the TLV.
 * Must be set to 0x1 (operation TLV).
 */
MLXSW_ITEM32(emad, op_tlv, type, 0x00, 27, 5);

/* emad_op_tlv_len
 * Length of the operation TLV in u32.
 * Must be set to 0x4.
 */
MLXSW_ITEM32(emad, op_tlv, len, 0x00, 16, 11);

/* emad_op_tlv_dr
 * Direct route bit. Setting to 1 indicates the EMAD is a direct route
 * EMAD. DR TLV must follow.
 *
 * Note: Currently not supported and must not be set.
 */
MLXSW_ITEM32(emad, op_tlv, dr, 0x00, 15, 1);

/* emad_op_tlv_status
 * Returned status in case of EMAD response. Must be set to 0 in case
 * of EMAD request.
 * 0x0 - success
 * 0x1 - device is busy. Requester should retry
 * 0x2 - Mellanox protocol version not supported
 * 0x3 - unknown TLV
 * 0x4 - register not supported
 * 0x5 - operation class not supported
 * 0x6 - EMAD method not supported
 * 0x7 - bad parameter (e.g. port out of range)
 * 0x8 - resource not available
 * 0x9 - message receipt acknowledgment. Requester should retry
 * 0x70 - internal error
 */
MLXSW_ITEM32(emad, op_tlv, status, 0x00, 8, 7);

/* emad_op_tlv_register_id
 * Register ID of register within register TLV.
 */
MLXSW_ITEM32(emad, op_tlv, register_id, 0x04, 16, 16);

/* emad_op_tlv_r
 * Response bit. Setting to 1 indicates Response, otherwise request.
 */
MLXSW_ITEM32(emad, op_tlv, r, 0x04, 15, 1);

/* emad_op_tlv_method
 * EMAD method type.
 * 0x1 - query
 * 0x2 - write
 * 0x3 - send (currently not supported)
 * 0x4 - event
 */
MLXSW_ITEM32(emad, op_tlv, method, 0x04, 8, 7);

/* emad_op_tlv_class
 * EMAD operation class. Must be set to 0x1 (REG_ACCESS).
 */
MLXSW_ITEM32(emad, op_tlv, class, 0x04, 0, 8);

/* emad_op_tlv_tid
 * EMAD transaction ID. Used for pairing request and response EMADs.
 */
MLXSW_ITEM64(emad, op_tlv, tid, 0x08, 0, 64);

/* emad_string_tlv_type
 * Type of the TLV.
 * Must be set to 0x2 (string TLV).
 */
MLXSW_ITEM32(emad, string_tlv, type, 0x00, 27, 5);

/* emad_string_tlv_len
 * Length of the string TLV in u32.
 */
MLXSW_ITEM32(emad, string_tlv, len, 0x00, 16, 11);

#define MLXSW_EMAD_STRING_TLV_STRING_LEN 128

/* emad_string_tlv_string
 * String provided by the device's firmware in case of erroneous register access
 */
MLXSW_ITEM_BUF(emad, string_tlv, string, 0x04,
	       MLXSW_EMAD_STRING_TLV_STRING_LEN);

/* emad_reg_tlv_type
 * Type of the TLV.
 * Must be set to 0x3 (register TLV).
 */
MLXSW_ITEM32(emad, reg_tlv, type, 0x00, 27, 5);

/* emad_reg_tlv_len
 * Length of the operation TLV in u32.
 */
MLXSW_ITEM32(emad, reg_tlv, len, 0x00, 16, 11);

/* emad_end_tlv_type
 * Type of the TLV.
 * Must be set to 0x0 (end TLV).
 */
MLXSW_ITEM32(emad, end_tlv, type, 0x00, 27, 5);

/* emad_end_tlv_len
 * Length of the end TLV in u32.
 * Must be set to 1.
 */
MLXSW_ITEM32(emad, end_tlv, len, 0x00, 16, 11);

enum mlxsw_core_reg_access_type {
	MLXSW_CORE_REG_ACCESS_TYPE_QUERY,
	MLXSW_CORE_REG_ACCESS_TYPE_WRITE,
};

static inline const char *
mlxsw_core_reg_access_type_str(enum mlxsw_core_reg_access_type type)
{
	switch (type) {
	case MLXSW_CORE_REG_ACCESS_TYPE_QUERY:
		return "query";
	case MLXSW_CORE_REG_ACCESS_TYPE_WRITE:
		return "write";
	}
	BUG();
}

static void mlxsw_emad_pack_end_tlv(char *end_tlv)
{
	mlxsw_emad_end_tlv_type_set(end_tlv, MLXSW_EMAD_TLV_TYPE_END);
	mlxsw_emad_end_tlv_len_set(end_tlv, MLXSW_EMAD_END_TLV_LEN);
}

static void mlxsw_emad_pack_reg_tlv(char *reg_tlv,
				    const struct mlxsw_reg_info *reg,
				    char *payload)
{
	mlxsw_emad_reg_tlv_type_set(reg_tlv, MLXSW_EMAD_TLV_TYPE_REG);
	mlxsw_emad_reg_tlv_len_set(reg_tlv, reg->len / sizeof(u32) + 1);
	memcpy(reg_tlv + sizeof(u32), payload, reg->len);
}

static void mlxsw_emad_pack_string_tlv(char *string_tlv)
{
	mlxsw_emad_string_tlv_type_set(string_tlv, MLXSW_EMAD_TLV_TYPE_STRING);
	mlxsw_emad_string_tlv_len_set(string_tlv, MLXSW_EMAD_STRING_TLV_LEN);
}

static void mlxsw_emad_pack_op_tlv(char *op_tlv,
				   const struct mlxsw_reg_info *reg,
				   enum mlxsw_core_reg_access_type type,
				   u64 tid)
{
	mlxsw_emad_op_tlv_type_set(op_tlv, MLXSW_EMAD_TLV_TYPE_OP);
	mlxsw_emad_op_tlv_len_set(op_tlv, MLXSW_EMAD_OP_TLV_LEN);
	mlxsw_emad_op_tlv_dr_set(op_tlv, 0);
	mlxsw_emad_op_tlv_status_set(op_tlv, 0);
	mlxsw_emad_op_tlv_register_id_set(op_tlv, reg->id);
	mlxsw_emad_op_tlv_r_set(op_tlv, MLXSW_EMAD_OP_TLV_REQUEST);
	if (type == MLXSW_CORE_REG_ACCESS_TYPE_QUERY)
		mlxsw_emad_op_tlv_method_set(op_tlv,
					     MLXSW_EMAD_OP_TLV_METHOD_QUERY);
	else
		mlxsw_emad_op_tlv_method_set(op_tlv,
					     MLXSW_EMAD_OP_TLV_METHOD_WRITE);
	mlxsw_emad_op_tlv_class_set(op_tlv,
				    MLXSW_EMAD_OP_TLV_CLASS_REG_ACCESS);
	mlxsw_emad_op_tlv_tid_set(op_tlv, tid);
}

static int mlxsw_emad_construct_eth_hdr(struct sk_buff *skb)
{
	char *eth_hdr = skb_push(skb, MLXSW_EMAD_ETH_HDR_LEN);

	mlxsw_emad_eth_hdr_dmac_memcpy_to(eth_hdr, MLXSW_EMAD_EH_DMAC);
	mlxsw_emad_eth_hdr_smac_memcpy_to(eth_hdr, MLXSW_EMAD_EH_SMAC);
	mlxsw_emad_eth_hdr_ethertype_set(eth_hdr, MLXSW_EMAD_EH_ETHERTYPE);
	mlxsw_emad_eth_hdr_mlx_proto_set(eth_hdr, MLXSW_EMAD_EH_MLX_PROTO);
	mlxsw_emad_eth_hdr_ver_set(eth_hdr, MLXSW_EMAD_EH_PROTO_VERSION);

	skb_reset_mac_header(skb);

	return 0;
}

static void mlxsw_emad_construct(struct sk_buff *skb,
				 const struct mlxsw_reg_info *reg,
				 char *payload,
				 enum mlxsw_core_reg_access_type type,
				 u64 tid, bool enable_string_tlv)
{
	char *buf;

	buf = skb_push(skb, MLXSW_EMAD_END_TLV_LEN * sizeof(u32));
	mlxsw_emad_pack_end_tlv(buf);

	buf = skb_push(skb, reg->len + sizeof(u32));
	mlxsw_emad_pack_reg_tlv(buf, reg, payload);

	if (enable_string_tlv) {
		buf = skb_push(skb, MLXSW_EMAD_STRING_TLV_LEN * sizeof(u32));
		mlxsw_emad_pack_string_tlv(buf);
	}

	buf = skb_push(skb, MLXSW_EMAD_OP_TLV_LEN * sizeof(u32));
	mlxsw_emad_pack_op_tlv(buf, reg, type, tid);

	mlxsw_emad_construct_eth_hdr(skb);
}

struct mlxsw_emad_tlv_offsets {
	u16 op_tlv;
	u16 string_tlv;
	u16 reg_tlv;
};

static bool mlxsw_emad_tlv_is_string_tlv(const char *tlv)
{
	u8 tlv_type = mlxsw_emad_string_tlv_type_get(tlv);

	return tlv_type == MLXSW_EMAD_TLV_TYPE_STRING;
}

static void mlxsw_emad_tlv_parse(struct sk_buff *skb)
{
	struct mlxsw_emad_tlv_offsets *offsets =
		(struct mlxsw_emad_tlv_offsets *) skb->cb;

	offsets->op_tlv = MLXSW_EMAD_ETH_HDR_LEN;
	offsets->string_tlv = 0;
	offsets->reg_tlv = MLXSW_EMAD_ETH_HDR_LEN +
			   MLXSW_EMAD_OP_TLV_LEN * sizeof(u32);

	/* If string TLV is present, it must come after the operation TLV. */
	if (mlxsw_emad_tlv_is_string_tlv(skb->data + offsets->reg_tlv)) {
		offsets->string_tlv = offsets->reg_tlv;
		offsets->reg_tlv += MLXSW_EMAD_STRING_TLV_LEN * sizeof(u32);
	}
}

static char *mlxsw_emad_op_tlv(const struct sk_buff *skb)
{
	struct mlxsw_emad_tlv_offsets *offsets =
		(struct mlxsw_emad_tlv_offsets *) skb->cb;

	return ((char *) (skb->data + offsets->op_tlv));
}

static char *mlxsw_emad_string_tlv(const struct sk_buff *skb)
{
	struct mlxsw_emad_tlv_offsets *offsets =
		(struct mlxsw_emad_tlv_offsets *) skb->cb;

	if (!offsets->string_tlv)
		return NULL;

	return ((char *) (skb->data + offsets->string_tlv));
}

static char *mlxsw_emad_reg_tlv(const struct sk_buff *skb)
{
	struct mlxsw_emad_tlv_offsets *offsets =
		(struct mlxsw_emad_tlv_offsets *) skb->cb;

	return ((char *) (skb->data + offsets->reg_tlv));
}

static char *mlxsw_emad_reg_payload(const char *reg_tlv)
{
	return ((char *) (reg_tlv + sizeof(u32)));
}

static char *mlxsw_emad_reg_payload_cmd(const char *mbox)
{
	return ((char *) (mbox + (MLXSW_EMAD_OP_TLV_LEN + 1) * sizeof(u32)));
}

static u64 mlxsw_emad_get_tid(const struct sk_buff *skb)
{
	char *op_tlv;

	op_tlv = mlxsw_emad_op_tlv(skb);
	return mlxsw_emad_op_tlv_tid_get(op_tlv);
}

static bool mlxsw_emad_is_resp(const struct sk_buff *skb)
{
	char *op_tlv;

	op_tlv = mlxsw_emad_op_tlv(skb);
	return (mlxsw_emad_op_tlv_r_get(op_tlv) == MLXSW_EMAD_OP_TLV_RESPONSE);
}

static int mlxsw_emad_process_status(char *op_tlv,
				     enum mlxsw_emad_op_tlv_status *p_status)
{
	*p_status = mlxsw_emad_op_tlv_status_get(op_tlv);

	switch (*p_status) {
	case MLXSW_EMAD_OP_TLV_STATUS_SUCCESS:
		return 0;
	case MLXSW_EMAD_OP_TLV_STATUS_BUSY:
	case MLXSW_EMAD_OP_TLV_STATUS_MESSAGE_RECEIPT_ACK:
		return -EAGAIN;
	case MLXSW_EMAD_OP_TLV_STATUS_VERSION_NOT_SUPPORTED:
	case MLXSW_EMAD_OP_TLV_STATUS_UNKNOWN_TLV:
	case MLXSW_EMAD_OP_TLV_STATUS_REGISTER_NOT_SUPPORTED:
	case MLXSW_EMAD_OP_TLV_STATUS_CLASS_NOT_SUPPORTED:
	case MLXSW_EMAD_OP_TLV_STATUS_METHOD_NOT_SUPPORTED:
	case MLXSW_EMAD_OP_TLV_STATUS_BAD_PARAMETER:
	case MLXSW_EMAD_OP_TLV_STATUS_RESOURCE_NOT_AVAILABLE:
	case MLXSW_EMAD_OP_TLV_STATUS_INTERNAL_ERROR:
	default:
		return -EIO;
	}
}

static int
mlxsw_emad_process_status_skb(struct sk_buff *skb,
			      enum mlxsw_emad_op_tlv_status *p_status)
{
	return mlxsw_emad_process_status(mlxsw_emad_op_tlv(skb), p_status);
}

struct mlxsw_reg_trans {
	struct list_head list;
	struct list_head bulk_list;
	struct mlxsw_core *core;
	struct sk_buff *tx_skb;
	struct mlxsw_tx_info tx_info;
	struct delayed_work timeout_dw;
	unsigned int retries;
	u64 tid;
	struct completion completion;
	atomic_t active;
	mlxsw_reg_trans_cb_t *cb;
	unsigned long cb_priv;
	const struct mlxsw_reg_info *reg;
	enum mlxsw_core_reg_access_type type;
	int err;
	char *emad_err_string;
	enum mlxsw_emad_op_tlv_status emad_status;
	struct rcu_head rcu;
};

static void mlxsw_emad_process_string_tlv(const struct sk_buff *skb,
					  struct mlxsw_reg_trans *trans)
{
	char *string_tlv;
	char *string;

	string_tlv = mlxsw_emad_string_tlv(skb);
	if (!string_tlv)
		return;

	trans->emad_err_string = kzalloc(MLXSW_EMAD_STRING_TLV_STRING_LEN,
					 GFP_ATOMIC);
	if (!trans->emad_err_string)
		return;

	string = mlxsw_emad_string_tlv_string_data(string_tlv);
	strscpy(trans->emad_err_string, string,
		MLXSW_EMAD_STRING_TLV_STRING_LEN);
}

#define MLXSW_EMAD_TIMEOUT_DURING_FW_FLASH_MS	3000
#define MLXSW_EMAD_TIMEOUT_MS			200

static void mlxsw_emad_trans_timeout_schedule(struct mlxsw_reg_trans *trans)
{
	unsigned long timeout = msecs_to_jiffies(MLXSW_EMAD_TIMEOUT_MS);

	if (trans->core->fw_flash_in_progress)
		timeout = msecs_to_jiffies(MLXSW_EMAD_TIMEOUT_DURING_FW_FLASH_MS);

	queue_delayed_work(trans->core->emad_wq, &trans->timeout_dw,
			   timeout << trans->retries);
}

static int mlxsw_emad_transmit(struct mlxsw_core *mlxsw_core,
			       struct mlxsw_reg_trans *trans)
{
	struct sk_buff *skb;
	int err;

	skb = skb_clone(trans->tx_skb, GFP_KERNEL);
	if (!skb)
		return -ENOMEM;

	trace_devlink_hwmsg(priv_to_devlink(mlxsw_core), false, 0,
			    skb->data + mlxsw_core->driver->txhdr_len,
			    skb->len - mlxsw_core->driver->txhdr_len);

	atomic_set(&trans->active, 1);
	err = mlxsw_core_skb_transmit(mlxsw_core, skb, &trans->tx_info);
	if (err) {
		dev_kfree_skb(skb);
		return err;
	}
	mlxsw_emad_trans_timeout_schedule(trans);
	return 0;
}

static void mlxsw_emad_trans_finish(struct mlxsw_reg_trans *trans, int err)
{
	struct mlxsw_core *mlxsw_core = trans->core;

	dev_kfree_skb(trans->tx_skb);
	spin_lock_bh(&mlxsw_core->emad.trans_list_lock);
	list_del_rcu(&trans->list);
	spin_unlock_bh(&mlxsw_core->emad.trans_list_lock);
	trans->err = err;
	complete(&trans->completion);
}

static void mlxsw_emad_transmit_retry(struct mlxsw_core *mlxsw_core,
				      struct mlxsw_reg_trans *trans)
{
	int err;

	if (trans->retries < MLXSW_EMAD_MAX_RETRY) {
		trans->retries++;
		err = mlxsw_emad_transmit(trans->core, trans);
		if (err == 0)
			return;

		if (!atomic_dec_and_test(&trans->active))
			return;
	} else {
		err = -EIO;
	}
	mlxsw_emad_trans_finish(trans, err);
}

static void mlxsw_emad_trans_timeout_work(struct work_struct *work)
{
	struct mlxsw_reg_trans *trans = container_of(work,
						     struct mlxsw_reg_trans,
						     timeout_dw.work);

	if (!atomic_dec_and_test(&trans->active))
		return;

	mlxsw_emad_transmit_retry(trans->core, trans);
}

static void mlxsw_emad_process_response(struct mlxsw_core *mlxsw_core,
					struct mlxsw_reg_trans *trans,
					struct sk_buff *skb)
{
	int err;

	if (!atomic_dec_and_test(&trans->active))
		return;

	err = mlxsw_emad_process_status_skb(skb, &trans->emad_status);
	if (err == -EAGAIN) {
		mlxsw_emad_transmit_retry(mlxsw_core, trans);
	} else {
		if (err == 0) {
			char *reg_tlv = mlxsw_emad_reg_tlv(skb);

			if (trans->cb)
				trans->cb(mlxsw_core,
					  mlxsw_emad_reg_payload(reg_tlv),
					  trans->reg->len, trans->cb_priv);
		} else {
			mlxsw_emad_process_string_tlv(skb, trans);
		}
		mlxsw_emad_trans_finish(trans, err);
	}
}

/* called with rcu read lock held */
static void mlxsw_emad_rx_listener_func(struct sk_buff *skb, u16 local_port,
					void *priv)
{
	struct mlxsw_core *mlxsw_core = priv;
	struct mlxsw_reg_trans *trans;

	trace_devlink_hwmsg(priv_to_devlink(mlxsw_core), true, 0,
			    skb->data, skb->len);

	mlxsw_emad_tlv_parse(skb);

	if (!mlxsw_emad_is_resp(skb))
		goto free_skb;

	list_for_each_entry_rcu(trans, &mlxsw_core->emad.trans_list, list) {
		if (mlxsw_emad_get_tid(skb) == trans->tid) {
			mlxsw_emad_process_response(mlxsw_core, trans, skb);
			break;
		}
	}

free_skb:
	dev_kfree_skb(skb);
}

static const struct mlxsw_listener mlxsw_emad_rx_listener =
	MLXSW_RXL(mlxsw_emad_rx_listener_func, ETHEMAD, TRAP_TO_CPU, false,
		  EMAD, DISCARD);

static int mlxsw_emad_init(struct mlxsw_core *mlxsw_core)
{
	struct workqueue_struct *emad_wq;
	u64 tid;
	int err;

	if (!(mlxsw_core->bus->features & MLXSW_BUS_F_TXRX))
		return 0;

	emad_wq = alloc_workqueue("mlxsw_core_emad", 0, 0);
	if (!emad_wq)
		return -ENOMEM;
	mlxsw_core->emad_wq = emad_wq;

	/* Set the upper 32 bits of the transaction ID field to a random
	 * number. This allows us to discard EMADs addressed to other
	 * devices.
	 */
	get_random_bytes(&tid, 4);
	tid <<= 32;
	atomic64_set(&mlxsw_core->emad.tid, tid);

	INIT_LIST_HEAD(&mlxsw_core->emad.trans_list);
	spin_lock_init(&mlxsw_core->emad.trans_list_lock);

	err = mlxsw_core_trap_register(mlxsw_core, &mlxsw_emad_rx_listener,
				       mlxsw_core);
	if (err)
		goto err_trap_register;

	mlxsw_core->emad.use_emad = true;

	return 0;

err_trap_register:
	destroy_workqueue(mlxsw_core->emad_wq);
	return err;
}

static void mlxsw_emad_fini(struct mlxsw_core *mlxsw_core)
{

	if (!(mlxsw_core->bus->features & MLXSW_BUS_F_TXRX))
		return;

	mlxsw_core->emad.use_emad = false;
	mlxsw_core_trap_unregister(mlxsw_core, &mlxsw_emad_rx_listener,
				   mlxsw_core);
	destroy_workqueue(mlxsw_core->emad_wq);
}

static struct sk_buff *mlxsw_emad_alloc(const struct mlxsw_core *mlxsw_core,
					u16 reg_len, bool enable_string_tlv)
{
	struct sk_buff *skb;
	u16 emad_len;

	emad_len = (reg_len + sizeof(u32) + MLXSW_EMAD_ETH_HDR_LEN +
		    (MLXSW_EMAD_OP_TLV_LEN + MLXSW_EMAD_END_TLV_LEN) *
		    sizeof(u32) + mlxsw_core->driver->txhdr_len);
	if (enable_string_tlv)
		emad_len += MLXSW_EMAD_STRING_TLV_LEN * sizeof(u32);
	if (emad_len > MLXSW_EMAD_MAX_FRAME_LEN)
		return NULL;

	skb = netdev_alloc_skb(NULL, emad_len);
	if (!skb)
		return NULL;
	memset(skb->data, 0, emad_len);
	skb_reserve(skb, emad_len);

	return skb;
}

static int mlxsw_emad_reg_access(struct mlxsw_core *mlxsw_core,
				 const struct mlxsw_reg_info *reg,
				 char *payload,
				 enum mlxsw_core_reg_access_type type,
				 struct mlxsw_reg_trans *trans,
				 struct list_head *bulk_list,
				 mlxsw_reg_trans_cb_t *cb,
				 unsigned long cb_priv, u64 tid)
{
	bool enable_string_tlv;
	struct sk_buff *skb;
	int err;

	dev_dbg(mlxsw_core->bus_info->dev, "EMAD reg access (tid=%llx,reg_id=%x(%s),type=%s)\n",
		tid, reg->id, mlxsw_reg_id_str(reg->id),
		mlxsw_core_reg_access_type_str(type));

	/* Since this can be changed during emad_reg_access, read it once and
	 * use the value all the way.
	 */
	enable_string_tlv = mlxsw_core->emad.enable_string_tlv;

	skb = mlxsw_emad_alloc(mlxsw_core, reg->len, enable_string_tlv);
	if (!skb)
		return -ENOMEM;

	list_add_tail(&trans->bulk_list, bulk_list);
	trans->core = mlxsw_core;
	trans->tx_skb = skb;
	trans->tx_info.local_port = MLXSW_PORT_CPU_PORT;
	trans->tx_info.is_emad = true;
	INIT_DELAYED_WORK(&trans->timeout_dw, mlxsw_emad_trans_timeout_work);
	trans->tid = tid;
	init_completion(&trans->completion);
	trans->cb = cb;
	trans->cb_priv = cb_priv;
	trans->reg = reg;
	trans->type = type;

	mlxsw_emad_construct(skb, reg, payload, type, trans->tid,
			     enable_string_tlv);
	mlxsw_core->driver->txhdr_construct(skb, &trans->tx_info);

	spin_lock_bh(&mlxsw_core->emad.trans_list_lock);
	list_add_tail_rcu(&trans->list, &mlxsw_core->emad.trans_list);
	spin_unlock_bh(&mlxsw_core->emad.trans_list_lock);
	err = mlxsw_emad_transmit(mlxsw_core, trans);
	if (err)
		goto err_out;
	return 0;

err_out:
	spin_lock_bh(&mlxsw_core->emad.trans_list_lock);
	list_del_rcu(&trans->list);
	spin_unlock_bh(&mlxsw_core->emad.trans_list_lock);
	list_del(&trans->bulk_list);
	dev_kfree_skb(trans->tx_skb);
	return err;
}

/*****************
 * Core functions
 *****************/

int mlxsw_core_driver_register(struct mlxsw_driver *mlxsw_driver)
{
	spin_lock(&mlxsw_core_driver_list_lock);
	list_add_tail(&mlxsw_driver->list, &mlxsw_core_driver_list);
	spin_unlock(&mlxsw_core_driver_list_lock);
	return 0;
}
EXPORT_SYMBOL(mlxsw_core_driver_register);

void mlxsw_core_driver_unregister(struct mlxsw_driver *mlxsw_driver)
{
	spin_lock(&mlxsw_core_driver_list_lock);
	list_del(&mlxsw_driver->list);
	spin_unlock(&mlxsw_core_driver_list_lock);
}
EXPORT_SYMBOL(mlxsw_core_driver_unregister);

static struct mlxsw_driver *__driver_find(const char *kind)
{
	struct mlxsw_driver *mlxsw_driver;

	list_for_each_entry(mlxsw_driver, &mlxsw_core_driver_list, list) {
		if (strcmp(mlxsw_driver->kind, kind) == 0)
			return mlxsw_driver;
	}
	return NULL;
}

static struct mlxsw_driver *mlxsw_core_driver_get(const char *kind)
{
	struct mlxsw_driver *mlxsw_driver;

	spin_lock(&mlxsw_core_driver_list_lock);
	mlxsw_driver = __driver_find(kind);
	spin_unlock(&mlxsw_core_driver_list_lock);
	return mlxsw_driver;
}

int mlxsw_core_fw_flash(struct mlxsw_core *mlxsw_core,
			struct mlxfw_dev *mlxfw_dev,
			const struct firmware *firmware,
			struct netlink_ext_ack *extack)
{
	int err;

	mlxsw_core->fw_flash_in_progress = true;
	err = mlxfw_firmware_flash(mlxfw_dev, firmware, extack);
	mlxsw_core->fw_flash_in_progress = false;

	return err;
}

struct mlxsw_core_fw_info {
	struct mlxfw_dev mlxfw_dev;
	struct mlxsw_core *mlxsw_core;
};

static int mlxsw_core_fw_component_query(struct mlxfw_dev *mlxfw_dev,
					 u16 component_index, u32 *p_max_size,
					 u8 *p_align_bits, u16 *p_max_write_size)
{
	struct mlxsw_core_fw_info *mlxsw_core_fw_info =
		container_of(mlxfw_dev, struct mlxsw_core_fw_info, mlxfw_dev);
	struct mlxsw_core *mlxsw_core = mlxsw_core_fw_info->mlxsw_core;
	char mcqi_pl[MLXSW_REG_MCQI_LEN];
	int err;

	mlxsw_reg_mcqi_pack(mcqi_pl, component_index);
	err = mlxsw_reg_query(mlxsw_core, MLXSW_REG(mcqi), mcqi_pl);
	if (err)
		return err;
	mlxsw_reg_mcqi_unpack(mcqi_pl, p_max_size, p_align_bits, p_max_write_size);

	*p_align_bits = max_t(u8, *p_align_bits, 2);
	*p_max_write_size = min_t(u16, *p_max_write_size, MLXSW_REG_MCDA_MAX_DATA_LEN);
	return 0;
}

static int mlxsw_core_fw_fsm_lock(struct mlxfw_dev *mlxfw_dev, u32 *fwhandle)
{
	struct mlxsw_core_fw_info *mlxsw_core_fw_info =
		container_of(mlxfw_dev, struct mlxsw_core_fw_info, mlxfw_dev);
	struct mlxsw_core *mlxsw_core = mlxsw_core_fw_info->mlxsw_core;
	char mcc_pl[MLXSW_REG_MCC_LEN];
	u8 control_state;
	int err;

	mlxsw_reg_mcc_pack(mcc_pl, 0, 0, 0, 0);
	err = mlxsw_reg_query(mlxsw_core, MLXSW_REG(mcc), mcc_pl);
	if (err)
		return err;

	mlxsw_reg_mcc_unpack(mcc_pl, fwhandle, NULL, &control_state);
	if (control_state != MLXFW_FSM_STATE_IDLE)
		return -EBUSY;

	mlxsw_reg_mcc_pack(mcc_pl, MLXSW_REG_MCC_INSTRUCTION_LOCK_UPDATE_HANDLE, 0, *fwhandle, 0);
	return mlxsw_reg_write(mlxsw_core, MLXSW_REG(mcc), mcc_pl);
}

static int mlxsw_core_fw_fsm_component_update(struct mlxfw_dev *mlxfw_dev, u32 fwhandle,
					      u16 component_index, u32 component_size)
{
	struct mlxsw_core_fw_info *mlxsw_core_fw_info =
		container_of(mlxfw_dev, struct mlxsw_core_fw_info, mlxfw_dev);
	struct mlxsw_core *mlxsw_core = mlxsw_core_fw_info->mlxsw_core;
	char mcc_pl[MLXSW_REG_MCC_LEN];

	mlxsw_reg_mcc_pack(mcc_pl, MLXSW_REG_MCC_INSTRUCTION_UPDATE_COMPONENT,
			   component_index, fwhandle, component_size);
	return mlxsw_reg_write(mlxsw_core, MLXSW_REG(mcc), mcc_pl);
}

static int mlxsw_core_fw_fsm_block_download(struct mlxfw_dev *mlxfw_dev, u32 fwhandle,
					    u8 *data, u16 size, u32 offset)
{
	struct mlxsw_core_fw_info *mlxsw_core_fw_info =
		container_of(mlxfw_dev, struct mlxsw_core_fw_info, mlxfw_dev);
	struct mlxsw_core *mlxsw_core = mlxsw_core_fw_info->mlxsw_core;
	char mcda_pl[MLXSW_REG_MCDA_LEN];

	mlxsw_reg_mcda_pack(mcda_pl, fwhandle, offset, size, data);
	return mlxsw_reg_write(mlxsw_core, MLXSW_REG(mcda), mcda_pl);
}

static int mlxsw_core_fw_fsm_component_verify(struct mlxfw_dev *mlxfw_dev, u32 fwhandle,
					      u16 component_index)
{
	struct mlxsw_core_fw_info *mlxsw_core_fw_info =
		container_of(mlxfw_dev, struct mlxsw_core_fw_info, mlxfw_dev);
	struct mlxsw_core *mlxsw_core = mlxsw_core_fw_info->mlxsw_core;
	char mcc_pl[MLXSW_REG_MCC_LEN];

	mlxsw_reg_mcc_pack(mcc_pl, MLXSW_REG_MCC_INSTRUCTION_VERIFY_COMPONENT,
			   component_index, fwhandle, 0);
	return mlxsw_reg_write(mlxsw_core, MLXSW_REG(mcc), mcc_pl);
}

static int mlxsw_core_fw_fsm_activate(struct mlxfw_dev *mlxfw_dev, u32 fwhandle)
{
	struct mlxsw_core_fw_info *mlxsw_core_fw_info =
		container_of(mlxfw_dev, struct mlxsw_core_fw_info, mlxfw_dev);
	struct mlxsw_core *mlxsw_core = mlxsw_core_fw_info->mlxsw_core;
	char mcc_pl[MLXSW_REG_MCC_LEN];

	mlxsw_reg_mcc_pack(mcc_pl, MLXSW_REG_MCC_INSTRUCTION_ACTIVATE, 0, fwhandle, 0);
	return mlxsw_reg_write(mlxsw_core, MLXSW_REG(mcc), mcc_pl);
}

static int mlxsw_core_fw_fsm_query_state(struct mlxfw_dev *mlxfw_dev, u32 fwhandle,
					 enum mlxfw_fsm_state *fsm_state,
					 enum mlxfw_fsm_state_err *fsm_state_err)
{
	struct mlxsw_core_fw_info *mlxsw_core_fw_info =
		container_of(mlxfw_dev, struct mlxsw_core_fw_info, mlxfw_dev);
	struct mlxsw_core *mlxsw_core = mlxsw_core_fw_info->mlxsw_core;
	char mcc_pl[MLXSW_REG_MCC_LEN];
	u8 control_state;
	u8 error_code;
	int err;

	mlxsw_reg_mcc_pack(mcc_pl, 0, 0, fwhandle, 0);
	err = mlxsw_reg_query(mlxsw_core, MLXSW_REG(mcc), mcc_pl);
	if (err)
		return err;

	mlxsw_reg_mcc_unpack(mcc_pl, NULL, &error_code, &control_state);
	*fsm_state = control_state;
	*fsm_state_err = min_t(enum mlxfw_fsm_state_err, error_code, MLXFW_FSM_STATE_ERR_MAX);
	return 0;
}

static void mlxsw_core_fw_fsm_cancel(struct mlxfw_dev *mlxfw_dev, u32 fwhandle)
{
	struct mlxsw_core_fw_info *mlxsw_core_fw_info =
		container_of(mlxfw_dev, struct mlxsw_core_fw_info, mlxfw_dev);
	struct mlxsw_core *mlxsw_core = mlxsw_core_fw_info->mlxsw_core;
	char mcc_pl[MLXSW_REG_MCC_LEN];

	mlxsw_reg_mcc_pack(mcc_pl, MLXSW_REG_MCC_INSTRUCTION_CANCEL, 0, fwhandle, 0);
	mlxsw_reg_write(mlxsw_core, MLXSW_REG(mcc), mcc_pl);
}

static void mlxsw_core_fw_fsm_release(struct mlxfw_dev *mlxfw_dev, u32 fwhandle)
{
	struct mlxsw_core_fw_info *mlxsw_core_fw_info =
		container_of(mlxfw_dev, struct mlxsw_core_fw_info, mlxfw_dev);
	struct mlxsw_core *mlxsw_core = mlxsw_core_fw_info->mlxsw_core;
	char mcc_pl[MLXSW_REG_MCC_LEN];

	mlxsw_reg_mcc_pack(mcc_pl, MLXSW_REG_MCC_INSTRUCTION_RELEASE_UPDATE_HANDLE, 0, fwhandle, 0);
	mlxsw_reg_write(mlxsw_core, MLXSW_REG(mcc), mcc_pl);
}

static const struct mlxfw_dev_ops mlxsw_core_fw_mlxsw_dev_ops = {
	.component_query	= mlxsw_core_fw_component_query,
	.fsm_lock		= mlxsw_core_fw_fsm_lock,
	.fsm_component_update	= mlxsw_core_fw_fsm_component_update,
	.fsm_block_download	= mlxsw_core_fw_fsm_block_download,
	.fsm_component_verify	= mlxsw_core_fw_fsm_component_verify,
	.fsm_activate		= mlxsw_core_fw_fsm_activate,
	.fsm_query_state	= mlxsw_core_fw_fsm_query_state,
	.fsm_cancel		= mlxsw_core_fw_fsm_cancel,
	.fsm_release		= mlxsw_core_fw_fsm_release,
};

static int mlxsw_core_dev_fw_flash(struct mlxsw_core *mlxsw_core,
				   const struct firmware *firmware,
				   struct netlink_ext_ack *extack)
{
	struct mlxsw_core_fw_info mlxsw_core_fw_info = {
		.mlxfw_dev = {
			.ops = &mlxsw_core_fw_mlxsw_dev_ops,
			.psid = mlxsw_core->bus_info->psid,
			.psid_size = strlen(mlxsw_core->bus_info->psid),
			.devlink = priv_to_devlink(mlxsw_core),
		},
		.mlxsw_core = mlxsw_core
	};

	return mlxsw_core_fw_flash(mlxsw_core, &mlxsw_core_fw_info.mlxfw_dev,
				   firmware, extack);
}

static int mlxsw_core_fw_rev_validate(struct mlxsw_core *mlxsw_core,
				      const struct mlxsw_bus_info *mlxsw_bus_info,
				      const struct mlxsw_fw_rev *req_rev,
				      const char *filename)
{
	const struct mlxsw_fw_rev *rev = &mlxsw_bus_info->fw_rev;
	union devlink_param_value value;
	const struct firmware *firmware;
	int err;

	/* Don't check if driver does not require it */
	if (!req_rev || !filename)
		return 0;

	/* Don't check if devlink 'fw_load_policy' param is 'flash' */
	err = devlink_param_driverinit_value_get(priv_to_devlink(mlxsw_core),
						 DEVLINK_PARAM_GENERIC_ID_FW_LOAD_POLICY,
						 &value);
	if (err)
		return err;
	if (value.vu8 == DEVLINK_PARAM_FW_LOAD_POLICY_VALUE_FLASH)
		return 0;

	/* Validate driver & FW are compatible */
	if (rev->major != req_rev->major) {
		WARN(1, "Mismatch in major FW version [%d:%d] is never expected; Please contact support\n",
		     rev->major, req_rev->major);
		return -EINVAL;
	}
	if (mlxsw_core_fw_rev_minor_subminor_validate(rev, req_rev))
		return 0;

	dev_err(mlxsw_bus_info->dev, "The firmware version %d.%d.%d is incompatible with the driver (required >= %d.%d.%d)\n",
		rev->major, rev->minor, rev->subminor, req_rev->major,
		req_rev->minor, req_rev->subminor);
	dev_info(mlxsw_bus_info->dev, "Flashing firmware using file %s\n", filename);

	err = request_firmware_direct(&firmware, filename, mlxsw_bus_info->dev);
	if (err) {
		dev_err(mlxsw_bus_info->dev, "Could not request firmware file %s\n", filename);
		return err;
	}

	err = mlxsw_core_dev_fw_flash(mlxsw_core, firmware, NULL);
	release_firmware(firmware);
	if (err)
		dev_err(mlxsw_bus_info->dev, "Could not upgrade firmware\n");

	/* On FW flash success, tell the caller FW reset is needed
	 * if current FW supports it.
	 */
	if (rev->minor >= req_rev->can_reset_minor)
		return err ? err : -EAGAIN;
	else
		return 0;
}

static int mlxsw_core_fw_flash_update(struct mlxsw_core *mlxsw_core,
				      struct devlink_flash_update_params *params,
				      struct netlink_ext_ack *extack)
{
	return mlxsw_core_dev_fw_flash(mlxsw_core, params->fw, extack);
}

static int mlxsw_core_devlink_param_fw_load_policy_validate(struct devlink *devlink, u32 id,
							    union devlink_param_value val,
							    struct netlink_ext_ack *extack)
{
	if (val.vu8 != DEVLINK_PARAM_FW_LOAD_POLICY_VALUE_DRIVER &&
	    val.vu8 != DEVLINK_PARAM_FW_LOAD_POLICY_VALUE_FLASH) {
		NL_SET_ERR_MSG_MOD(extack, "'fw_load_policy' must be 'driver' or 'flash'");
		return -EINVAL;
	}

	return 0;
}

static const struct devlink_param mlxsw_core_fw_devlink_params[] = {
	DEVLINK_PARAM_GENERIC(FW_LOAD_POLICY, BIT(DEVLINK_PARAM_CMODE_DRIVERINIT), NULL, NULL,
			      mlxsw_core_devlink_param_fw_load_policy_validate),
};

static int mlxsw_core_fw_params_register(struct mlxsw_core *mlxsw_core)
{
	struct devlink *devlink = priv_to_devlink(mlxsw_core);
	union devlink_param_value value;
	int err;

	err = devlink_params_register(devlink, mlxsw_core_fw_devlink_params,
				      ARRAY_SIZE(mlxsw_core_fw_devlink_params));
	if (err)
		return err;

	value.vu8 = DEVLINK_PARAM_FW_LOAD_POLICY_VALUE_DRIVER;
	devlink_param_driverinit_value_set(devlink, DEVLINK_PARAM_GENERIC_ID_FW_LOAD_POLICY, value);
	return 0;
}

static void mlxsw_core_fw_params_unregister(struct mlxsw_core *mlxsw_core)
{
	devlink_params_unregister(priv_to_devlink(mlxsw_core), mlxsw_core_fw_devlink_params,
				  ARRAY_SIZE(mlxsw_core_fw_devlink_params));
}

static void *__dl_port(struct devlink_port *devlink_port)
{
	return container_of(devlink_port, struct mlxsw_core_port, devlink_port);
}

static int mlxsw_devlink_port_split(struct devlink *devlink,
				    struct devlink_port *port,
				    unsigned int count,
				    struct netlink_ext_ack *extack)
{
	struct mlxsw_core_port *mlxsw_core_port = __dl_port(port);
	struct mlxsw_core *mlxsw_core = devlink_priv(devlink);

	if (!mlxsw_core->driver->port_split)
		return -EOPNOTSUPP;
	return mlxsw_core->driver->port_split(mlxsw_core,
					      mlxsw_core_port->local_port,
					      count, extack);
}

static int mlxsw_devlink_port_unsplit(struct devlink *devlink,
				      struct devlink_port *port,
				      struct netlink_ext_ack *extack)
{
	struct mlxsw_core_port *mlxsw_core_port = __dl_port(port);
	struct mlxsw_core *mlxsw_core = devlink_priv(devlink);

	if (!mlxsw_core->driver->port_unsplit)
		return -EOPNOTSUPP;
	return mlxsw_core->driver->port_unsplit(mlxsw_core,
						mlxsw_core_port->local_port,
						extack);
}

static int
mlxsw_devlink_sb_pool_get(struct devlink *devlink,
			  unsigned int sb_index, u16 pool_index,
			  struct devlink_sb_pool_info *pool_info)
{
	struct mlxsw_core *mlxsw_core = devlink_priv(devlink);
	struct mlxsw_driver *mlxsw_driver = mlxsw_core->driver;

	if (!mlxsw_driver->sb_pool_get)
		return -EOPNOTSUPP;
	return mlxsw_driver->sb_pool_get(mlxsw_core, sb_index,
					 pool_index, pool_info);
}

static int
mlxsw_devlink_sb_pool_set(struct devlink *devlink,
			  unsigned int sb_index, u16 pool_index, u32 size,
			  enum devlink_sb_threshold_type threshold_type,
			  struct netlink_ext_ack *extack)
{
	struct mlxsw_core *mlxsw_core = devlink_priv(devlink);
	struct mlxsw_driver *mlxsw_driver = mlxsw_core->driver;

	if (!mlxsw_driver->sb_pool_set)
		return -EOPNOTSUPP;
	return mlxsw_driver->sb_pool_set(mlxsw_core, sb_index,
					 pool_index, size, threshold_type,
					 extack);
}

static int mlxsw_devlink_sb_port_pool_get(struct devlink_port *devlink_port,
					  unsigned int sb_index, u16 pool_index,
					  u32 *p_threshold)
{
	struct mlxsw_core *mlxsw_core = devlink_priv(devlink_port->devlink);
	struct mlxsw_driver *mlxsw_driver = mlxsw_core->driver;
	struct mlxsw_core_port *mlxsw_core_port = __dl_port(devlink_port);

	if (!mlxsw_driver->sb_port_pool_get ||
	    !mlxsw_core_port_check(mlxsw_core_port))
		return -EOPNOTSUPP;
	return mlxsw_driver->sb_port_pool_get(mlxsw_core_port, sb_index,
					      pool_index, p_threshold);
}

static int mlxsw_devlink_sb_port_pool_set(struct devlink_port *devlink_port,
					  unsigned int sb_index, u16 pool_index,
					  u32 threshold,
					  struct netlink_ext_ack *extack)
{
	struct mlxsw_core *mlxsw_core = devlink_priv(devlink_port->devlink);
	struct mlxsw_driver *mlxsw_driver = mlxsw_core->driver;
	struct mlxsw_core_port *mlxsw_core_port = __dl_port(devlink_port);

	if (!mlxsw_driver->sb_port_pool_set ||
	    !mlxsw_core_port_check(mlxsw_core_port))
		return -EOPNOTSUPP;
	return mlxsw_driver->sb_port_pool_set(mlxsw_core_port, sb_index,
					      pool_index, threshold, extack);
}

static int
mlxsw_devlink_sb_tc_pool_bind_get(struct devlink_port *devlink_port,
				  unsigned int sb_index, u16 tc_index,
				  enum devlink_sb_pool_type pool_type,
				  u16 *p_pool_index, u32 *p_threshold)
{
	struct mlxsw_core *mlxsw_core = devlink_priv(devlink_port->devlink);
	struct mlxsw_driver *mlxsw_driver = mlxsw_core->driver;
	struct mlxsw_core_port *mlxsw_core_port = __dl_port(devlink_port);

	if (!mlxsw_driver->sb_tc_pool_bind_get ||
	    !mlxsw_core_port_check(mlxsw_core_port))
		return -EOPNOTSUPP;
	return mlxsw_driver->sb_tc_pool_bind_get(mlxsw_core_port, sb_index,
						 tc_index, pool_type,
						 p_pool_index, p_threshold);
}

static int
mlxsw_devlink_sb_tc_pool_bind_set(struct devlink_port *devlink_port,
				  unsigned int sb_index, u16 tc_index,
				  enum devlink_sb_pool_type pool_type,
				  u16 pool_index, u32 threshold,
				  struct netlink_ext_ack *extack)
{
	struct mlxsw_core *mlxsw_core = devlink_priv(devlink_port->devlink);
	struct mlxsw_driver *mlxsw_driver = mlxsw_core->driver;
	struct mlxsw_core_port *mlxsw_core_port = __dl_port(devlink_port);

	if (!mlxsw_driver->sb_tc_pool_bind_set ||
	    !mlxsw_core_port_check(mlxsw_core_port))
		return -EOPNOTSUPP;
	return mlxsw_driver->sb_tc_pool_bind_set(mlxsw_core_port, sb_index,
						 tc_index, pool_type,
						 pool_index, threshold, extack);
}

static int mlxsw_devlink_sb_occ_snapshot(struct devlink *devlink,
					 unsigned int sb_index)
{
	struct mlxsw_core *mlxsw_core = devlink_priv(devlink);
	struct mlxsw_driver *mlxsw_driver = mlxsw_core->driver;

	if (!mlxsw_driver->sb_occ_snapshot)
		return -EOPNOTSUPP;
	return mlxsw_driver->sb_occ_snapshot(mlxsw_core, sb_index);
}

static int mlxsw_devlink_sb_occ_max_clear(struct devlink *devlink,
					  unsigned int sb_index)
{
	struct mlxsw_core *mlxsw_core = devlink_priv(devlink);
	struct mlxsw_driver *mlxsw_driver = mlxsw_core->driver;

	if (!mlxsw_driver->sb_occ_max_clear)
		return -EOPNOTSUPP;
	return mlxsw_driver->sb_occ_max_clear(mlxsw_core, sb_index);
}

static int
mlxsw_devlink_sb_occ_port_pool_get(struct devlink_port *devlink_port,
				   unsigned int sb_index, u16 pool_index,
				   u32 *p_cur, u32 *p_max)
{
	struct mlxsw_core *mlxsw_core = devlink_priv(devlink_port->devlink);
	struct mlxsw_driver *mlxsw_driver = mlxsw_core->driver;
	struct mlxsw_core_port *mlxsw_core_port = __dl_port(devlink_port);

	if (!mlxsw_driver->sb_occ_port_pool_get ||
	    !mlxsw_core_port_check(mlxsw_core_port))
		return -EOPNOTSUPP;
	return mlxsw_driver->sb_occ_port_pool_get(mlxsw_core_port, sb_index,
						  pool_index, p_cur, p_max);
}

static int
mlxsw_devlink_sb_occ_tc_port_bind_get(struct devlink_port *devlink_port,
				      unsigned int sb_index, u16 tc_index,
				      enum devlink_sb_pool_type pool_type,
				      u32 *p_cur, u32 *p_max)
{
	struct mlxsw_core *mlxsw_core = devlink_priv(devlink_port->devlink);
	struct mlxsw_driver *mlxsw_driver = mlxsw_core->driver;
	struct mlxsw_core_port *mlxsw_core_port = __dl_port(devlink_port);

	if (!mlxsw_driver->sb_occ_tc_port_bind_get ||
	    !mlxsw_core_port_check(mlxsw_core_port))
		return -EOPNOTSUPP;
	return mlxsw_driver->sb_occ_tc_port_bind_get(mlxsw_core_port,
						     sb_index, tc_index,
						     pool_type, p_cur, p_max);
}

static int
mlxsw_devlink_info_get(struct devlink *devlink, struct devlink_info_req *req,
		       struct netlink_ext_ack *extack)
{
	struct mlxsw_core *mlxsw_core = devlink_priv(devlink);
	char fw_info_psid[MLXSW_REG_MGIR_FW_INFO_PSID_SIZE];
	u32 hw_rev, fw_major, fw_minor, fw_sub_minor;
	char mgir_pl[MLXSW_REG_MGIR_LEN];
	char buf[32];
	int err;

	err = devlink_info_driver_name_put(req,
					   mlxsw_core->bus_info->device_kind);
	if (err)
		return err;

	mlxsw_reg_mgir_pack(mgir_pl);
	err = mlxsw_reg_query(mlxsw_core, MLXSW_REG(mgir), mgir_pl);
	if (err)
		return err;
	mlxsw_reg_mgir_unpack(mgir_pl, &hw_rev, fw_info_psid, &fw_major,
			      &fw_minor, &fw_sub_minor);

	sprintf(buf, "%X", hw_rev);
	err = devlink_info_version_fixed_put(req, "hw.revision", buf);
	if (err)
		return err;

	err = devlink_info_version_fixed_put(req,
					     DEVLINK_INFO_VERSION_GENERIC_FW_PSID,
					     fw_info_psid);
	if (err)
		return err;

	sprintf(buf, "%d.%d.%d", fw_major, fw_minor, fw_sub_minor);
	err = devlink_info_version_running_put(req, "fw.version", buf);
	if (err)
		return err;

	return devlink_info_version_running_put(req,
						DEVLINK_INFO_VERSION_GENERIC_FW,
						buf);
}

static int
mlxsw_devlink_core_bus_device_reload_down(struct devlink *devlink,
					  bool netns_change, enum devlink_reload_action action,
					  enum devlink_reload_limit limit,
					  struct netlink_ext_ack *extack)
{
	struct mlxsw_core *mlxsw_core = devlink_priv(devlink);

	if (!(mlxsw_core->bus->features & MLXSW_BUS_F_RESET))
		return -EOPNOTSUPP;

	mlxsw_core_bus_device_unregister(mlxsw_core, true);
	return 0;
}

static int
mlxsw_devlink_core_bus_device_reload_up(struct devlink *devlink, enum devlink_reload_action action,
					enum devlink_reload_limit limit, u32 *actions_performed,
					struct netlink_ext_ack *extack)
{
	struct mlxsw_core *mlxsw_core = devlink_priv(devlink);
	int err;

	*actions_performed = BIT(DEVLINK_RELOAD_ACTION_DRIVER_REINIT) |
			     BIT(DEVLINK_RELOAD_ACTION_FW_ACTIVATE);
	err = mlxsw_core_bus_device_register(mlxsw_core->bus_info,
					     mlxsw_core->bus,
					     mlxsw_core->bus_priv, true,
					     devlink, extack);
	return err;
}

static int mlxsw_devlink_flash_update(struct devlink *devlink,
				      struct devlink_flash_update_params *params,
				      struct netlink_ext_ack *extack)
{
	struct mlxsw_core *mlxsw_core = devlink_priv(devlink);

	return mlxsw_core_fw_flash_update(mlxsw_core, params, extack);
}

static int mlxsw_devlink_trap_init(struct devlink *devlink,
				   const struct devlink_trap *trap,
				   void *trap_ctx)
{
	struct mlxsw_core *mlxsw_core = devlink_priv(devlink);
	struct mlxsw_driver *mlxsw_driver = mlxsw_core->driver;

	if (!mlxsw_driver->trap_init)
		return -EOPNOTSUPP;
	return mlxsw_driver->trap_init(mlxsw_core, trap, trap_ctx);
}

static void mlxsw_devlink_trap_fini(struct devlink *devlink,
				    const struct devlink_trap *trap,
				    void *trap_ctx)
{
	struct mlxsw_core *mlxsw_core = devlink_priv(devlink);
	struct mlxsw_driver *mlxsw_driver = mlxsw_core->driver;

	if (!mlxsw_driver->trap_fini)
		return;
	mlxsw_driver->trap_fini(mlxsw_core, trap, trap_ctx);
}

static int mlxsw_devlink_trap_action_set(struct devlink *devlink,
					 const struct devlink_trap *trap,
					 enum devlink_trap_action action,
					 struct netlink_ext_ack *extack)
{
	struct mlxsw_core *mlxsw_core = devlink_priv(devlink);
	struct mlxsw_driver *mlxsw_driver = mlxsw_core->driver;

	if (!mlxsw_driver->trap_action_set)
		return -EOPNOTSUPP;
	return mlxsw_driver->trap_action_set(mlxsw_core, trap, action, extack);
}

static int
mlxsw_devlink_trap_group_init(struct devlink *devlink,
			      const struct devlink_trap_group *group)
{
	struct mlxsw_core *mlxsw_core = devlink_priv(devlink);
	struct mlxsw_driver *mlxsw_driver = mlxsw_core->driver;

	if (!mlxsw_driver->trap_group_init)
		return -EOPNOTSUPP;
	return mlxsw_driver->trap_group_init(mlxsw_core, group);
}

static int
mlxsw_devlink_trap_group_set(struct devlink *devlink,
			     const struct devlink_trap_group *group,
			     const struct devlink_trap_policer *policer,
			     struct netlink_ext_ack *extack)
{
	struct mlxsw_core *mlxsw_core = devlink_priv(devlink);
	struct mlxsw_driver *mlxsw_driver = mlxsw_core->driver;

	if (!mlxsw_driver->trap_group_set)
		return -EOPNOTSUPP;
	return mlxsw_driver->trap_group_set(mlxsw_core, group, policer, extack);
}

static int
mlxsw_devlink_trap_policer_init(struct devlink *devlink,
				const struct devlink_trap_policer *policer)
{
	struct mlxsw_core *mlxsw_core = devlink_priv(devlink);
	struct mlxsw_driver *mlxsw_driver = mlxsw_core->driver;

	if (!mlxsw_driver->trap_policer_init)
		return -EOPNOTSUPP;
	return mlxsw_driver->trap_policer_init(mlxsw_core, policer);
}

static void
mlxsw_devlink_trap_policer_fini(struct devlink *devlink,
				const struct devlink_trap_policer *policer)
{
	struct mlxsw_core *mlxsw_core = devlink_priv(devlink);
	struct mlxsw_driver *mlxsw_driver = mlxsw_core->driver;

	if (!mlxsw_driver->trap_policer_fini)
		return;
	mlxsw_driver->trap_policer_fini(mlxsw_core, policer);
}

static int
mlxsw_devlink_trap_policer_set(struct devlink *devlink,
			       const struct devlink_trap_policer *policer,
			       u64 rate, u64 burst,
			       struct netlink_ext_ack *extack)
{
	struct mlxsw_core *mlxsw_core = devlink_priv(devlink);
	struct mlxsw_driver *mlxsw_driver = mlxsw_core->driver;

	if (!mlxsw_driver->trap_policer_set)
		return -EOPNOTSUPP;
	return mlxsw_driver->trap_policer_set(mlxsw_core, policer, rate, burst,
					      extack);
}

static int
mlxsw_devlink_trap_policer_counter_get(struct devlink *devlink,
				       const struct devlink_trap_policer *policer,
				       u64 *p_drops)
{
	struct mlxsw_core *mlxsw_core = devlink_priv(devlink);
	struct mlxsw_driver *mlxsw_driver = mlxsw_core->driver;

	if (!mlxsw_driver->trap_policer_counter_get)
		return -EOPNOTSUPP;
	return mlxsw_driver->trap_policer_counter_get(mlxsw_core, policer,
						      p_drops);
}

static const struct devlink_ops mlxsw_devlink_ops = {
	.reload_actions		= BIT(DEVLINK_RELOAD_ACTION_DRIVER_REINIT) |
				  BIT(DEVLINK_RELOAD_ACTION_FW_ACTIVATE),
	.reload_down		= mlxsw_devlink_core_bus_device_reload_down,
	.reload_up		= mlxsw_devlink_core_bus_device_reload_up,
	.port_split			= mlxsw_devlink_port_split,
	.port_unsplit			= mlxsw_devlink_port_unsplit,
	.sb_pool_get			= mlxsw_devlink_sb_pool_get,
	.sb_pool_set			= mlxsw_devlink_sb_pool_set,
	.sb_port_pool_get		= mlxsw_devlink_sb_port_pool_get,
	.sb_port_pool_set		= mlxsw_devlink_sb_port_pool_set,
	.sb_tc_pool_bind_get		= mlxsw_devlink_sb_tc_pool_bind_get,
	.sb_tc_pool_bind_set		= mlxsw_devlink_sb_tc_pool_bind_set,
	.sb_occ_snapshot		= mlxsw_devlink_sb_occ_snapshot,
	.sb_occ_max_clear		= mlxsw_devlink_sb_occ_max_clear,
	.sb_occ_port_pool_get		= mlxsw_devlink_sb_occ_port_pool_get,
	.sb_occ_tc_port_bind_get	= mlxsw_devlink_sb_occ_tc_port_bind_get,
	.info_get			= mlxsw_devlink_info_get,
	.flash_update			= mlxsw_devlink_flash_update,
	.trap_init			= mlxsw_devlink_trap_init,
	.trap_fini			= mlxsw_devlink_trap_fini,
	.trap_action_set		= mlxsw_devlink_trap_action_set,
	.trap_group_init		= mlxsw_devlink_trap_group_init,
	.trap_group_set			= mlxsw_devlink_trap_group_set,
	.trap_policer_init		= mlxsw_devlink_trap_policer_init,
	.trap_policer_fini		= mlxsw_devlink_trap_policer_fini,
	.trap_policer_set		= mlxsw_devlink_trap_policer_set,
	.trap_policer_counter_get	= mlxsw_devlink_trap_policer_counter_get,
};

static int mlxsw_core_params_register(struct mlxsw_core *mlxsw_core)
{
	int err;

	err = mlxsw_core_fw_params_register(mlxsw_core);
	if (err)
		return err;

	if (mlxsw_core->driver->params_register) {
		err = mlxsw_core->driver->params_register(mlxsw_core);
		if (err)
			goto err_params_register;
	}
	return 0;

err_params_register:
	mlxsw_core_fw_params_unregister(mlxsw_core);
	return err;
}

static void mlxsw_core_params_unregister(struct mlxsw_core *mlxsw_core)
{
	mlxsw_core_fw_params_unregister(mlxsw_core);
	if (mlxsw_core->driver->params_register)
		mlxsw_core->driver->params_unregister(mlxsw_core);
}

struct mlxsw_core_health_event {
	struct mlxsw_core *mlxsw_core;
	char mfde_pl[MLXSW_REG_MFDE_LEN];
	struct work_struct work;
};

static void mlxsw_core_health_event_work(struct work_struct *work)
{
	struct mlxsw_core_health_event *event;
	struct mlxsw_core *mlxsw_core;

	event = container_of(work, struct mlxsw_core_health_event, work);
	mlxsw_core = event->mlxsw_core;
	devlink_health_report(mlxsw_core->health.fw_fatal, "FW fatal event occurred",
			      event->mfde_pl);
	kfree(event);
}

static void mlxsw_core_health_listener_func(const struct mlxsw_reg_info *reg,
					    char *mfde_pl, void *priv)
{
	struct mlxsw_core_health_event *event;
	struct mlxsw_core *mlxsw_core = priv;

	event = kmalloc(sizeof(*event), GFP_ATOMIC);
	if (!event)
		return;
	event->mlxsw_core = mlxsw_core;
	memcpy(event->mfde_pl, mfde_pl, sizeof(event->mfde_pl));
	INIT_WORK(&event->work, mlxsw_core_health_event_work);
	mlxsw_core_schedule_work(&event->work);
}

static const struct mlxsw_listener mlxsw_core_health_listener =
	MLXSW_CORE_EVENTL(mlxsw_core_health_listener_func, MFDE);

static int
mlxsw_core_health_fw_fatal_dump_fatal_cause(const char *mfde_pl,
					    struct devlink_fmsg *fmsg)
{
	u32 val, tile_v;
	int err;

	val = mlxsw_reg_mfde_fatal_cause_id_get(mfde_pl);
	err = devlink_fmsg_u32_pair_put(fmsg, "cause_id", val);
	if (err)
		return err;
	tile_v = mlxsw_reg_mfde_fatal_cause_tile_v_get(mfde_pl);
	if (tile_v) {
		val = mlxsw_reg_mfde_fatal_cause_tile_index_get(mfde_pl);
		err = devlink_fmsg_u8_pair_put(fmsg, "tile_index", val);
		if (err)
			return err;
	}

	return 0;
}

static int
mlxsw_core_health_fw_fatal_dump_fw_assert(const char *mfde_pl,
					  struct devlink_fmsg *fmsg)
{
	u32 val, tile_v;
	int err;

	val = mlxsw_reg_mfde_fw_assert_var0_get(mfde_pl);
	err = devlink_fmsg_u32_pair_put(fmsg, "var0", val);
	if (err)
		return err;
	val = mlxsw_reg_mfde_fw_assert_var1_get(mfde_pl);
	err = devlink_fmsg_u32_pair_put(fmsg, "var1", val);
	if (err)
		return err;
	val = mlxsw_reg_mfde_fw_assert_var2_get(mfde_pl);
	err = devlink_fmsg_u32_pair_put(fmsg, "var2", val);
	if (err)
		return err;
	val = mlxsw_reg_mfde_fw_assert_var3_get(mfde_pl);
	err = devlink_fmsg_u32_pair_put(fmsg, "var3", val);
	if (err)
		return err;
	val = mlxsw_reg_mfde_fw_assert_var4_get(mfde_pl);
	err = devlink_fmsg_u32_pair_put(fmsg, "var4", val);
	if (err)
		return err;
	val = mlxsw_reg_mfde_fw_assert_existptr_get(mfde_pl);
	err = devlink_fmsg_u32_pair_put(fmsg, "existptr", val);
	if (err)
		return err;
	val = mlxsw_reg_mfde_fw_assert_callra_get(mfde_pl);
	err = devlink_fmsg_u32_pair_put(fmsg, "callra", val);
	if (err)
		return err;
	val = mlxsw_reg_mfde_fw_assert_oe_get(mfde_pl);
	err = devlink_fmsg_bool_pair_put(fmsg, "old_event", val);
	if (err)
		return err;
	tile_v = mlxsw_reg_mfde_fw_assert_tile_v_get(mfde_pl);
	if (tile_v) {
		val = mlxsw_reg_mfde_fw_assert_tile_index_get(mfde_pl);
		err = devlink_fmsg_u8_pair_put(fmsg, "tile_index", val);
		if (err)
			return err;
	}
	val = mlxsw_reg_mfde_fw_assert_ext_synd_get(mfde_pl);
	err = devlink_fmsg_u32_pair_put(fmsg, "ext_synd", val);
	if (err)
		return err;

	return 0;
}

static int
mlxsw_core_health_fw_fatal_dump_kvd_im_stop(const char *mfde_pl,
					    struct devlink_fmsg *fmsg)
{
	u32 val;
	int err;

	val = mlxsw_reg_mfde_kvd_im_stop_oe_get(mfde_pl);
	err = devlink_fmsg_bool_pair_put(fmsg, "old_event", val);
	if (err)
		return err;
	val = mlxsw_reg_mfde_kvd_im_stop_pipes_mask_get(mfde_pl);
	return devlink_fmsg_u32_pair_put(fmsg, "pipes_mask", val);
}

static int
mlxsw_core_health_fw_fatal_dump_crspace_to(const char *mfde_pl,
					   struct devlink_fmsg *fmsg)
{
	u32 val;
	int err;

	val = mlxsw_reg_mfde_crspace_to_log_address_get(mfde_pl);
	err = devlink_fmsg_u32_pair_put(fmsg, "log_address", val);
	if (err)
		return err;
	val = mlxsw_reg_mfde_crspace_to_oe_get(mfde_pl);
	err = devlink_fmsg_bool_pair_put(fmsg, "old_event", val);
	if (err)
		return err;
	val = mlxsw_reg_mfde_crspace_to_log_id_get(mfde_pl);
	err = devlink_fmsg_u8_pair_put(fmsg, "log_irisc_id", val);
	if (err)
		return err;
	val = mlxsw_reg_mfde_crspace_to_log_ip_get(mfde_pl);
	err = devlink_fmsg_u64_pair_put(fmsg, "log_ip", val);
	if (err)
		return err;

	return 0;
}

static int mlxsw_core_health_fw_fatal_dump(struct devlink_health_reporter *reporter,
					   struct devlink_fmsg *fmsg, void *priv_ctx,
					   struct netlink_ext_ack *extack)
{
	char *mfde_pl = priv_ctx;
	char *val_str;
	u8 event_id;
	u32 val;
	int err;

	if (!priv_ctx)
		/* User-triggered dumps are not possible */
		return -EOPNOTSUPP;

	val = mlxsw_reg_mfde_irisc_id_get(mfde_pl);
	err = devlink_fmsg_u8_pair_put(fmsg, "irisc_id", val);
	if (err)
		return err;
	err = devlink_fmsg_arr_pair_nest_start(fmsg, "event");
	if (err)
		return err;

	event_id = mlxsw_reg_mfde_event_id_get(mfde_pl);
	err = devlink_fmsg_u32_pair_put(fmsg, "id", event_id);
	if (err)
		return err;
	switch (event_id) {
	case MLXSW_REG_MFDE_EVENT_ID_CRSPACE_TO:
		val_str = "CR space timeout";
		break;
	case MLXSW_REG_MFDE_EVENT_ID_KVD_IM_STOP:
		val_str = "KVD insertion machine stopped";
		break;
	case MLXSW_REG_MFDE_EVENT_ID_TEST:
		val_str = "Test";
		break;
	case MLXSW_REG_MFDE_EVENT_ID_FW_ASSERT:
		val_str = "FW assert";
		break;
	case MLXSW_REG_MFDE_EVENT_ID_FATAL_CAUSE:
		val_str = "Fatal cause";
		break;
	default:
		val_str = NULL;
	}
	if (val_str) {
		err = devlink_fmsg_string_pair_put(fmsg, "desc", val_str);
		if (err)
			return err;
	}

	err = devlink_fmsg_arr_pair_nest_end(fmsg);
	if (err)
		return err;

	err = devlink_fmsg_arr_pair_nest_start(fmsg, "severity");
	if (err)
		return err;

	val = mlxsw_reg_mfde_severity_get(mfde_pl);
	err = devlink_fmsg_u8_pair_put(fmsg, "id", val);
	if (err)
		return err;
	switch (val) {
	case MLXSW_REG_MFDE_SEVERITY_FATL:
		val_str = "Fatal";
		break;
	case MLXSW_REG_MFDE_SEVERITY_NRML:
		val_str = "Normal";
		break;
	case MLXSW_REG_MFDE_SEVERITY_INTR:
		val_str = "Debug";
		break;
	default:
		val_str = NULL;
	}
	if (val_str) {
		err = devlink_fmsg_string_pair_put(fmsg, "desc", val_str);
		if (err)
			return err;
	}

	err = devlink_fmsg_arr_pair_nest_end(fmsg);
	if (err)
		return err;

	val = mlxsw_reg_mfde_method_get(mfde_pl);
	switch (val) {
	case MLXSW_REG_MFDE_METHOD_QUERY:
		val_str = "query";
		break;
	case MLXSW_REG_MFDE_METHOD_WRITE:
		val_str = "write";
		break;
	default:
		val_str = NULL;
	}
	if (val_str) {
		err = devlink_fmsg_string_pair_put(fmsg, "method", val_str);
		if (err)
			return err;
	}

	val = mlxsw_reg_mfde_long_process_get(mfde_pl);
	err = devlink_fmsg_bool_pair_put(fmsg, "long_process", val);
	if (err)
		return err;

	val = mlxsw_reg_mfde_command_type_get(mfde_pl);
	switch (val) {
	case MLXSW_REG_MFDE_COMMAND_TYPE_MAD:
		val_str = "mad";
		break;
	case MLXSW_REG_MFDE_COMMAND_TYPE_EMAD:
		val_str = "emad";
		break;
	case MLXSW_REG_MFDE_COMMAND_TYPE_CMDIF:
		val_str = "cmdif";
		break;
	default:
		val_str = NULL;
	}
	if (val_str) {
		err = devlink_fmsg_string_pair_put(fmsg, "command_type", val_str);
		if (err)
			return err;
	}

	val = mlxsw_reg_mfde_reg_attr_id_get(mfde_pl);
	err = devlink_fmsg_u32_pair_put(fmsg, "reg_attr_id", val);
	if (err)
		return err;

	switch (event_id) {
	case MLXSW_REG_MFDE_EVENT_ID_CRSPACE_TO:
		return mlxsw_core_health_fw_fatal_dump_crspace_to(mfde_pl,
								  fmsg);
	case MLXSW_REG_MFDE_EVENT_ID_KVD_IM_STOP:
		return mlxsw_core_health_fw_fatal_dump_kvd_im_stop(mfde_pl,
								   fmsg);
	case MLXSW_REG_MFDE_EVENT_ID_FW_ASSERT:
		return mlxsw_core_health_fw_fatal_dump_fw_assert(mfde_pl, fmsg);
	case MLXSW_REG_MFDE_EVENT_ID_FATAL_CAUSE:
		return mlxsw_core_health_fw_fatal_dump_fatal_cause(mfde_pl,
								   fmsg);
	}

	return 0;
}

static int
mlxsw_core_health_fw_fatal_test(struct devlink_health_reporter *reporter,
				struct netlink_ext_ack *extack)
{
	struct mlxsw_core *mlxsw_core = devlink_health_reporter_priv(reporter);
	char mfgd_pl[MLXSW_REG_MFGD_LEN];
	int err;

	/* Read the register first to make sure no other bits are changed. */
	err = mlxsw_reg_query(mlxsw_core, MLXSW_REG(mfgd), mfgd_pl);
	if (err)
		return err;
	mlxsw_reg_mfgd_trigger_test_set(mfgd_pl, true);
	return mlxsw_reg_write(mlxsw_core, MLXSW_REG(mfgd), mfgd_pl);
}

static const struct devlink_health_reporter_ops
mlxsw_core_health_fw_fatal_ops = {
	.name = "fw_fatal",
	.dump = mlxsw_core_health_fw_fatal_dump,
	.test = mlxsw_core_health_fw_fatal_test,
};

static int mlxsw_core_health_fw_fatal_config(struct mlxsw_core *mlxsw_core,
					     bool enable)
{
	char mfgd_pl[MLXSW_REG_MFGD_LEN];
	int err;

	/* Read the register first to make sure no other bits are changed. */
	err = mlxsw_reg_query(mlxsw_core, MLXSW_REG(mfgd), mfgd_pl);
	if (err)
		return err;
	mlxsw_reg_mfgd_fatal_event_mode_set(mfgd_pl, enable);
	return mlxsw_reg_write(mlxsw_core, MLXSW_REG(mfgd), mfgd_pl);
}

static int mlxsw_core_health_init(struct mlxsw_core *mlxsw_core)
{
	struct devlink *devlink = priv_to_devlink(mlxsw_core);
	struct devlink_health_reporter *fw_fatal;
	int err;

	if (!(mlxsw_core->bus->features & MLXSW_BUS_F_TXRX))
		return 0;

	fw_fatal = devlink_health_reporter_create(devlink, &mlxsw_core_health_fw_fatal_ops,
						  0, mlxsw_core);
	if (IS_ERR(fw_fatal)) {
		dev_err(mlxsw_core->bus_info->dev, "Failed to create fw fatal reporter");
		return PTR_ERR(fw_fatal);
	}
	mlxsw_core->health.fw_fatal = fw_fatal;

	err = mlxsw_core_trap_register(mlxsw_core, &mlxsw_core_health_listener, mlxsw_core);
	if (err)
		goto err_trap_register;

	err = mlxsw_core_health_fw_fatal_config(mlxsw_core, true);
	if (err)
		goto err_fw_fatal_config;

	return 0;

err_fw_fatal_config:
	mlxsw_core_trap_unregister(mlxsw_core, &mlxsw_core_health_listener, mlxsw_core);
err_trap_register:
	devlink_health_reporter_destroy(mlxsw_core->health.fw_fatal);
	return err;
}

static void mlxsw_core_health_fini(struct mlxsw_core *mlxsw_core)
{
	if (!(mlxsw_core->bus->features & MLXSW_BUS_F_TXRX))
		return;

	mlxsw_core_health_fw_fatal_config(mlxsw_core, false);
	mlxsw_core_trap_unregister(mlxsw_core, &mlxsw_core_health_listener, mlxsw_core);
	/* Make sure there is no more event work scheduled */
	mlxsw_core_flush_owq();
	devlink_health_reporter_destroy(mlxsw_core->health.fw_fatal);
}

static void mlxsw_core_irq_event_handler_init(struct mlxsw_core *mlxsw_core)
{
	INIT_LIST_HEAD(&mlxsw_core->irq_event_handler_list);
	mutex_init(&mlxsw_core->irq_event_handler_lock);
}

static void mlxsw_core_irq_event_handler_fini(struct mlxsw_core *mlxsw_core)
{
	mutex_destroy(&mlxsw_core->irq_event_handler_lock);
	WARN_ON(!list_empty(&mlxsw_core->irq_event_handler_list));
}

static int
__mlxsw_core_bus_device_register(const struct mlxsw_bus_info *mlxsw_bus_info,
				 const struct mlxsw_bus *mlxsw_bus,
				 void *bus_priv, bool reload,
				 struct devlink *devlink,
				 struct netlink_ext_ack *extack)
{
	const char *device_kind = mlxsw_bus_info->device_kind;
	struct mlxsw_core *mlxsw_core;
	struct mlxsw_driver *mlxsw_driver;
	size_t alloc_size;
	u16 max_lag;
	int err;

	mlxsw_driver = mlxsw_core_driver_get(device_kind);
	if (!mlxsw_driver)
		return -EINVAL;

	if (!reload) {
		alloc_size = sizeof(*mlxsw_core) + mlxsw_driver->priv_size;
		devlink = devlink_alloc(&mlxsw_devlink_ops, alloc_size,
					mlxsw_bus_info->dev);
		if (!devlink) {
			err = -ENOMEM;
			goto err_devlink_alloc;
		}
		devl_lock(devlink);
	}

	mlxsw_core = devlink_priv(devlink);
	INIT_LIST_HEAD(&mlxsw_core->rx_listener_list);
	INIT_LIST_HEAD(&mlxsw_core->event_listener_list);
	mlxsw_core->driver = mlxsw_driver;
	mlxsw_core->bus = mlxsw_bus;
	mlxsw_core->bus_priv = bus_priv;
	mlxsw_core->bus_info = mlxsw_bus_info;
	mlxsw_core_irq_event_handler_init(mlxsw_core);

	err = mlxsw_bus->init(bus_priv, mlxsw_core, mlxsw_driver->profile,
			      &mlxsw_core->res);
	if (err)
		goto err_bus_init;

	if (mlxsw_driver->resources_register && !reload) {
		err = mlxsw_driver->resources_register(mlxsw_core);
		if (err)
			goto err_register_resources;
	}

	err = mlxsw_ports_init(mlxsw_core, reload);
	if (err)
		goto err_ports_init;

	err = mlxsw_core_max_lag(mlxsw_core, &max_lag);
	if (!err && MLXSW_CORE_RES_VALID(mlxsw_core, MAX_LAG_MEMBERS)) {
		alloc_size = sizeof(*mlxsw_core->lag.mapping) * max_lag *
			MLXSW_CORE_RES_GET(mlxsw_core, MAX_LAG_MEMBERS);
		mlxsw_core->lag.mapping = kzalloc(alloc_size, GFP_KERNEL);
		if (!mlxsw_core->lag.mapping) {
			err = -ENOMEM;
			goto err_alloc_lag_mapping;
		}
	}

	err = mlxsw_core_trap_groups_set(mlxsw_core);
	if (err)
		goto err_trap_groups_set;

	err = mlxsw_emad_init(mlxsw_core);
	if (err)
		goto err_emad_init;

	if (!reload) {
		err = mlxsw_core_params_register(mlxsw_core);
		if (err)
			goto err_register_params;
	}

	err = mlxsw_core_fw_rev_validate(mlxsw_core, mlxsw_bus_info, mlxsw_driver->fw_req_rev,
					 mlxsw_driver->fw_filename);
	if (err)
		goto err_fw_rev_validate;

	err = mlxsw_linecards_init(mlxsw_core, mlxsw_bus_info);
	if (err)
		goto err_linecards_init;

	err = mlxsw_core_health_init(mlxsw_core);
	if (err)
		goto err_health_init;

	err = mlxsw_hwmon_init(mlxsw_core, mlxsw_bus_info, &mlxsw_core->hwmon);
	if (err)
		goto err_hwmon_init;

	err = mlxsw_thermal_init(mlxsw_core, mlxsw_bus_info,
				 &mlxsw_core->thermal);
	if (err)
		goto err_thermal_init;

	err = mlxsw_env_init(mlxsw_core, mlxsw_bus_info, &mlxsw_core->env);
	if (err)
		goto err_env_init;

	if (mlxsw_driver->init) {
		err = mlxsw_driver->init(mlxsw_core, mlxsw_bus_info, extack);
		if (err)
			goto err_driver_init;
	}

	if (!reload) {
		devlink_set_features(devlink, DEVLINK_F_RELOAD);
		devl_unlock(devlink);
		devlink_register(devlink);
	}
	return 0;

err_driver_init:
	mlxsw_env_fini(mlxsw_core->env);
err_env_init:
	mlxsw_thermal_fini(mlxsw_core->thermal);
err_thermal_init:
	mlxsw_hwmon_fini(mlxsw_core->hwmon);
err_hwmon_init:
	mlxsw_core_health_fini(mlxsw_core);
err_health_init:
	mlxsw_linecards_fini(mlxsw_core);
err_linecards_init:
err_fw_rev_validate:
	if (!reload)
		mlxsw_core_params_unregister(mlxsw_core);
err_register_params:
	mlxsw_emad_fini(mlxsw_core);
err_emad_init:
err_trap_groups_set:
	kfree(mlxsw_core->lag.mapping);
err_alloc_lag_mapping:
	mlxsw_ports_fini(mlxsw_core, reload);
err_ports_init:
	if (!reload)
		devl_resources_unregister(devlink);
err_register_resources:
	mlxsw_bus->fini(bus_priv);
err_bus_init:
<<<<<<< HEAD
=======
	mlxsw_core_irq_event_handler_fini(mlxsw_core);
>>>>>>> 7365df19
	if (!reload) {
		devl_unlock(devlink);
		devlink_free(devlink);
	}
err_devlink_alloc:
	return err;
}

int mlxsw_core_bus_device_register(const struct mlxsw_bus_info *mlxsw_bus_info,
				   const struct mlxsw_bus *mlxsw_bus,
				   void *bus_priv, bool reload,
				   struct devlink *devlink,
				   struct netlink_ext_ack *extack)
{
	bool called_again = false;
	int err;

again:
	err = __mlxsw_core_bus_device_register(mlxsw_bus_info, mlxsw_bus,
					       bus_priv, reload,
					       devlink, extack);
	/* -EAGAIN is returned in case the FW was updated. FW needs
	 * a reset, so lets try to call __mlxsw_core_bus_device_register()
	 * again.
	 */
	if (err == -EAGAIN && !called_again) {
		called_again = true;
		goto again;
	}

	return err;
}
EXPORT_SYMBOL(mlxsw_core_bus_device_register);

void mlxsw_core_bus_device_unregister(struct mlxsw_core *mlxsw_core,
				      bool reload)
{
	struct devlink *devlink = priv_to_devlink(mlxsw_core);

	if (!reload) {
		devlink_unregister(devlink);
		devl_lock(devlink);
	}

	if (devlink_is_reload_failed(devlink)) {
		if (!reload)
			/* Only the parts that were not de-initialized in the
			 * failed reload attempt need to be de-initialized.
			 */
			goto reload_fail_deinit;
		else
			return;
	}

	if (mlxsw_core->driver->fini)
		mlxsw_core->driver->fini(mlxsw_core);
	mlxsw_env_fini(mlxsw_core->env);
	mlxsw_thermal_fini(mlxsw_core->thermal);
	mlxsw_hwmon_fini(mlxsw_core->hwmon);
	mlxsw_core_health_fini(mlxsw_core);
	mlxsw_linecards_fini(mlxsw_core);
	if (!reload)
		mlxsw_core_params_unregister(mlxsw_core);
	mlxsw_emad_fini(mlxsw_core);
	kfree(mlxsw_core->lag.mapping);
	mlxsw_ports_fini(mlxsw_core, reload);
	if (!reload)
		devl_resources_unregister(devlink);
	mlxsw_core->bus->fini(mlxsw_core->bus_priv);
<<<<<<< HEAD
=======
	mlxsw_core_irq_event_handler_fini(mlxsw_core);
>>>>>>> 7365df19
	if (!reload) {
		devl_unlock(devlink);
		devlink_free(devlink);
	}

	return;

reload_fail_deinit:
	mlxsw_core_params_unregister(mlxsw_core);
	devl_resources_unregister(devlink);
	devl_unlock(devlink);
	devlink_free(devlink);
}
EXPORT_SYMBOL(mlxsw_core_bus_device_unregister);

bool mlxsw_core_skb_transmit_busy(struct mlxsw_core *mlxsw_core,
				  const struct mlxsw_tx_info *tx_info)
{
	return mlxsw_core->bus->skb_transmit_busy(mlxsw_core->bus_priv,
						  tx_info);
}
EXPORT_SYMBOL(mlxsw_core_skb_transmit_busy);

int mlxsw_core_skb_transmit(struct mlxsw_core *mlxsw_core, struct sk_buff *skb,
			    const struct mlxsw_tx_info *tx_info)
{
	return mlxsw_core->bus->skb_transmit(mlxsw_core->bus_priv, skb,
					     tx_info);
}
EXPORT_SYMBOL(mlxsw_core_skb_transmit);

void mlxsw_core_ptp_transmitted(struct mlxsw_core *mlxsw_core,
				struct sk_buff *skb, u16 local_port)
{
	if (mlxsw_core->driver->ptp_transmitted)
		mlxsw_core->driver->ptp_transmitted(mlxsw_core, skb,
						    local_port);
}
EXPORT_SYMBOL(mlxsw_core_ptp_transmitted);

static bool __is_rx_listener_equal(const struct mlxsw_rx_listener *rxl_a,
				   const struct mlxsw_rx_listener *rxl_b)
{
	return (rxl_a->func == rxl_b->func &&
		rxl_a->local_port == rxl_b->local_port &&
		rxl_a->trap_id == rxl_b->trap_id &&
		rxl_a->mirror_reason == rxl_b->mirror_reason);
}

static struct mlxsw_rx_listener_item *
__find_rx_listener_item(struct mlxsw_core *mlxsw_core,
			const struct mlxsw_rx_listener *rxl)
{
	struct mlxsw_rx_listener_item *rxl_item;

	list_for_each_entry(rxl_item, &mlxsw_core->rx_listener_list, list) {
		if (__is_rx_listener_equal(&rxl_item->rxl, rxl))
			return rxl_item;
	}
	return NULL;
}

int mlxsw_core_rx_listener_register(struct mlxsw_core *mlxsw_core,
				    const struct mlxsw_rx_listener *rxl,
				    void *priv, bool enabled)
{
	struct mlxsw_rx_listener_item *rxl_item;

	rxl_item = __find_rx_listener_item(mlxsw_core, rxl);
	if (rxl_item)
		return -EEXIST;
	rxl_item = kmalloc(sizeof(*rxl_item), GFP_KERNEL);
	if (!rxl_item)
		return -ENOMEM;
	rxl_item->rxl = *rxl;
	rxl_item->priv = priv;
	rxl_item->enabled = enabled;

	list_add_rcu(&rxl_item->list, &mlxsw_core->rx_listener_list);
	return 0;
}
EXPORT_SYMBOL(mlxsw_core_rx_listener_register);

void mlxsw_core_rx_listener_unregister(struct mlxsw_core *mlxsw_core,
				       const struct mlxsw_rx_listener *rxl)
{
	struct mlxsw_rx_listener_item *rxl_item;

	rxl_item = __find_rx_listener_item(mlxsw_core, rxl);
	if (!rxl_item)
		return;
	list_del_rcu(&rxl_item->list);
	synchronize_rcu();
	kfree(rxl_item);
}
EXPORT_SYMBOL(mlxsw_core_rx_listener_unregister);

static void
mlxsw_core_rx_listener_state_set(struct mlxsw_core *mlxsw_core,
				 const struct mlxsw_rx_listener *rxl,
				 bool enabled)
{
	struct mlxsw_rx_listener_item *rxl_item;

	rxl_item = __find_rx_listener_item(mlxsw_core, rxl);
	if (WARN_ON(!rxl_item))
		return;
	rxl_item->enabled = enabled;
}

static void mlxsw_core_event_listener_func(struct sk_buff *skb, u16 local_port,
					   void *priv)
{
	struct mlxsw_event_listener_item *event_listener_item = priv;
	struct mlxsw_core *mlxsw_core;
	struct mlxsw_reg_info reg;
	char *payload;
	char *reg_tlv;
	char *op_tlv;

	mlxsw_core = event_listener_item->mlxsw_core;
	trace_devlink_hwmsg(priv_to_devlink(mlxsw_core), true, 0,
			    skb->data, skb->len);

	mlxsw_emad_tlv_parse(skb);
	op_tlv = mlxsw_emad_op_tlv(skb);
	reg_tlv = mlxsw_emad_reg_tlv(skb);

	reg.id = mlxsw_emad_op_tlv_register_id_get(op_tlv);
	reg.len = (mlxsw_emad_reg_tlv_len_get(reg_tlv) - 1) * sizeof(u32);
	payload = mlxsw_emad_reg_payload(reg_tlv);
	event_listener_item->el.func(&reg, payload, event_listener_item->priv);
	dev_kfree_skb(skb);
}

static bool __is_event_listener_equal(const struct mlxsw_event_listener *el_a,
				      const struct mlxsw_event_listener *el_b)
{
	return (el_a->func == el_b->func &&
		el_a->trap_id == el_b->trap_id);
}

static struct mlxsw_event_listener_item *
__find_event_listener_item(struct mlxsw_core *mlxsw_core,
			   const struct mlxsw_event_listener *el)
{
	struct mlxsw_event_listener_item *el_item;

	list_for_each_entry(el_item, &mlxsw_core->event_listener_list, list) {
		if (__is_event_listener_equal(&el_item->el, el))
			return el_item;
	}
	return NULL;
}

int mlxsw_core_event_listener_register(struct mlxsw_core *mlxsw_core,
				       const struct mlxsw_event_listener *el,
				       void *priv)
{
	int err;
	struct mlxsw_event_listener_item *el_item;
	const struct mlxsw_rx_listener rxl = {
		.func = mlxsw_core_event_listener_func,
		.local_port = MLXSW_PORT_DONT_CARE,
		.trap_id = el->trap_id,
	};

	el_item = __find_event_listener_item(mlxsw_core, el);
	if (el_item)
		return -EEXIST;
	el_item = kmalloc(sizeof(*el_item), GFP_KERNEL);
	if (!el_item)
		return -ENOMEM;
	el_item->mlxsw_core = mlxsw_core;
	el_item->el = *el;
	el_item->priv = priv;

	err = mlxsw_core_rx_listener_register(mlxsw_core, &rxl, el_item, true);
	if (err)
		goto err_rx_listener_register;

	/* No reason to save item if we did not manage to register an RX
	 * listener for it.
	 */
	list_add_rcu(&el_item->list, &mlxsw_core->event_listener_list);

	return 0;

err_rx_listener_register:
	kfree(el_item);
	return err;
}
EXPORT_SYMBOL(mlxsw_core_event_listener_register);

void mlxsw_core_event_listener_unregister(struct mlxsw_core *mlxsw_core,
					  const struct mlxsw_event_listener *el)
{
	struct mlxsw_event_listener_item *el_item;
	const struct mlxsw_rx_listener rxl = {
		.func = mlxsw_core_event_listener_func,
		.local_port = MLXSW_PORT_DONT_CARE,
		.trap_id = el->trap_id,
	};

	el_item = __find_event_listener_item(mlxsw_core, el);
	if (!el_item)
		return;
	mlxsw_core_rx_listener_unregister(mlxsw_core, &rxl);
	list_del(&el_item->list);
	kfree(el_item);
}
EXPORT_SYMBOL(mlxsw_core_event_listener_unregister);

static int mlxsw_core_listener_register(struct mlxsw_core *mlxsw_core,
					const struct mlxsw_listener *listener,
					void *priv, bool enabled)
{
	if (listener->is_event) {
		WARN_ON(!enabled);
		return mlxsw_core_event_listener_register(mlxsw_core,
						&listener->event_listener,
						priv);
	} else {
		return mlxsw_core_rx_listener_register(mlxsw_core,
						&listener->rx_listener,
						priv, enabled);
	}
}

static void mlxsw_core_listener_unregister(struct mlxsw_core *mlxsw_core,
				      const struct mlxsw_listener *listener,
				      void *priv)
{
	if (listener->is_event)
		mlxsw_core_event_listener_unregister(mlxsw_core,
						     &listener->event_listener);
	else
		mlxsw_core_rx_listener_unregister(mlxsw_core,
						  &listener->rx_listener);
}

int mlxsw_core_trap_register(struct mlxsw_core *mlxsw_core,
			     const struct mlxsw_listener *listener, void *priv)
{
	enum mlxsw_reg_htgt_trap_group trap_group;
	enum mlxsw_reg_hpkt_action action;
	char hpkt_pl[MLXSW_REG_HPKT_LEN];
	int err;

	if (!(mlxsw_core->bus->features & MLXSW_BUS_F_TXRX))
		return 0;

	err = mlxsw_core_listener_register(mlxsw_core, listener, priv,
					   listener->enabled_on_register);
	if (err)
		return err;

	action = listener->enabled_on_register ? listener->en_action :
						 listener->dis_action;
	trap_group = listener->enabled_on_register ? listener->en_trap_group :
						     listener->dis_trap_group;
	mlxsw_reg_hpkt_pack(hpkt_pl, action, listener->trap_id,
			    trap_group, listener->is_ctrl);
	err = mlxsw_reg_write(mlxsw_core,  MLXSW_REG(hpkt), hpkt_pl);
	if (err)
		goto err_trap_set;

	return 0;

err_trap_set:
	mlxsw_core_listener_unregister(mlxsw_core, listener, priv);
	return err;
}
EXPORT_SYMBOL(mlxsw_core_trap_register);

void mlxsw_core_trap_unregister(struct mlxsw_core *mlxsw_core,
				const struct mlxsw_listener *listener,
				void *priv)
{
	char hpkt_pl[MLXSW_REG_HPKT_LEN];

	if (!(mlxsw_core->bus->features & MLXSW_BUS_F_TXRX))
		return;

	if (!listener->is_event) {
		mlxsw_reg_hpkt_pack(hpkt_pl, listener->dis_action,
				    listener->trap_id, listener->dis_trap_group,
				    listener->is_ctrl);
		mlxsw_reg_write(mlxsw_core, MLXSW_REG(hpkt), hpkt_pl);
	}

	mlxsw_core_listener_unregister(mlxsw_core, listener, priv);
}
EXPORT_SYMBOL(mlxsw_core_trap_unregister);

int mlxsw_core_traps_register(struct mlxsw_core *mlxsw_core,
			      const struct mlxsw_listener *listeners,
			      size_t listeners_count, void *priv)
{
	int i, err;

	for (i = 0; i < listeners_count; i++) {
		err = mlxsw_core_trap_register(mlxsw_core,
					       &listeners[i],
					       priv);
		if (err)
			goto err_listener_register;
	}
	return 0;

err_listener_register:
	for (i--; i >= 0; i--) {
		mlxsw_core_trap_unregister(mlxsw_core,
					   &listeners[i],
					   priv);
	}
	return err;
}
EXPORT_SYMBOL(mlxsw_core_traps_register);

void mlxsw_core_traps_unregister(struct mlxsw_core *mlxsw_core,
				 const struct mlxsw_listener *listeners,
				 size_t listeners_count, void *priv)
{
	int i;

	for (i = 0; i < listeners_count; i++) {
		mlxsw_core_trap_unregister(mlxsw_core,
					   &listeners[i],
					   priv);
	}
}
EXPORT_SYMBOL(mlxsw_core_traps_unregister);

int mlxsw_core_trap_state_set(struct mlxsw_core *mlxsw_core,
			      const struct mlxsw_listener *listener,
			      bool enabled)
{
	enum mlxsw_reg_htgt_trap_group trap_group;
	enum mlxsw_reg_hpkt_action action;
	char hpkt_pl[MLXSW_REG_HPKT_LEN];
	int err;

	/* Not supported for event listener */
	if (WARN_ON(listener->is_event))
		return -EINVAL;

	action = enabled ? listener->en_action : listener->dis_action;
	trap_group = enabled ? listener->en_trap_group :
			       listener->dis_trap_group;
	mlxsw_reg_hpkt_pack(hpkt_pl, action, listener->trap_id,
			    trap_group, listener->is_ctrl);
	err = mlxsw_reg_write(mlxsw_core, MLXSW_REG(hpkt), hpkt_pl);
	if (err)
		return err;

	mlxsw_core_rx_listener_state_set(mlxsw_core, &listener->rx_listener,
					 enabled);
	return 0;
}
EXPORT_SYMBOL(mlxsw_core_trap_state_set);

static u64 mlxsw_core_tid_get(struct mlxsw_core *mlxsw_core)
{
	return atomic64_inc_return(&mlxsw_core->emad.tid);
}

static int mlxsw_core_reg_access_emad(struct mlxsw_core *mlxsw_core,
				      const struct mlxsw_reg_info *reg,
				      char *payload,
				      enum mlxsw_core_reg_access_type type,
				      struct list_head *bulk_list,
				      mlxsw_reg_trans_cb_t *cb,
				      unsigned long cb_priv)
{
	u64 tid = mlxsw_core_tid_get(mlxsw_core);
	struct mlxsw_reg_trans *trans;
	int err;

	trans = kzalloc(sizeof(*trans), GFP_KERNEL);
	if (!trans)
		return -ENOMEM;

	err = mlxsw_emad_reg_access(mlxsw_core, reg, payload, type, trans,
				    bulk_list, cb, cb_priv, tid);
	if (err) {
		kfree_rcu(trans, rcu);
		return err;
	}
	return 0;
}

int mlxsw_reg_trans_query(struct mlxsw_core *mlxsw_core,
			  const struct mlxsw_reg_info *reg, char *payload,
			  struct list_head *bulk_list,
			  mlxsw_reg_trans_cb_t *cb, unsigned long cb_priv)
{
	return mlxsw_core_reg_access_emad(mlxsw_core, reg, payload,
					  MLXSW_CORE_REG_ACCESS_TYPE_QUERY,
					  bulk_list, cb, cb_priv);
}
EXPORT_SYMBOL(mlxsw_reg_trans_query);

int mlxsw_reg_trans_write(struct mlxsw_core *mlxsw_core,
			  const struct mlxsw_reg_info *reg, char *payload,
			  struct list_head *bulk_list,
			  mlxsw_reg_trans_cb_t *cb, unsigned long cb_priv)
{
	return mlxsw_core_reg_access_emad(mlxsw_core, reg, payload,
					  MLXSW_CORE_REG_ACCESS_TYPE_WRITE,
					  bulk_list, cb, cb_priv);
}
EXPORT_SYMBOL(mlxsw_reg_trans_write);

#define MLXSW_REG_TRANS_ERR_STRING_SIZE	256

static int mlxsw_reg_trans_wait(struct mlxsw_reg_trans *trans)
{
	char err_string[MLXSW_REG_TRANS_ERR_STRING_SIZE];
	struct mlxsw_core *mlxsw_core = trans->core;
	int err;

	wait_for_completion(&trans->completion);
	cancel_delayed_work_sync(&trans->timeout_dw);
	err = trans->err;

	if (trans->retries)
		dev_warn(mlxsw_core->bus_info->dev, "EMAD retries (%d/%d) (tid=%llx)\n",
			 trans->retries, MLXSW_EMAD_MAX_RETRY, trans->tid);
	if (err) {
		dev_err(mlxsw_core->bus_info->dev, "EMAD reg access failed (tid=%llx,reg_id=%x(%s),type=%s,status=%x(%s))\n",
			trans->tid, trans->reg->id,
			mlxsw_reg_id_str(trans->reg->id),
			mlxsw_core_reg_access_type_str(trans->type),
			trans->emad_status,
			mlxsw_emad_op_tlv_status_str(trans->emad_status));

		snprintf(err_string, MLXSW_REG_TRANS_ERR_STRING_SIZE,
			 "(tid=%llx,reg_id=%x(%s)) %s (%s)\n", trans->tid,
			 trans->reg->id, mlxsw_reg_id_str(trans->reg->id),
			 mlxsw_emad_op_tlv_status_str(trans->emad_status),
			 trans->emad_err_string ? trans->emad_err_string : "");

		trace_devlink_hwerr(priv_to_devlink(mlxsw_core),
				    trans->emad_status, err_string);

		kfree(trans->emad_err_string);
	}

	list_del(&trans->bulk_list);
	kfree_rcu(trans, rcu);
	return err;
}

int mlxsw_reg_trans_bulk_wait(struct list_head *bulk_list)
{
	struct mlxsw_reg_trans *trans;
	struct mlxsw_reg_trans *tmp;
	int sum_err = 0;
	int err;

	list_for_each_entry_safe(trans, tmp, bulk_list, bulk_list) {
		err = mlxsw_reg_trans_wait(trans);
		if (err && sum_err == 0)
			sum_err = err; /* first error to be returned */
	}
	return sum_err;
}
EXPORT_SYMBOL(mlxsw_reg_trans_bulk_wait);

struct mlxsw_core_irq_event_handler_item {
	struct list_head list;
	void (*cb)(struct mlxsw_core *mlxsw_core);
};

int mlxsw_core_irq_event_handler_register(struct mlxsw_core *mlxsw_core,
					  mlxsw_irq_event_cb_t cb)
{
	struct mlxsw_core_irq_event_handler_item *item;

	item = kzalloc(sizeof(*item), GFP_KERNEL);
	if (!item)
		return -ENOMEM;
	item->cb = cb;
	mutex_lock(&mlxsw_core->irq_event_handler_lock);
	list_add_tail(&item->list, &mlxsw_core->irq_event_handler_list);
	mutex_unlock(&mlxsw_core->irq_event_handler_lock);
	return 0;
}
EXPORT_SYMBOL(mlxsw_core_irq_event_handler_register);

void mlxsw_core_irq_event_handler_unregister(struct mlxsw_core *mlxsw_core,
					     mlxsw_irq_event_cb_t cb)
{
	struct mlxsw_core_irq_event_handler_item *item, *tmp;

	mutex_lock(&mlxsw_core->irq_event_handler_lock);
	list_for_each_entry_safe(item, tmp,
				 &mlxsw_core->irq_event_handler_list, list) {
		if (item->cb == cb) {
			list_del(&item->list);
			kfree(item);
		}
	}
	mutex_unlock(&mlxsw_core->irq_event_handler_lock);
}
EXPORT_SYMBOL(mlxsw_core_irq_event_handler_unregister);

void mlxsw_core_irq_event_handlers_call(struct mlxsw_core *mlxsw_core)
{
	struct mlxsw_core_irq_event_handler_item *item;

	mutex_lock(&mlxsw_core->irq_event_handler_lock);
	list_for_each_entry(item, &mlxsw_core->irq_event_handler_list, list) {
		if (item->cb)
			item->cb(mlxsw_core);
	}
	mutex_unlock(&mlxsw_core->irq_event_handler_lock);
}
EXPORT_SYMBOL(mlxsw_core_irq_event_handlers_call);

static int mlxsw_core_reg_access_cmd(struct mlxsw_core *mlxsw_core,
				     const struct mlxsw_reg_info *reg,
				     char *payload,
				     enum mlxsw_core_reg_access_type type)
{
	enum mlxsw_emad_op_tlv_status status;
	int err, n_retry;
	bool reset_ok;
	char *in_mbox, *out_mbox, *tmp;

	dev_dbg(mlxsw_core->bus_info->dev, "Reg cmd access (reg_id=%x(%s),type=%s)\n",
		reg->id, mlxsw_reg_id_str(reg->id),
		mlxsw_core_reg_access_type_str(type));

	in_mbox = mlxsw_cmd_mbox_alloc();
	if (!in_mbox)
		return -ENOMEM;

	out_mbox = mlxsw_cmd_mbox_alloc();
	if (!out_mbox) {
		err = -ENOMEM;
		goto free_in_mbox;
	}

	mlxsw_emad_pack_op_tlv(in_mbox, reg, type,
			       mlxsw_core_tid_get(mlxsw_core));
	tmp = in_mbox + MLXSW_EMAD_OP_TLV_LEN * sizeof(u32);
	mlxsw_emad_pack_reg_tlv(tmp, reg, payload);

	/* There is a special treatment needed for MRSR (reset) register.
	 * The command interface will return error after the command
	 * is executed, so tell the lower layer to expect it
	 * and cope accordingly.
	 */
	reset_ok = reg->id == MLXSW_REG_MRSR_ID;

	n_retry = 0;
retry:
	err = mlxsw_cmd_access_reg(mlxsw_core, reset_ok, in_mbox, out_mbox);
	if (!err) {
		err = mlxsw_emad_process_status(out_mbox, &status);
		if (err) {
			if (err == -EAGAIN && n_retry++ < MLXSW_EMAD_MAX_RETRY)
				goto retry;
			dev_err(mlxsw_core->bus_info->dev, "Reg cmd access status failed (status=%x(%s))\n",
				status, mlxsw_emad_op_tlv_status_str(status));
		}
	}

	if (!err)
		memcpy(payload, mlxsw_emad_reg_payload_cmd(out_mbox),
		       reg->len);

	mlxsw_cmd_mbox_free(out_mbox);
free_in_mbox:
	mlxsw_cmd_mbox_free(in_mbox);
	if (err)
		dev_err(mlxsw_core->bus_info->dev, "Reg cmd access failed (reg_id=%x(%s),type=%s)\n",
			reg->id, mlxsw_reg_id_str(reg->id),
			mlxsw_core_reg_access_type_str(type));
	return err;
}

static void mlxsw_core_reg_access_cb(struct mlxsw_core *mlxsw_core,
				     char *payload, size_t payload_len,
				     unsigned long cb_priv)
{
	char *orig_payload = (char *) cb_priv;

	memcpy(orig_payload, payload, payload_len);
}

static int mlxsw_core_reg_access(struct mlxsw_core *mlxsw_core,
				 const struct mlxsw_reg_info *reg,
				 char *payload,
				 enum mlxsw_core_reg_access_type type)
{
	LIST_HEAD(bulk_list);
	int err;

	/* During initialization EMAD interface is not available to us,
	 * so we default to command interface. We switch to EMAD interface
	 * after setting the appropriate traps.
	 */
	if (!mlxsw_core->emad.use_emad)
		return mlxsw_core_reg_access_cmd(mlxsw_core, reg,
						 payload, type);

	err = mlxsw_core_reg_access_emad(mlxsw_core, reg,
					 payload, type, &bulk_list,
					 mlxsw_core_reg_access_cb,
					 (unsigned long) payload);
	if (err)
		return err;
	return mlxsw_reg_trans_bulk_wait(&bulk_list);
}

int mlxsw_reg_query(struct mlxsw_core *mlxsw_core,
		    const struct mlxsw_reg_info *reg, char *payload)
{
	return mlxsw_core_reg_access(mlxsw_core, reg, payload,
				     MLXSW_CORE_REG_ACCESS_TYPE_QUERY);
}
EXPORT_SYMBOL(mlxsw_reg_query);

int mlxsw_reg_write(struct mlxsw_core *mlxsw_core,
		    const struct mlxsw_reg_info *reg, char *payload)
{
	return mlxsw_core_reg_access(mlxsw_core, reg, payload,
				     MLXSW_CORE_REG_ACCESS_TYPE_WRITE);
}
EXPORT_SYMBOL(mlxsw_reg_write);

void mlxsw_core_skb_receive(struct mlxsw_core *mlxsw_core, struct sk_buff *skb,
			    struct mlxsw_rx_info *rx_info)
{
	struct mlxsw_rx_listener_item *rxl_item;
	const struct mlxsw_rx_listener *rxl;
	u16 local_port;
	bool found = false;

	if (rx_info->is_lag) {
		dev_dbg_ratelimited(mlxsw_core->bus_info->dev, "%s: lag_id = %d, lag_port_index = 0x%x\n",
				    __func__, rx_info->u.lag_id,
				    rx_info->trap_id);
		/* Upper layer does not care if the skb came from LAG or not,
		 * so just get the local_port for the lag port and push it up.
		 */
		local_port = mlxsw_core_lag_mapping_get(mlxsw_core,
							rx_info->u.lag_id,
							rx_info->lag_port_index);
	} else {
		local_port = rx_info->u.sys_port;
	}

	dev_dbg_ratelimited(mlxsw_core->bus_info->dev, "%s: local_port = %d, trap_id = 0x%x\n",
			    __func__, local_port, rx_info->trap_id);

	if ((rx_info->trap_id >= MLXSW_TRAP_ID_MAX) ||
	    (local_port >= mlxsw_core->max_ports))
		goto drop;

	rcu_read_lock();
	list_for_each_entry_rcu(rxl_item, &mlxsw_core->rx_listener_list, list) {
		rxl = &rxl_item->rxl;
		if ((rxl->local_port == MLXSW_PORT_DONT_CARE ||
		     rxl->local_port == local_port) &&
		    rxl->trap_id == rx_info->trap_id &&
		    rxl->mirror_reason == rx_info->mirror_reason) {
			if (rxl_item->enabled)
				found = true;
			break;
		}
	}
	if (!found) {
		rcu_read_unlock();
		goto drop;
	}

	rxl->func(skb, local_port, rxl_item->priv);
	rcu_read_unlock();
	return;

drop:
	dev_kfree_skb(skb);
}
EXPORT_SYMBOL(mlxsw_core_skb_receive);

static int mlxsw_core_lag_mapping_index(struct mlxsw_core *mlxsw_core,
					u16 lag_id, u8 port_index)
{
	return MLXSW_CORE_RES_GET(mlxsw_core, MAX_LAG_MEMBERS) * lag_id +
	       port_index;
}

void mlxsw_core_lag_mapping_set(struct mlxsw_core *mlxsw_core,
				u16 lag_id, u8 port_index, u16 local_port)
{
	int index = mlxsw_core_lag_mapping_index(mlxsw_core,
						 lag_id, port_index);

	mlxsw_core->lag.mapping[index] = local_port;
}
EXPORT_SYMBOL(mlxsw_core_lag_mapping_set);

u16 mlxsw_core_lag_mapping_get(struct mlxsw_core *mlxsw_core,
			       u16 lag_id, u8 port_index)
{
	int index = mlxsw_core_lag_mapping_index(mlxsw_core,
						 lag_id, port_index);

	return mlxsw_core->lag.mapping[index];
}
EXPORT_SYMBOL(mlxsw_core_lag_mapping_get);

void mlxsw_core_lag_mapping_clear(struct mlxsw_core *mlxsw_core,
				  u16 lag_id, u16 local_port)
{
	int i;

	for (i = 0; i < MLXSW_CORE_RES_GET(mlxsw_core, MAX_LAG_MEMBERS); i++) {
		int index = mlxsw_core_lag_mapping_index(mlxsw_core,
							 lag_id, i);

		if (mlxsw_core->lag.mapping[index] == local_port)
			mlxsw_core->lag.mapping[index] = 0;
	}
}
EXPORT_SYMBOL(mlxsw_core_lag_mapping_clear);

bool mlxsw_core_res_valid(struct mlxsw_core *mlxsw_core,
			  enum mlxsw_res_id res_id)
{
	return mlxsw_res_valid(&mlxsw_core->res, res_id);
}
EXPORT_SYMBOL(mlxsw_core_res_valid);

u64 mlxsw_core_res_get(struct mlxsw_core *mlxsw_core,
		       enum mlxsw_res_id res_id)
{
	return mlxsw_res_get(&mlxsw_core->res, res_id);
}
EXPORT_SYMBOL(mlxsw_core_res_get);

static int __mlxsw_core_port_init(struct mlxsw_core *mlxsw_core, u16 local_port,
				  enum devlink_port_flavour flavour,
				  u8 slot_index, u32 port_number, bool split,
				  u32 split_port_subnumber,
				  bool splittable, u32 lanes,
				  const unsigned char *switch_id,
				  unsigned char switch_id_len)
{
	struct devlink *devlink = priv_to_devlink(mlxsw_core);
	struct mlxsw_core_port *mlxsw_core_port =
					&mlxsw_core->ports[local_port];
	struct devlink_port *devlink_port = &mlxsw_core_port->devlink_port;
	struct devlink_port_attrs attrs = {};
	int err;

	attrs.split = split;
	attrs.lanes = lanes;
	attrs.splittable = splittable;
	attrs.flavour = flavour;
	attrs.phys.port_number = port_number;
	attrs.phys.split_subport_number = split_port_subnumber;
	memcpy(attrs.switch_id.id, switch_id, switch_id_len);
	attrs.switch_id.id_len = switch_id_len;
	mlxsw_core_port->local_port = local_port;
	devlink_port_attrs_set(devlink_port, &attrs);
	if (slot_index) {
		struct mlxsw_linecard *linecard;

		linecard = mlxsw_linecard_get(mlxsw_core->linecards,
					      slot_index);
		mlxsw_core_port->linecard = linecard;
		devlink_port_linecard_set(devlink_port,
					  linecard->devlink_linecard);
	}
	err = devl_port_register(devlink, devlink_port, local_port);
	if (err)
		memset(mlxsw_core_port, 0, sizeof(*mlxsw_core_port));
	return err;
}

static void __mlxsw_core_port_fini(struct mlxsw_core *mlxsw_core, u16 local_port)
{
	struct mlxsw_core_port *mlxsw_core_port =
					&mlxsw_core->ports[local_port];
	struct devlink_port *devlink_port = &mlxsw_core_port->devlink_port;

	devl_port_unregister(devlink_port);
	memset(mlxsw_core_port, 0, sizeof(*mlxsw_core_port));
}

int mlxsw_core_port_init(struct mlxsw_core *mlxsw_core, u16 local_port,
			 u8 slot_index, u32 port_number, bool split,
			 u32 split_port_subnumber,
			 bool splittable, u32 lanes,
			 const unsigned char *switch_id,
			 unsigned char switch_id_len)
{
	int err;

	err = __mlxsw_core_port_init(mlxsw_core, local_port,
				     DEVLINK_PORT_FLAVOUR_PHYSICAL, slot_index,
				     port_number, split, split_port_subnumber,
				     splittable, lanes,
				     switch_id, switch_id_len);
	if (err)
		return err;

	atomic_inc(&mlxsw_core->active_ports_count);
	return 0;
}
EXPORT_SYMBOL(mlxsw_core_port_init);

void mlxsw_core_port_fini(struct mlxsw_core *mlxsw_core, u16 local_port)
{
	atomic_dec(&mlxsw_core->active_ports_count);

	__mlxsw_core_port_fini(mlxsw_core, local_port);
}
EXPORT_SYMBOL(mlxsw_core_port_fini);

int mlxsw_core_cpu_port_init(struct mlxsw_core *mlxsw_core,
			     void *port_driver_priv,
			     const unsigned char *switch_id,
			     unsigned char switch_id_len)
{
	struct mlxsw_core_port *mlxsw_core_port =
				&mlxsw_core->ports[MLXSW_PORT_CPU_PORT];
	int err;

	err = __mlxsw_core_port_init(mlxsw_core, MLXSW_PORT_CPU_PORT,
				     DEVLINK_PORT_FLAVOUR_CPU,
				     0, 0, false, 0, false, 0,
				     switch_id, switch_id_len);
	if (err)
		return err;

	mlxsw_core_port->port_driver_priv = port_driver_priv;
	return 0;
}
EXPORT_SYMBOL(mlxsw_core_cpu_port_init);

void mlxsw_core_cpu_port_fini(struct mlxsw_core *mlxsw_core)
{
	__mlxsw_core_port_fini(mlxsw_core, MLXSW_PORT_CPU_PORT);
}
EXPORT_SYMBOL(mlxsw_core_cpu_port_fini);

void mlxsw_core_port_eth_set(struct mlxsw_core *mlxsw_core, u16 local_port,
			     void *port_driver_priv, struct net_device *dev)
{
	struct mlxsw_core_port *mlxsw_core_port =
					&mlxsw_core->ports[local_port];
	struct devlink_port *devlink_port = &mlxsw_core_port->devlink_port;

	mlxsw_core_port->port_driver_priv = port_driver_priv;
	devlink_port_type_eth_set(devlink_port, dev);
}
EXPORT_SYMBOL(mlxsw_core_port_eth_set);

void mlxsw_core_port_clear(struct mlxsw_core *mlxsw_core, u16 local_port,
			   void *port_driver_priv)
{
	struct mlxsw_core_port *mlxsw_core_port =
					&mlxsw_core->ports[local_port];
	struct devlink_port *devlink_port = &mlxsw_core_port->devlink_port;

	mlxsw_core_port->port_driver_priv = port_driver_priv;
	devlink_port_type_clear(devlink_port);
}
EXPORT_SYMBOL(mlxsw_core_port_clear);

struct devlink_port *
mlxsw_core_port_devlink_port_get(struct mlxsw_core *mlxsw_core,
				 u16 local_port)
{
	struct mlxsw_core_port *mlxsw_core_port =
					&mlxsw_core->ports[local_port];
	struct devlink_port *devlink_port = &mlxsw_core_port->devlink_port;

	return devlink_port;
}
EXPORT_SYMBOL(mlxsw_core_port_devlink_port_get);

struct mlxsw_linecard *
mlxsw_core_port_linecard_get(struct mlxsw_core *mlxsw_core,
			     u16 local_port)
{
	struct mlxsw_core_port *mlxsw_core_port =
					&mlxsw_core->ports[local_port];
<<<<<<< HEAD

	return mlxsw_core_port->linecard;
}

=======

	return mlxsw_core_port->linecard;
}

>>>>>>> 7365df19
void mlxsw_core_ports_remove_selected(struct mlxsw_core *mlxsw_core,
				      bool (*selector)(void *priv, u16 local_port),
				      void *priv)
{
	if (WARN_ON_ONCE(!mlxsw_core->driver->ports_remove_selected))
		return;
	mlxsw_core->driver->ports_remove_selected(mlxsw_core, selector, priv);
}

struct mlxsw_env *mlxsw_core_env(const struct mlxsw_core *mlxsw_core)
{
	return mlxsw_core->env;
}

static void mlxsw_core_buf_dump_dbg(struct mlxsw_core *mlxsw_core,
				    const char *buf, size_t size)
{
	__be32 *m = (__be32 *) buf;
	int i;
	int count = size / sizeof(__be32);

	for (i = count - 1; i >= 0; i--)
		if (m[i])
			break;
	i++;
	count = i ? i : 1;
	for (i = 0; i < count; i += 4)
		dev_dbg(mlxsw_core->bus_info->dev, "%04x - %08x %08x %08x %08x\n",
			i * 4, be32_to_cpu(m[i]), be32_to_cpu(m[i + 1]),
			be32_to_cpu(m[i + 2]), be32_to_cpu(m[i + 3]));
}

int mlxsw_cmd_exec(struct mlxsw_core *mlxsw_core, u16 opcode, u8 opcode_mod,
		   u32 in_mod, bool out_mbox_direct, bool reset_ok,
		   char *in_mbox, size_t in_mbox_size,
		   char *out_mbox, size_t out_mbox_size)
{
	u8 status;
	int err;

	BUG_ON(in_mbox_size % sizeof(u32) || out_mbox_size % sizeof(u32));
	if (!mlxsw_core->bus->cmd_exec)
		return -EOPNOTSUPP;

	dev_dbg(mlxsw_core->bus_info->dev, "Cmd exec (opcode=%x(%s),opcode_mod=%x,in_mod=%x)\n",
		opcode, mlxsw_cmd_opcode_str(opcode), opcode_mod, in_mod);
	if (in_mbox) {
		dev_dbg(mlxsw_core->bus_info->dev, "Input mailbox:\n");
		mlxsw_core_buf_dump_dbg(mlxsw_core, in_mbox, in_mbox_size);
	}

	err = mlxsw_core->bus->cmd_exec(mlxsw_core->bus_priv, opcode,
					opcode_mod, in_mod, out_mbox_direct,
					in_mbox, in_mbox_size,
					out_mbox, out_mbox_size, &status);

	if (!err && out_mbox) {
		dev_dbg(mlxsw_core->bus_info->dev, "Output mailbox:\n");
		mlxsw_core_buf_dump_dbg(mlxsw_core, out_mbox, out_mbox_size);
	}

	if (reset_ok && err == -EIO &&
	    status == MLXSW_CMD_STATUS_RUNNING_RESET) {
		err = 0;
	} else if (err == -EIO && status != MLXSW_CMD_STATUS_OK) {
		dev_err(mlxsw_core->bus_info->dev, "Cmd exec failed (opcode=%x(%s),opcode_mod=%x,in_mod=%x,status=%x(%s))\n",
			opcode, mlxsw_cmd_opcode_str(opcode), opcode_mod,
			in_mod, status, mlxsw_cmd_status_str(status));
	} else if (err == -ETIMEDOUT) {
		dev_err(mlxsw_core->bus_info->dev, "Cmd exec timed-out (opcode=%x(%s),opcode_mod=%x,in_mod=%x)\n",
			opcode, mlxsw_cmd_opcode_str(opcode), opcode_mod,
			in_mod);
	}

	return err;
}
EXPORT_SYMBOL(mlxsw_cmd_exec);

int mlxsw_core_schedule_dw(struct delayed_work *dwork, unsigned long delay)
{
	return queue_delayed_work(mlxsw_wq, dwork, delay);
}
EXPORT_SYMBOL(mlxsw_core_schedule_dw);

bool mlxsw_core_schedule_work(struct work_struct *work)
{
	return queue_work(mlxsw_owq, work);
}
EXPORT_SYMBOL(mlxsw_core_schedule_work);

void mlxsw_core_flush_owq(void)
{
	flush_workqueue(mlxsw_owq);
}
EXPORT_SYMBOL(mlxsw_core_flush_owq);

int mlxsw_core_kvd_sizes_get(struct mlxsw_core *mlxsw_core,
			     const struct mlxsw_config_profile *profile,
			     u64 *p_single_size, u64 *p_double_size,
			     u64 *p_linear_size)
{
	struct mlxsw_driver *driver = mlxsw_core->driver;

	if (!driver->kvd_sizes_get)
		return -EINVAL;

	return driver->kvd_sizes_get(mlxsw_core, profile,
				     p_single_size, p_double_size,
				     p_linear_size);
}
EXPORT_SYMBOL(mlxsw_core_kvd_sizes_get);

int mlxsw_core_resources_query(struct mlxsw_core *mlxsw_core, char *mbox,
			       struct mlxsw_res *res)
{
	int index, i;
	u64 data;
	u16 id;
	int err;

	mlxsw_cmd_mbox_zero(mbox);

	for (index = 0; index < MLXSW_CMD_QUERY_RESOURCES_MAX_QUERIES;
	     index++) {
		err = mlxsw_cmd_query_resources(mlxsw_core, mbox, index);
		if (err)
			return err;

		for (i = 0; i < MLXSW_CMD_QUERY_RESOURCES_PER_QUERY; i++) {
			id = mlxsw_cmd_mbox_query_resource_id_get(mbox, i);
			data = mlxsw_cmd_mbox_query_resource_data_get(mbox, i);

			if (id == MLXSW_CMD_QUERY_RESOURCES_TABLE_END_ID)
				return 0;

			mlxsw_res_parse(res, id, data);
		}
	}

	/* If after MLXSW_RESOURCES_QUERY_MAX_QUERIES we still didn't get
	 * MLXSW_RESOURCES_TABLE_END_ID, something went bad in the FW.
	 */
	return -EIO;
}
EXPORT_SYMBOL(mlxsw_core_resources_query);

u32 mlxsw_core_read_frc_h(struct mlxsw_core *mlxsw_core)
{
	return mlxsw_core->bus->read_frc_h(mlxsw_core->bus_priv);
}
EXPORT_SYMBOL(mlxsw_core_read_frc_h);

u32 mlxsw_core_read_frc_l(struct mlxsw_core *mlxsw_core)
{
	return mlxsw_core->bus->read_frc_l(mlxsw_core->bus_priv);
}
EXPORT_SYMBOL(mlxsw_core_read_frc_l);

u32 mlxsw_core_read_utc_sec(struct mlxsw_core *mlxsw_core)
{
	return mlxsw_core->bus->read_utc_sec(mlxsw_core->bus_priv);
}
EXPORT_SYMBOL(mlxsw_core_read_utc_sec);

u32 mlxsw_core_read_utc_nsec(struct mlxsw_core *mlxsw_core)
{
	return mlxsw_core->bus->read_utc_nsec(mlxsw_core->bus_priv);
}
EXPORT_SYMBOL(mlxsw_core_read_utc_nsec);

bool mlxsw_core_sdq_supports_cqe_v2(struct mlxsw_core *mlxsw_core)
{
	return mlxsw_core->driver->sdq_supports_cqe_v2;
}
EXPORT_SYMBOL(mlxsw_core_sdq_supports_cqe_v2);

void mlxsw_core_emad_string_tlv_enable(struct mlxsw_core *mlxsw_core)
{
	mlxsw_core->emad.enable_string_tlv = true;
}
EXPORT_SYMBOL(mlxsw_core_emad_string_tlv_enable);

static int __init mlxsw_core_module_init(void)
{
	int err;

	err = mlxsw_linecard_driver_register();
	if (err)
		return err;

	mlxsw_wq = alloc_workqueue(mlxsw_core_driver_name, 0, 0);
	if (!mlxsw_wq) {
		err = -ENOMEM;
		goto err_alloc_workqueue;
	}
	mlxsw_owq = alloc_ordered_workqueue("%s_ordered", 0,
					    mlxsw_core_driver_name);
	if (!mlxsw_owq) {
		err = -ENOMEM;
		goto err_alloc_ordered_workqueue;
	}
	return 0;

err_alloc_ordered_workqueue:
	destroy_workqueue(mlxsw_wq);
err_alloc_workqueue:
	mlxsw_linecard_driver_unregister();
	return err;
}

static void __exit mlxsw_core_module_exit(void)
{
	destroy_workqueue(mlxsw_owq);
	destroy_workqueue(mlxsw_wq);
	mlxsw_linecard_driver_unregister();
}

module_init(mlxsw_core_module_init);
module_exit(mlxsw_core_module_exit);

MODULE_LICENSE("Dual BSD/GPL");
MODULE_AUTHOR("Jiri Pirko <jiri@mellanox.com>");
MODULE_DESCRIPTION("Mellanox switch device core driver");<|MERGE_RESOLUTION|>--- conflicted
+++ resolved
@@ -2249,10 +2249,7 @@
 err_register_resources:
 	mlxsw_bus->fini(bus_priv);
 err_bus_init:
-<<<<<<< HEAD
-=======
 	mlxsw_core_irq_event_handler_fini(mlxsw_core);
->>>>>>> 7365df19
 	if (!reload) {
 		devl_unlock(devlink);
 		devlink_free(devlink);
@@ -2322,10 +2319,7 @@
 	if (!reload)
 		devl_resources_unregister(devlink);
 	mlxsw_core->bus->fini(mlxsw_core->bus_priv);
-<<<<<<< HEAD
-=======
 	mlxsw_core_irq_event_handler_fini(mlxsw_core);
->>>>>>> 7365df19
 	if (!reload) {
 		devl_unlock(devlink);
 		devlink_free(devlink);
@@ -3220,17 +3214,10 @@
 {
 	struct mlxsw_core_port *mlxsw_core_port =
 					&mlxsw_core->ports[local_port];
-<<<<<<< HEAD
 
 	return mlxsw_core_port->linecard;
 }
 
-=======
-
-	return mlxsw_core_port->linecard;
-}
-
->>>>>>> 7365df19
 void mlxsw_core_ports_remove_selected(struct mlxsw_core *mlxsw_core,
 				      bool (*selector)(void *priv, u16 local_port),
 				      void *priv)

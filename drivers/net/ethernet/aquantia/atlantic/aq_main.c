--- conflicted
+++ resolved
@@ -99,14 +99,6 @@
 	if (err < 0)
 		goto err_exit;
 	ndev->mtu = new_mtu;
-<<<<<<< HEAD
-
-	if (netif_running(ndev)) {
-		aq_ndev_close(ndev);
-		aq_ndev_open(ndev);
-	}
-=======
->>>>>>> ea6b1720
 
 err_exit:
 	return err;

// SPDX-License-Identifier: GPL-2.0-or-later
/* Virtio ring implementation.
 *
 *  Copyright 2007 Rusty Russell IBM Corporation
 */
#include <linux/virtio.h>
#include <linux/virtio_ring.h>
#include <linux/virtio_config.h>
#include <linux/device.h>
#include <linux/slab.h>
#include <linux/module.h>
#include <linux/hrtimer.h>
#include <linux/dma-mapping.h>
#include <linux/kmsan.h>
#include <linux/spinlock.h>
#include <xen/xen.h>

#ifdef DEBUG
/* For development, we want to crash whenever the ring is screwed. */
#define BAD_RING(_vq, fmt, args...)				\
	do {							\
		dev_err(&(_vq)->vq.vdev->dev,			\
			"%s:"fmt, (_vq)->vq.name, ##args);	\
		BUG();						\
	} while (0)
/* Caller is supposed to guarantee no reentry. */
#define START_USE(_vq)						\
	do {							\
		if ((_vq)->in_use)				\
			panic("%s:in_use = %i\n",		\
			      (_vq)->vq.name, (_vq)->in_use);	\
		(_vq)->in_use = __LINE__;			\
	} while (0)
#define END_USE(_vq) \
	do { BUG_ON(!(_vq)->in_use); (_vq)->in_use = 0; } while(0)
#define LAST_ADD_TIME_UPDATE(_vq)				\
	do {							\
		ktime_t now = ktime_get();			\
								\
		/* No kick or get, with .1 second between?  Warn. */ \
		if ((_vq)->last_add_time_valid)			\
			WARN_ON(ktime_to_ms(ktime_sub(now,	\
				(_vq)->last_add_time)) > 100);	\
		(_vq)->last_add_time = now;			\
		(_vq)->last_add_time_valid = true;		\
	} while (0)
#define LAST_ADD_TIME_CHECK(_vq)				\
	do {							\
		if ((_vq)->last_add_time_valid) {		\
			WARN_ON(ktime_to_ms(ktime_sub(ktime_get(), \
				      (_vq)->last_add_time)) > 100); \
		}						\
	} while (0)
#define LAST_ADD_TIME_INVALID(_vq)				\
	((_vq)->last_add_time_valid = false)
#else
#define BAD_RING(_vq, fmt, args...)				\
	do {							\
		dev_err(&_vq->vq.vdev->dev,			\
			"%s:"fmt, (_vq)->vq.name, ##args);	\
		(_vq)->broken = true;				\
	} while (0)
#define START_USE(vq)
#define END_USE(vq)
#define LAST_ADD_TIME_UPDATE(vq)
#define LAST_ADD_TIME_CHECK(vq)
#define LAST_ADD_TIME_INVALID(vq)
#endif

struct vring_desc_state_split {
	void *data;			/* Data for callback. */
	struct vring_desc *indir_desc;	/* Indirect descriptor, if any. */
};

struct vring_desc_state_packed {
	void *data;			/* Data for callback. */
	struct vring_packed_desc *indir_desc; /* Indirect descriptor, if any. */
	u16 num;			/* Descriptor list length. */
	u16 last;			/* The last desc state in a list. */
};

struct vring_desc_extra {
	dma_addr_t addr;		/* Descriptor DMA addr. */
	u32 len;			/* Descriptor length. */
	u16 flags;			/* Descriptor flags. */
	u16 next;			/* The next desc state in a list. */
};

struct vring_virtqueue_split {
	/* Actual memory layout for this queue. */
	struct vring vring;

	/* Last written value to avail->flags */
	u16 avail_flags_shadow;

	/*
	 * Last written value to avail->idx in
	 * guest byte order.
	 */
	u16 avail_idx_shadow;

	/* Per-descriptor state. */
	struct vring_desc_state_split *desc_state;
	struct vring_desc_extra *desc_extra;

	/* DMA address and size information */
	dma_addr_t queue_dma_addr;
	size_t queue_size_in_bytes;

	/*
	 * The parameters for creating vrings are reserved for creating new
	 * vring.
	 */
	u32 vring_align;
	bool may_reduce_num;
};

struct vring_virtqueue_packed {
	/* Actual memory layout for this queue. */
	struct {
		unsigned int num;
		struct vring_packed_desc *desc;
		struct vring_packed_desc_event *driver;
		struct vring_packed_desc_event *device;
	} vring;

	/* Driver ring wrap counter. */
	bool avail_wrap_counter;

	/* Avail used flags. */
	u16 avail_used_flags;

	/* Index of the next avail descriptor. */
	u16 next_avail_idx;

	/*
	 * Last written value to driver->flags in
	 * guest byte order.
	 */
	u16 event_flags_shadow;

	/* Per-descriptor state. */
	struct vring_desc_state_packed *desc_state;
	struct vring_desc_extra *desc_extra;

	/* DMA address and size information */
	dma_addr_t ring_dma_addr;
	dma_addr_t driver_event_dma_addr;
	dma_addr_t device_event_dma_addr;
	size_t ring_size_in_bytes;
	size_t event_size_in_bytes;
};

struct vring_virtqueue {
	struct virtqueue vq;

	/* Is this a packed ring? */
	bool packed_ring;

	/* Is DMA API used? */
	bool use_dma_api;

	/* Can we use weak barriers? */
	bool weak_barriers;

	/* Other side has made a mess, don't try any more. */
	bool broken;

	/* Host supports indirect buffers */
	bool indirect;

	/* Host publishes avail event idx */
	bool event;

	/* Do DMA mapping by driver */
	bool premapped;

	/* Do unmap or not for desc. Just when premapped is False and
	 * use_dma_api is true, this is true.
	 */
	bool do_unmap;

	/* Head of free buffer list. */
	unsigned int free_head;
	/* Number we've added since last sync. */
	unsigned int num_added;

	/* Last used index  we've seen.
	 * for split ring, it just contains last used index
	 * for packed ring:
	 * bits up to VRING_PACKED_EVENT_F_WRAP_CTR include the last used index.
	 * bits from VRING_PACKED_EVENT_F_WRAP_CTR include the used wrap counter.
	 */
	u16 last_used_idx;

	/* Hint for event idx: already triggered no need to disable. */
	bool event_triggered;

	union {
		/* Available for split ring */
		struct vring_virtqueue_split split;

		/* Available for packed ring */
		struct vring_virtqueue_packed packed;
	};

	/* How to notify other side. FIXME: commonalize hcalls! */
	bool (*notify)(struct virtqueue *vq);

	/* DMA, allocation, and size information */
	bool we_own_ring;

	/* Device used for doing DMA */
	struct device *dma_dev;

#ifdef DEBUG
	/* They're supposed to lock for us. */
	unsigned int in_use;

	/* Figure out if their kicks are too delayed. */
	bool last_add_time_valid;
	ktime_t last_add_time;
#endif
};

static struct virtqueue *__vring_new_virtqueue(unsigned int index,
					       struct vring_virtqueue_split *vring_split,
					       struct virtio_device *vdev,
					       bool weak_barriers,
					       bool context,
					       bool (*notify)(struct virtqueue *),
					       void (*callback)(struct virtqueue *),
					       const char *name,
					       struct device *dma_dev);
static struct vring_desc_extra *vring_alloc_desc_extra(unsigned int num);
static void vring_free(struct virtqueue *_vq);

/*
 * Helpers.
 */

#define to_vvq(_vq) container_of_const(_vq, struct vring_virtqueue, vq)

static bool virtqueue_use_indirect(const struct vring_virtqueue *vq,
				   unsigned int total_sg)
{
	/*
	 * If the host supports indirect descriptor tables, and we have multiple
	 * buffers, then go indirect. FIXME: tune this threshold
	 */
	return (vq->indirect && total_sg > 1 && vq->vq.num_free);
}

/*
 * Modern virtio devices have feature bits to specify whether they need a
 * quirk and bypass the IOMMU. If not there, just use the DMA API.
 *
 * If there, the interaction between virtio and DMA API is messy.
 *
 * On most systems with virtio, physical addresses match bus addresses,
 * and it doesn't particularly matter whether we use the DMA API.
 *
 * On some systems, including Xen and any system with a physical device
 * that speaks virtio behind a physical IOMMU, we must use the DMA API
 * for virtio DMA to work at all.
 *
 * On other systems, including SPARC and PPC64, virtio-pci devices are
 * enumerated as though they are behind an IOMMU, but the virtio host
 * ignores the IOMMU, so we must either pretend that the IOMMU isn't
 * there or somehow map everything as the identity.
 *
 * For the time being, we preserve historic behavior and bypass the DMA
 * API.
 *
 * TODO: install a per-device DMA ops structure that does the right thing
 * taking into account all the above quirks, and use the DMA API
 * unconditionally on data path.
 */

static bool vring_use_dma_api(const struct virtio_device *vdev)
{
	if (!virtio_has_dma_quirk(vdev))
		return true;

	/* Otherwise, we are left to guess. */
	/*
	 * In theory, it's possible to have a buggy QEMU-supposed
	 * emulated Q35 IOMMU and Xen enabled at the same time.  On
	 * such a configuration, virtio has never worked and will
	 * not work without an even larger kludge.  Instead, enable
	 * the DMA API if we're a Xen guest, which at least allows
	 * all of the sensible Xen configurations to work correctly.
	 */
	if (xen_domain())
		return true;

	return false;
}

size_t virtio_max_dma_size(const struct virtio_device *vdev)
{
	size_t max_segment_size = SIZE_MAX;

	if (vring_use_dma_api(vdev))
		max_segment_size = dma_max_mapping_size(vdev->dev.parent);

	return max_segment_size;
}
EXPORT_SYMBOL_GPL(virtio_max_dma_size);

static void *vring_alloc_queue(struct virtio_device *vdev, size_t size,
			       dma_addr_t *dma_handle, gfp_t flag,
			       struct device *dma_dev)
{
	if (vring_use_dma_api(vdev)) {
		return dma_alloc_coherent(dma_dev, size,
					  dma_handle, flag);
	} else {
		void *queue = alloc_pages_exact(PAGE_ALIGN(size), flag);

		if (queue) {
			phys_addr_t phys_addr = virt_to_phys(queue);
			*dma_handle = (dma_addr_t)phys_addr;

			/*
			 * Sanity check: make sure we dind't truncate
			 * the address.  The only arches I can find that
			 * have 64-bit phys_addr_t but 32-bit dma_addr_t
			 * are certain non-highmem MIPS and x86
			 * configurations, but these configurations
			 * should never allocate physical pages above 32
			 * bits, so this is fine.  Just in case, throw a
			 * warning and abort if we end up with an
			 * unrepresentable address.
			 */
			if (WARN_ON_ONCE(*dma_handle != phys_addr)) {
				free_pages_exact(queue, PAGE_ALIGN(size));
				return NULL;
			}
		}
		return queue;
	}
}

static void vring_free_queue(struct virtio_device *vdev, size_t size,
			     void *queue, dma_addr_t dma_handle,
			     struct device *dma_dev)
{
	if (vring_use_dma_api(vdev))
		dma_free_coherent(dma_dev, size, queue, dma_handle);
	else
		free_pages_exact(queue, PAGE_ALIGN(size));
}

/*
 * The DMA ops on various arches are rather gnarly right now, and
 * making all of the arch DMA ops work on the vring device itself
 * is a mess.
 */
static struct device *vring_dma_dev(const struct vring_virtqueue *vq)
{
	return vq->dma_dev;
}

/* Map one sg entry. */
static int vring_map_one_sg(const struct vring_virtqueue *vq, struct scatterlist *sg,
			    enum dma_data_direction direction, dma_addr_t *addr)
{
	if (vq->premapped) {
		*addr = sg_dma_address(sg);
		return 0;
	}

	if (!vq->use_dma_api) {
		/*
		 * If DMA is not used, KMSAN doesn't know that the scatterlist
		 * is initialized by the hardware. Explicitly check/unpoison it
		 * depending on the direction.
		 */
		kmsan_handle_dma(sg_page(sg), sg->offset, sg->length, direction);
		*addr = (dma_addr_t)sg_phys(sg);
		return 0;
	}

	/*
	 * We can't use dma_map_sg, because we don't use scatterlists in
	 * the way it expects (we don't guarantee that the scatterlist
	 * will exist for the lifetime of the mapping).
	 */
	*addr = dma_map_page(vring_dma_dev(vq),
			    sg_page(sg), sg->offset, sg->length,
			    direction);

	if (dma_mapping_error(vring_dma_dev(vq), *addr))
		return -ENOMEM;

	return 0;
}

static dma_addr_t vring_map_single(const struct vring_virtqueue *vq,
				   void *cpu_addr, size_t size,
				   enum dma_data_direction direction)
{
	if (!vq->use_dma_api)
		return (dma_addr_t)virt_to_phys(cpu_addr);

	return dma_map_single(vring_dma_dev(vq),
			      cpu_addr, size, direction);
}

static int vring_mapping_error(const struct vring_virtqueue *vq,
			       dma_addr_t addr)
{
	if (!vq->use_dma_api)
		return 0;

	return dma_mapping_error(vring_dma_dev(vq), addr);
}

static void virtqueue_init(struct vring_virtqueue *vq, u32 num)
{
	vq->vq.num_free = num;

	if (vq->packed_ring)
		vq->last_used_idx = 0 | (1 << VRING_PACKED_EVENT_F_WRAP_CTR);
	else
		vq->last_used_idx = 0;

	vq->event_triggered = false;
	vq->num_added = 0;

#ifdef DEBUG
	vq->in_use = false;
	vq->last_add_time_valid = false;
#endif
}


/*
 * Split ring specific functions - *_split().
 */

static void vring_unmap_one_split_indirect(const struct vring_virtqueue *vq,
					   const struct vring_desc *desc)
{
	u16 flags;

	if (!vq->do_unmap)
		return;

	flags = virtio16_to_cpu(vq->vq.vdev, desc->flags);

	dma_unmap_page(vring_dma_dev(vq),
		       virtio64_to_cpu(vq->vq.vdev, desc->addr),
		       virtio32_to_cpu(vq->vq.vdev, desc->len),
		       (flags & VRING_DESC_F_WRITE) ?
		       DMA_FROM_DEVICE : DMA_TO_DEVICE);
}

static unsigned int vring_unmap_one_split(const struct vring_virtqueue *vq,
					  unsigned int i)
{
	struct vring_desc_extra *extra = vq->split.desc_extra;
	u16 flags;

	flags = extra[i].flags;

	if (flags & VRING_DESC_F_INDIRECT) {
		if (!vq->use_dma_api)
			goto out;

		dma_unmap_single(vring_dma_dev(vq),
				 extra[i].addr,
				 extra[i].len,
				 (flags & VRING_DESC_F_WRITE) ?
				 DMA_FROM_DEVICE : DMA_TO_DEVICE);
	} else {
		if (!vq->do_unmap)
			goto out;

		dma_unmap_page(vring_dma_dev(vq),
			       extra[i].addr,
			       extra[i].len,
			       (flags & VRING_DESC_F_WRITE) ?
			       DMA_FROM_DEVICE : DMA_TO_DEVICE);
	}

out:
	return extra[i].next;
}

static struct vring_desc *alloc_indirect_split(struct virtqueue *_vq,
					       unsigned int total_sg,
					       gfp_t gfp)
{
	struct vring_desc *desc;
	unsigned int i;

	/*
	 * We require lowmem mappings for the descriptors because
	 * otherwise virt_to_phys will give us bogus addresses in the
	 * virtqueue.
	 */
	gfp &= ~__GFP_HIGHMEM;

	desc = kmalloc_array(total_sg, sizeof(struct vring_desc), gfp);
	if (!desc)
		return NULL;

	for (i = 0; i < total_sg; i++)
		desc[i].next = cpu_to_virtio16(_vq->vdev, i + 1);
	return desc;
}

static inline unsigned int virtqueue_add_desc_split(struct virtqueue *vq,
						    struct vring_desc *desc,
						    unsigned int i,
						    dma_addr_t addr,
						    unsigned int len,
						    u16 flags,
						    bool indirect)
{
	struct vring_virtqueue *vring = to_vvq(vq);
	struct vring_desc_extra *extra = vring->split.desc_extra;
	u16 next;

	desc[i].flags = cpu_to_virtio16(vq->vdev, flags);
	desc[i].addr = cpu_to_virtio64(vq->vdev, addr);
	desc[i].len = cpu_to_virtio32(vq->vdev, len);

	if (!indirect) {
		next = extra[i].next;
		desc[i].next = cpu_to_virtio16(vq->vdev, next);

		extra[i].addr = addr;
		extra[i].len = len;
		extra[i].flags = flags;
	} else
		next = virtio16_to_cpu(vq->vdev, desc[i].next);

	return next;
}

static inline int virtqueue_add_split(struct virtqueue *_vq,
				      struct scatterlist *sgs[],
				      unsigned int total_sg,
				      unsigned int out_sgs,
				      unsigned int in_sgs,
				      void *data,
				      void *ctx,
				      gfp_t gfp)
{
	struct vring_virtqueue *vq = to_vvq(_vq);
	struct scatterlist *sg;
	struct vring_desc *desc;
	unsigned int i, n, avail, descs_used, prev, err_idx;
	int head;
	bool indirect;

	START_USE(vq);

	BUG_ON(data == NULL);
	BUG_ON(ctx && vq->indirect);

	if (unlikely(vq->broken)) {
		END_USE(vq);
		return -EIO;
	}

	LAST_ADD_TIME_UPDATE(vq);

	BUG_ON(total_sg == 0);

	head = vq->free_head;

	if (virtqueue_use_indirect(vq, total_sg))
		desc = alloc_indirect_split(_vq, total_sg, gfp);
	else {
		desc = NULL;
		WARN_ON_ONCE(total_sg > vq->split.vring.num && !vq->indirect);
	}

	if (desc) {
		/* Use a single buffer which doesn't continue */
		indirect = true;
		/* Set up rest to use this indirect table. */
		i = 0;
		descs_used = 1;
	} else {
		indirect = false;
		desc = vq->split.vring.desc;
		i = head;
		descs_used = total_sg;
	}

	if (unlikely(vq->vq.num_free < descs_used)) {
		pr_debug("Can't add buf len %i - avail = %i\n",
			 descs_used, vq->vq.num_free);
		/* FIXME: for historical reasons, we force a notify here if
		 * there are outgoing parts to the buffer.  Presumably the
		 * host should service the ring ASAP. */
		if (out_sgs)
			vq->notify(&vq->vq);
		if (indirect)
			kfree(desc);
		END_USE(vq);
		return -ENOSPC;
	}

	for (n = 0; n < out_sgs; n++) {
		for (sg = sgs[n]; sg; sg = sg_next(sg)) {
			dma_addr_t addr;

			if (vring_map_one_sg(vq, sg, DMA_TO_DEVICE, &addr))
				goto unmap_release;

			prev = i;
			/* Note that we trust indirect descriptor
			 * table since it use stream DMA mapping.
			 */
			i = virtqueue_add_desc_split(_vq, desc, i, addr, sg->length,
						     VRING_DESC_F_NEXT,
						     indirect);
		}
	}
	for (; n < (out_sgs + in_sgs); n++) {
		for (sg = sgs[n]; sg; sg = sg_next(sg)) {
			dma_addr_t addr;

			if (vring_map_one_sg(vq, sg, DMA_FROM_DEVICE, &addr))
				goto unmap_release;

			prev = i;
			/* Note that we trust indirect descriptor
			 * table since it use stream DMA mapping.
			 */
			i = virtqueue_add_desc_split(_vq, desc, i, addr,
						     sg->length,
						     VRING_DESC_F_NEXT |
						     VRING_DESC_F_WRITE,
						     indirect);
		}
	}
	/* Last one doesn't continue. */
	desc[prev].flags &= cpu_to_virtio16(_vq->vdev, ~VRING_DESC_F_NEXT);
	if (!indirect && vq->do_unmap)
		vq->split.desc_extra[prev & (vq->split.vring.num - 1)].flags &=
			~VRING_DESC_F_NEXT;

	if (indirect) {
		/* Now that the indirect table is filled in, map it. */
		dma_addr_t addr = vring_map_single(
			vq, desc, total_sg * sizeof(struct vring_desc),
			DMA_TO_DEVICE);
		if (vring_mapping_error(vq, addr)) {
			if (vq->premapped)
				goto free_indirect;

			goto unmap_release;
		}

		virtqueue_add_desc_split(_vq, vq->split.vring.desc,
					 head, addr,
					 total_sg * sizeof(struct vring_desc),
					 VRING_DESC_F_INDIRECT,
					 false);
	}

	/* We're using some buffers from the free list. */
	vq->vq.num_free -= descs_used;

	/* Update free pointer */
	if (indirect)
		vq->free_head = vq->split.desc_extra[head].next;
	else
		vq->free_head = i;

	/* Store token and indirect buffer state. */
	vq->split.desc_state[head].data = data;
	if (indirect)
		vq->split.desc_state[head].indir_desc = desc;
	else
		vq->split.desc_state[head].indir_desc = ctx;

	/* Put entry in available array (but don't update avail->idx until they
	 * do sync). */
	avail = vq->split.avail_idx_shadow & (vq->split.vring.num - 1);
	vq->split.vring.avail->ring[avail] = cpu_to_virtio16(_vq->vdev, head);

	/* Descriptors and available array need to be set before we expose the
	 * new available array entries. */
	virtio_wmb(vq->weak_barriers);
	vq->split.avail_idx_shadow++;
	vq->split.vring.avail->idx = cpu_to_virtio16(_vq->vdev,
						vq->split.avail_idx_shadow);
	vq->num_added++;

	pr_debug("Added buffer head %i to %p\n", head, vq);
	END_USE(vq);

	/* This is very unlikely, but theoretically possible.  Kick
	 * just in case. */
	if (unlikely(vq->num_added == (1 << 16) - 1))
		virtqueue_kick(_vq);

	return 0;

unmap_release:
	err_idx = i;

	if (indirect)
		i = 0;
	else
		i = head;

	for (n = 0; n < total_sg; n++) {
		if (i == err_idx)
			break;
		if (indirect) {
			vring_unmap_one_split_indirect(vq, &desc[i]);
			i = virtio16_to_cpu(_vq->vdev, desc[i].next);
		} else
			i = vring_unmap_one_split(vq, i);
	}

free_indirect:
	if (indirect)
		kfree(desc);

	END_USE(vq);
	return -ENOMEM;
}

static bool virtqueue_kick_prepare_split(struct virtqueue *_vq)
{
	struct vring_virtqueue *vq = to_vvq(_vq);
	u16 new, old;
	bool needs_kick;

	START_USE(vq);
	/* We need to expose available array entries before checking avail
	 * event. */
	virtio_mb(vq->weak_barriers);

	old = vq->split.avail_idx_shadow - vq->num_added;
	new = vq->split.avail_idx_shadow;
	vq->num_added = 0;

	LAST_ADD_TIME_CHECK(vq);
	LAST_ADD_TIME_INVALID(vq);

	if (vq->event) {
		needs_kick = vring_need_event(virtio16_to_cpu(_vq->vdev,
					vring_avail_event(&vq->split.vring)),
					      new, old);
	} else {
		needs_kick = !(vq->split.vring.used->flags &
					cpu_to_virtio16(_vq->vdev,
						VRING_USED_F_NO_NOTIFY));
	}
	END_USE(vq);
	return needs_kick;
}

static void detach_buf_split(struct vring_virtqueue *vq, unsigned int head,
			     void **ctx)
{
	unsigned int i, j;
	__virtio16 nextflag = cpu_to_virtio16(vq->vq.vdev, VRING_DESC_F_NEXT);

	/* Clear data ptr. */
	vq->split.desc_state[head].data = NULL;

	/* Put back on free list: unmap first-level descriptors and find end */
	i = head;

	while (vq->split.vring.desc[i].flags & nextflag) {
		vring_unmap_one_split(vq, i);
		i = vq->split.desc_extra[i].next;
		vq->vq.num_free++;
	}

	vring_unmap_one_split(vq, i);
	vq->split.desc_extra[i].next = vq->free_head;
	vq->free_head = head;

	/* Plus final descriptor */
	vq->vq.num_free++;

	if (vq->indirect) {
		struct vring_desc *indir_desc =
				vq->split.desc_state[head].indir_desc;
		u32 len;

		/* Free the indirect table, if any, now that it's unmapped. */
		if (!indir_desc)
			return;

		len = vq->split.desc_extra[head].len;

		BUG_ON(!(vq->split.desc_extra[head].flags &
				VRING_DESC_F_INDIRECT));
		BUG_ON(len == 0 || len % sizeof(struct vring_desc));

		if (vq->do_unmap) {
			for (j = 0; j < len / sizeof(struct vring_desc); j++)
				vring_unmap_one_split_indirect(vq, &indir_desc[j]);
		}

		kfree(indir_desc);
		vq->split.desc_state[head].indir_desc = NULL;
	} else if (ctx) {
		*ctx = vq->split.desc_state[head].indir_desc;
	}
}

static bool more_used_split(const struct vring_virtqueue *vq)
{
	return vq->last_used_idx != virtio16_to_cpu(vq->vq.vdev,
			vq->split.vring.used->idx);
}

static void *virtqueue_get_buf_ctx_split(struct virtqueue *_vq,
					 unsigned int *len,
					 void **ctx)
{
	struct vring_virtqueue *vq = to_vvq(_vq);
	void *ret;
	unsigned int i;
	u16 last_used;

	START_USE(vq);

	if (unlikely(vq->broken)) {
		END_USE(vq);
		return NULL;
	}

	if (!more_used_split(vq)) {
		pr_debug("No more buffers in queue\n");
		END_USE(vq);
		return NULL;
	}

	/* Only get used array entries after they have been exposed by host. */
	virtio_rmb(vq->weak_barriers);

	last_used = (vq->last_used_idx & (vq->split.vring.num - 1));
	i = virtio32_to_cpu(_vq->vdev,
			vq->split.vring.used->ring[last_used].id);
	*len = virtio32_to_cpu(_vq->vdev,
			vq->split.vring.used->ring[last_used].len);

	if (unlikely(i >= vq->split.vring.num)) {
		BAD_RING(vq, "id %u out of range\n", i);
		return NULL;
	}
	if (unlikely(!vq->split.desc_state[i].data)) {
		BAD_RING(vq, "id %u is not a head!\n", i);
		return NULL;
	}

	/* detach_buf_split clears data, so grab it now. */
	ret = vq->split.desc_state[i].data;
	detach_buf_split(vq, i, ctx);
	vq->last_used_idx++;
	/* If we expect an interrupt for the next entry, tell host
	 * by writing event index and flush out the write before
	 * the read in the next get_buf call. */
	if (!(vq->split.avail_flags_shadow & VRING_AVAIL_F_NO_INTERRUPT))
		virtio_store_mb(vq->weak_barriers,
				&vring_used_event(&vq->split.vring),
				cpu_to_virtio16(_vq->vdev, vq->last_used_idx));

	LAST_ADD_TIME_INVALID(vq);

	END_USE(vq);
	return ret;
}

static void virtqueue_disable_cb_split(struct virtqueue *_vq)
{
	struct vring_virtqueue *vq = to_vvq(_vq);

	if (!(vq->split.avail_flags_shadow & VRING_AVAIL_F_NO_INTERRUPT)) {
		vq->split.avail_flags_shadow |= VRING_AVAIL_F_NO_INTERRUPT;

		/*
		 * If device triggered an event already it won't trigger one again:
		 * no need to disable.
		 */
		if (vq->event_triggered)
			return;

		if (vq->event)
			/* TODO: this is a hack. Figure out a cleaner value to write. */
			vring_used_event(&vq->split.vring) = 0x0;
		else
			vq->split.vring.avail->flags =
				cpu_to_virtio16(_vq->vdev,
						vq->split.avail_flags_shadow);
	}
}

static unsigned int virtqueue_enable_cb_prepare_split(struct virtqueue *_vq)
{
	struct vring_virtqueue *vq = to_vvq(_vq);
	u16 last_used_idx;

	START_USE(vq);

	/* We optimistically turn back on interrupts, then check if there was
	 * more to do. */
	/* Depending on the VIRTIO_RING_F_EVENT_IDX feature, we need to
	 * either clear the flags bit or point the event index at the next
	 * entry. Always do both to keep code simple. */
	if (vq->split.avail_flags_shadow & VRING_AVAIL_F_NO_INTERRUPT) {
		vq->split.avail_flags_shadow &= ~VRING_AVAIL_F_NO_INTERRUPT;
		if (!vq->event)
			vq->split.vring.avail->flags =
				cpu_to_virtio16(_vq->vdev,
						vq->split.avail_flags_shadow);
	}
	vring_used_event(&vq->split.vring) = cpu_to_virtio16(_vq->vdev,
			last_used_idx = vq->last_used_idx);
	END_USE(vq);
	return last_used_idx;
}

static bool virtqueue_poll_split(struct virtqueue *_vq, unsigned int last_used_idx)
{
	struct vring_virtqueue *vq = to_vvq(_vq);

	return (u16)last_used_idx != virtio16_to_cpu(_vq->vdev,
			vq->split.vring.used->idx);
}

static bool virtqueue_enable_cb_delayed_split(struct virtqueue *_vq)
{
	struct vring_virtqueue *vq = to_vvq(_vq);
	u16 bufs;

	START_USE(vq);

	/* We optimistically turn back on interrupts, then check if there was
	 * more to do. */
	/* Depending on the VIRTIO_RING_F_USED_EVENT_IDX feature, we need to
	 * either clear the flags bit or point the event index at the next
	 * entry. Always update the event index to keep code simple. */
	if (vq->split.avail_flags_shadow & VRING_AVAIL_F_NO_INTERRUPT) {
		vq->split.avail_flags_shadow &= ~VRING_AVAIL_F_NO_INTERRUPT;
		if (!vq->event)
			vq->split.vring.avail->flags =
				cpu_to_virtio16(_vq->vdev,
						vq->split.avail_flags_shadow);
	}
	/* TODO: tune this threshold */
	bufs = (u16)(vq->split.avail_idx_shadow - vq->last_used_idx) * 3 / 4;

	virtio_store_mb(vq->weak_barriers,
			&vring_used_event(&vq->split.vring),
			cpu_to_virtio16(_vq->vdev, vq->last_used_idx + bufs));

	if (unlikely((u16)(virtio16_to_cpu(_vq->vdev, vq->split.vring.used->idx)
					- vq->last_used_idx) > bufs)) {
		END_USE(vq);
		return false;
	}

	END_USE(vq);
	return true;
}

static void *virtqueue_detach_unused_buf_split(struct virtqueue *_vq)
{
	struct vring_virtqueue *vq = to_vvq(_vq);
	unsigned int i;
	void *buf;

	START_USE(vq);

	for (i = 0; i < vq->split.vring.num; i++) {
		if (!vq->split.desc_state[i].data)
			continue;
		/* detach_buf_split clears data, so grab it now. */
		buf = vq->split.desc_state[i].data;
		detach_buf_split(vq, i, NULL);
		vq->split.avail_idx_shadow--;
		vq->split.vring.avail->idx = cpu_to_virtio16(_vq->vdev,
				vq->split.avail_idx_shadow);
		END_USE(vq);
		return buf;
	}
	/* That should have freed everything. */
	BUG_ON(vq->vq.num_free != vq->split.vring.num);

	END_USE(vq);
	return NULL;
}

static void virtqueue_vring_init_split(struct vring_virtqueue_split *vring_split,
				       struct vring_virtqueue *vq)
{
	struct virtio_device *vdev;

	vdev = vq->vq.vdev;

	vring_split->avail_flags_shadow = 0;
	vring_split->avail_idx_shadow = 0;

	/* No callback?  Tell other side not to bother us. */
	if (!vq->vq.callback) {
		vring_split->avail_flags_shadow |= VRING_AVAIL_F_NO_INTERRUPT;
		if (!vq->event)
			vring_split->vring.avail->flags = cpu_to_virtio16(vdev,
					vring_split->avail_flags_shadow);
	}
}

static void virtqueue_reinit_split(struct vring_virtqueue *vq)
{
	int num;

	num = vq->split.vring.num;

	vq->split.vring.avail->flags = 0;
	vq->split.vring.avail->idx = 0;

	/* reset avail event */
	vq->split.vring.avail->ring[num] = 0;

	vq->split.vring.used->flags = 0;
	vq->split.vring.used->idx = 0;

	/* reset used event */
	*(__virtio16 *)&(vq->split.vring.used->ring[num]) = 0;

	virtqueue_init(vq, num);

	virtqueue_vring_init_split(&vq->split, vq);
}

static void virtqueue_vring_attach_split(struct vring_virtqueue *vq,
					 struct vring_virtqueue_split *vring_split)
{
	vq->split = *vring_split;

	/* Put everything in free lists. */
	vq->free_head = 0;
}

static int vring_alloc_state_extra_split(struct vring_virtqueue_split *vring_split)
{
	struct vring_desc_state_split *state;
	struct vring_desc_extra *extra;
	u32 num = vring_split->vring.num;

	state = kmalloc_array(num, sizeof(struct vring_desc_state_split), GFP_KERNEL);
	if (!state)
		goto err_state;

	extra = vring_alloc_desc_extra(num);
	if (!extra)
		goto err_extra;

	memset(state, 0, num * sizeof(struct vring_desc_state_split));

	vring_split->desc_state = state;
	vring_split->desc_extra = extra;
	return 0;

err_extra:
	kfree(state);
err_state:
	return -ENOMEM;
}

static void vring_free_split(struct vring_virtqueue_split *vring_split,
			     struct virtio_device *vdev, struct device *dma_dev)
{
	vring_free_queue(vdev, vring_split->queue_size_in_bytes,
			 vring_split->vring.desc,
			 vring_split->queue_dma_addr,
			 dma_dev);

	kfree(vring_split->desc_state);
	kfree(vring_split->desc_extra);
}

static int vring_alloc_queue_split(struct vring_virtqueue_split *vring_split,
				   struct virtio_device *vdev,
				   u32 num,
				   unsigned int vring_align,
				   bool may_reduce_num,
				   struct device *dma_dev)
{
	void *queue = NULL;
	dma_addr_t dma_addr;

	/* We assume num is a power of 2. */
	if (!is_power_of_2(num)) {
		dev_warn(&vdev->dev, "Bad virtqueue length %u\n", num);
		return -EINVAL;
	}

	/* TODO: allocate each queue chunk individually */
	for (; num && vring_size(num, vring_align) > PAGE_SIZE; num /= 2) {
		queue = vring_alloc_queue(vdev, vring_size(num, vring_align),
					  &dma_addr,
					  GFP_KERNEL | __GFP_NOWARN | __GFP_ZERO,
					  dma_dev);
		if (queue)
			break;
		if (!may_reduce_num)
			return -ENOMEM;
	}

	if (!num)
		return -ENOMEM;

	if (!queue) {
		/* Try to get a single page. You are my only hope! */
		queue = vring_alloc_queue(vdev, vring_size(num, vring_align),
					  &dma_addr, GFP_KERNEL | __GFP_ZERO,
					  dma_dev);
	}
	if (!queue)
		return -ENOMEM;

	vring_init(&vring_split->vring, num, queue, vring_align);

	vring_split->queue_dma_addr = dma_addr;
	vring_split->queue_size_in_bytes = vring_size(num, vring_align);

	vring_split->vring_align = vring_align;
	vring_split->may_reduce_num = may_reduce_num;

	return 0;
}

static struct virtqueue *vring_create_virtqueue_split(
	unsigned int index,
	unsigned int num,
	unsigned int vring_align,
	struct virtio_device *vdev,
	bool weak_barriers,
	bool may_reduce_num,
	bool context,
	bool (*notify)(struct virtqueue *),
	void (*callback)(struct virtqueue *),
	const char *name,
	struct device *dma_dev)
{
	struct vring_virtqueue_split vring_split = {};
	struct virtqueue *vq;
	int err;

	err = vring_alloc_queue_split(&vring_split, vdev, num, vring_align,
				      may_reduce_num, dma_dev);
	if (err)
		return NULL;

	vq = __vring_new_virtqueue(index, &vring_split, vdev, weak_barriers,
				   context, notify, callback, name, dma_dev);
	if (!vq) {
		vring_free_split(&vring_split, vdev, dma_dev);
		return NULL;
	}

	to_vvq(vq)->we_own_ring = true;

	return vq;
}

static int virtqueue_resize_split(struct virtqueue *_vq, u32 num)
{
	struct vring_virtqueue_split vring_split = {};
	struct vring_virtqueue *vq = to_vvq(_vq);
	struct virtio_device *vdev = _vq->vdev;
	int err;

	err = vring_alloc_queue_split(&vring_split, vdev, num,
				      vq->split.vring_align,
				      vq->split.may_reduce_num,
				      vring_dma_dev(vq));
	if (err)
		goto err;

	err = vring_alloc_state_extra_split(&vring_split);
	if (err)
		goto err_state_extra;

	vring_free(&vq->vq);

	virtqueue_vring_init_split(&vring_split, vq);

	virtqueue_init(vq, vring_split.vring.num);
	virtqueue_vring_attach_split(vq, &vring_split);

	return 0;

err_state_extra:
	vring_free_split(&vring_split, vdev, vring_dma_dev(vq));
err:
	virtqueue_reinit_split(vq);
	return -ENOMEM;
}


/*
 * Packed ring specific functions - *_packed().
 */
static bool packed_used_wrap_counter(u16 last_used_idx)
{
	return !!(last_used_idx & (1 << VRING_PACKED_EVENT_F_WRAP_CTR));
}

static u16 packed_last_used(u16 last_used_idx)
{
	return last_used_idx & ~(-(1 << VRING_PACKED_EVENT_F_WRAP_CTR));
}

static void vring_unmap_extra_packed(const struct vring_virtqueue *vq,
				     const struct vring_desc_extra *extra)
{
	u16 flags;

	flags = extra->flags;

	if (flags & VRING_DESC_F_INDIRECT) {
		if (!vq->use_dma_api)
			return;

		dma_unmap_single(vring_dma_dev(vq),
				 extra->addr, extra->len,
				 (flags & VRING_DESC_F_WRITE) ?
				 DMA_FROM_DEVICE : DMA_TO_DEVICE);
	} else {
		if (!vq->do_unmap)
			return;

		dma_unmap_page(vring_dma_dev(vq),
			       extra->addr, extra->len,
			       (flags & VRING_DESC_F_WRITE) ?
			       DMA_FROM_DEVICE : DMA_TO_DEVICE);
	}
}

static void vring_unmap_desc_packed(const struct vring_virtqueue *vq,
				    const struct vring_packed_desc *desc)
{
	u16 flags;

	if (!vq->do_unmap)
		return;

	flags = le16_to_cpu(desc->flags);

	dma_unmap_page(vring_dma_dev(vq),
		       le64_to_cpu(desc->addr),
		       le32_to_cpu(desc->len),
		       (flags & VRING_DESC_F_WRITE) ?
		       DMA_FROM_DEVICE : DMA_TO_DEVICE);
}

static struct vring_packed_desc *alloc_indirect_packed(unsigned int total_sg,
						       gfp_t gfp)
{
	struct vring_packed_desc *desc;

	/*
	 * We require lowmem mappings for the descriptors because
	 * otherwise virt_to_phys will give us bogus addresses in the
	 * virtqueue.
	 */
	gfp &= ~__GFP_HIGHMEM;

	desc = kmalloc_array(total_sg, sizeof(struct vring_packed_desc), gfp);

	return desc;
}

static int virtqueue_add_indirect_packed(struct vring_virtqueue *vq,
					 struct scatterlist *sgs[],
					 unsigned int total_sg,
					 unsigned int out_sgs,
					 unsigned int in_sgs,
					 void *data,
					 gfp_t gfp)
{
	struct vring_packed_desc *desc;
	struct scatterlist *sg;
	unsigned int i, n, err_idx;
	u16 head, id;
	dma_addr_t addr;

	head = vq->packed.next_avail_idx;
	desc = alloc_indirect_packed(total_sg, gfp);
	if (!desc)
		return -ENOMEM;

	if (unlikely(vq->vq.num_free < 1)) {
		pr_debug("Can't add buf len 1 - avail = 0\n");
		kfree(desc);
		END_USE(vq);
		return -ENOSPC;
	}

	i = 0;
	id = vq->free_head;
	BUG_ON(id == vq->packed.vring.num);

	for (n = 0; n < out_sgs + in_sgs; n++) {
		for (sg = sgs[n]; sg; sg = sg_next(sg)) {
			if (vring_map_one_sg(vq, sg, n < out_sgs ?
					     DMA_TO_DEVICE : DMA_FROM_DEVICE, &addr))
				goto unmap_release;

			desc[i].flags = cpu_to_le16(n < out_sgs ?
						0 : VRING_DESC_F_WRITE);
			desc[i].addr = cpu_to_le64(addr);
			desc[i].len = cpu_to_le32(sg->length);
			i++;
		}
	}

	/* Now that the indirect table is filled in, map it. */
	addr = vring_map_single(vq, desc,
			total_sg * sizeof(struct vring_packed_desc),
			DMA_TO_DEVICE);
	if (vring_mapping_error(vq, addr)) {
		if (vq->premapped)
			goto free_desc;

		goto unmap_release;
	}

	vq->packed.vring.desc[head].addr = cpu_to_le64(addr);
	vq->packed.vring.desc[head].len = cpu_to_le32(total_sg *
				sizeof(struct vring_packed_desc));
	vq->packed.vring.desc[head].id = cpu_to_le16(id);

	if (vq->use_dma_api) {
		vq->packed.desc_extra[id].addr = addr;
		vq->packed.desc_extra[id].len = total_sg *
				sizeof(struct vring_packed_desc);
		vq->packed.desc_extra[id].flags = VRING_DESC_F_INDIRECT |
						  vq->packed.avail_used_flags;
	}

	/*
	 * A driver MUST NOT make the first descriptor in the list
	 * available before all subsequent descriptors comprising
	 * the list are made available.
	 */
	virtio_wmb(vq->weak_barriers);
	vq->packed.vring.desc[head].flags = cpu_to_le16(VRING_DESC_F_INDIRECT |
						vq->packed.avail_used_flags);

	/* We're using some buffers from the free list. */
	vq->vq.num_free -= 1;

	/* Update free pointer */
	n = head + 1;
	if (n >= vq->packed.vring.num) {
		n = 0;
		vq->packed.avail_wrap_counter ^= 1;
		vq->packed.avail_used_flags ^=
				1 << VRING_PACKED_DESC_F_AVAIL |
				1 << VRING_PACKED_DESC_F_USED;
	}
	vq->packed.next_avail_idx = n;
	vq->free_head = vq->packed.desc_extra[id].next;

	/* Store token and indirect buffer state. */
	vq->packed.desc_state[id].num = 1;
	vq->packed.desc_state[id].data = data;
	vq->packed.desc_state[id].indir_desc = desc;
	vq->packed.desc_state[id].last = id;

	vq->num_added += 1;

	pr_debug("Added buffer head %i to %p\n", head, vq);
	END_USE(vq);

	return 0;

unmap_release:
	err_idx = i;

	for (i = 0; i < err_idx; i++)
		vring_unmap_desc_packed(vq, &desc[i]);

free_desc:
	kfree(desc);

	END_USE(vq);
	return -ENOMEM;
}

static inline int virtqueue_add_packed(struct virtqueue *_vq,
				       struct scatterlist *sgs[],
				       unsigned int total_sg,
				       unsigned int out_sgs,
				       unsigned int in_sgs,
				       void *data,
				       void *ctx,
				       gfp_t gfp)
{
	struct vring_virtqueue *vq = to_vvq(_vq);
	struct vring_packed_desc *desc;
	struct scatterlist *sg;
	unsigned int i, n, c, descs_used, err_idx;
	__le16 head_flags, flags;
	u16 head, id, prev, curr, avail_used_flags;
	int err;

	START_USE(vq);

	BUG_ON(data == NULL);
	BUG_ON(ctx && vq->indirect);

	if (unlikely(vq->broken)) {
		END_USE(vq);
		return -EIO;
	}

	LAST_ADD_TIME_UPDATE(vq);

	BUG_ON(total_sg == 0);

	if (virtqueue_use_indirect(vq, total_sg)) {
		err = virtqueue_add_indirect_packed(vq, sgs, total_sg, out_sgs,
						    in_sgs, data, gfp);
		if (err != -ENOMEM) {
			END_USE(vq);
			return err;
		}

		/* fall back on direct */
	}

	head = vq->packed.next_avail_idx;
	avail_used_flags = vq->packed.avail_used_flags;

	WARN_ON_ONCE(total_sg > vq->packed.vring.num && !vq->indirect);

	desc = vq->packed.vring.desc;
	i = head;
	descs_used = total_sg;

	if (unlikely(vq->vq.num_free < descs_used)) {
		pr_debug("Can't add buf len %i - avail = %i\n",
			 descs_used, vq->vq.num_free);
		END_USE(vq);
		return -ENOSPC;
	}

	id = vq->free_head;
	BUG_ON(id == vq->packed.vring.num);

	curr = id;
	c = 0;
	for (n = 0; n < out_sgs + in_sgs; n++) {
		for (sg = sgs[n]; sg; sg = sg_next(sg)) {
			dma_addr_t addr;

			if (vring_map_one_sg(vq, sg, n < out_sgs ?
					     DMA_TO_DEVICE : DMA_FROM_DEVICE, &addr))
				goto unmap_release;

			flags = cpu_to_le16(vq->packed.avail_used_flags |
				    (++c == total_sg ? 0 : VRING_DESC_F_NEXT) |
				    (n < out_sgs ? 0 : VRING_DESC_F_WRITE));
			if (i == head)
				head_flags = flags;
			else
				desc[i].flags = flags;

			desc[i].addr = cpu_to_le64(addr);
			desc[i].len = cpu_to_le32(sg->length);
			desc[i].id = cpu_to_le16(id);

			if (unlikely(vq->use_dma_api)) {
				vq->packed.desc_extra[curr].addr = addr;
				vq->packed.desc_extra[curr].len = sg->length;
				vq->packed.desc_extra[curr].flags =
					le16_to_cpu(flags);
			}
			prev = curr;
			curr = vq->packed.desc_extra[curr].next;

			if ((unlikely(++i >= vq->packed.vring.num))) {
				i = 0;
				vq->packed.avail_used_flags ^=
					1 << VRING_PACKED_DESC_F_AVAIL |
					1 << VRING_PACKED_DESC_F_USED;
			}
		}
	}

	if (i <= head)
		vq->packed.avail_wrap_counter ^= 1;

	/* We're using some buffers from the free list. */
	vq->vq.num_free -= descs_used;

	/* Update free pointer */
	vq->packed.next_avail_idx = i;
	vq->free_head = curr;

	/* Store token. */
	vq->packed.desc_state[id].num = descs_used;
	vq->packed.desc_state[id].data = data;
	vq->packed.desc_state[id].indir_desc = ctx;
	vq->packed.desc_state[id].last = prev;

	/*
	 * A driver MUST NOT make the first descriptor in the list
	 * available before all subsequent descriptors comprising
	 * the list are made available.
	 */
	virtio_wmb(vq->weak_barriers);
	vq->packed.vring.desc[head].flags = head_flags;
	vq->num_added += descs_used;

	pr_debug("Added buffer head %i to %p\n", head, vq);
	END_USE(vq);

	return 0;

unmap_release:
	err_idx = i;
	i = head;
	curr = vq->free_head;

	vq->packed.avail_used_flags = avail_used_flags;

	for (n = 0; n < total_sg; n++) {
		if (i == err_idx)
			break;
		vring_unmap_extra_packed(vq, &vq->packed.desc_extra[curr]);
		curr = vq->packed.desc_extra[curr].next;
		i++;
		if (i >= vq->packed.vring.num)
			i = 0;
	}

	END_USE(vq);
	return -EIO;
}

static bool virtqueue_kick_prepare_packed(struct virtqueue *_vq)
{
	struct vring_virtqueue *vq = to_vvq(_vq);
	u16 new, old, off_wrap, flags, wrap_counter, event_idx;
	bool needs_kick;
	union {
		struct {
			__le16 off_wrap;
			__le16 flags;
		};
		u32 u32;
	} snapshot;

	START_USE(vq);

	/*
	 * We need to expose the new flags value before checking notification
	 * suppressions.
	 */
	virtio_mb(vq->weak_barriers);

	old = vq->packed.next_avail_idx - vq->num_added;
	new = vq->packed.next_avail_idx;
	vq->num_added = 0;

	snapshot.u32 = *(u32 *)vq->packed.vring.device;
	flags = le16_to_cpu(snapshot.flags);

	LAST_ADD_TIME_CHECK(vq);
	LAST_ADD_TIME_INVALID(vq);

	if (flags != VRING_PACKED_EVENT_FLAG_DESC) {
		needs_kick = (flags != VRING_PACKED_EVENT_FLAG_DISABLE);
		goto out;
	}

	off_wrap = le16_to_cpu(snapshot.off_wrap);

	wrap_counter = off_wrap >> VRING_PACKED_EVENT_F_WRAP_CTR;
	event_idx = off_wrap & ~(1 << VRING_PACKED_EVENT_F_WRAP_CTR);
	if (wrap_counter != vq->packed.avail_wrap_counter)
		event_idx -= vq->packed.vring.num;

	needs_kick = vring_need_event(event_idx, new, old);
out:
	END_USE(vq);
	return needs_kick;
}

static void detach_buf_packed(struct vring_virtqueue *vq,
			      unsigned int id, void **ctx)
{
	struct vring_desc_state_packed *state = NULL;
	struct vring_packed_desc *desc;
	unsigned int i, curr;

	state = &vq->packed.desc_state[id];

	/* Clear data ptr. */
	state->data = NULL;

	vq->packed.desc_extra[state->last].next = vq->free_head;
	vq->free_head = id;
	vq->vq.num_free += state->num;

	if (unlikely(vq->use_dma_api)) {
		curr = id;
		for (i = 0; i < state->num; i++) {
			vring_unmap_extra_packed(vq,
						 &vq->packed.desc_extra[curr]);
			curr = vq->packed.desc_extra[curr].next;
		}
	}

	if (vq->indirect) {
		u32 len;

		/* Free the indirect table, if any, now that it's unmapped. */
		desc = state->indir_desc;
		if (!desc)
			return;

		if (vq->do_unmap) {
			len = vq->packed.desc_extra[id].len;
			for (i = 0; i < len / sizeof(struct vring_packed_desc);
					i++)
				vring_unmap_desc_packed(vq, &desc[i]);
		}
		kfree(desc);
		state->indir_desc = NULL;
	} else if (ctx) {
		*ctx = state->indir_desc;
	}
}

static inline bool is_used_desc_packed(const struct vring_virtqueue *vq,
				       u16 idx, bool used_wrap_counter)
{
	bool avail, used;
	u16 flags;

	flags = le16_to_cpu(vq->packed.vring.desc[idx].flags);
	avail = !!(flags & (1 << VRING_PACKED_DESC_F_AVAIL));
	used = !!(flags & (1 << VRING_PACKED_DESC_F_USED));

	return avail == used && used == used_wrap_counter;
}

static bool more_used_packed(const struct vring_virtqueue *vq)
{
	u16 last_used;
	u16 last_used_idx;
	bool used_wrap_counter;

	last_used_idx = READ_ONCE(vq->last_used_idx);
	last_used = packed_last_used(last_used_idx);
	used_wrap_counter = packed_used_wrap_counter(last_used_idx);
	return is_used_desc_packed(vq, last_used, used_wrap_counter);
}

static void *virtqueue_get_buf_ctx_packed(struct virtqueue *_vq,
					  unsigned int *len,
					  void **ctx)
{
	struct vring_virtqueue *vq = to_vvq(_vq);
	u16 last_used, id, last_used_idx;
	bool used_wrap_counter;
	void *ret;

	START_USE(vq);

	if (unlikely(vq->broken)) {
		END_USE(vq);
		return NULL;
	}

	if (!more_used_packed(vq)) {
		pr_debug("No more buffers in queue\n");
		END_USE(vq);
		return NULL;
	}

	/* Only get used elements after they have been exposed by host. */
	virtio_rmb(vq->weak_barriers);

	last_used_idx = READ_ONCE(vq->last_used_idx);
	used_wrap_counter = packed_used_wrap_counter(last_used_idx);
	last_used = packed_last_used(last_used_idx);
	id = le16_to_cpu(vq->packed.vring.desc[last_used].id);
	*len = le32_to_cpu(vq->packed.vring.desc[last_used].len);

	if (unlikely(id >= vq->packed.vring.num)) {
		BAD_RING(vq, "id %u out of range\n", id);
		return NULL;
	}
	if (unlikely(!vq->packed.desc_state[id].data)) {
		BAD_RING(vq, "id %u is not a head!\n", id);
		return NULL;
	}

	/* detach_buf_packed clears data, so grab it now. */
	ret = vq->packed.desc_state[id].data;
	detach_buf_packed(vq, id, ctx);

	last_used += vq->packed.desc_state[id].num;
	if (unlikely(last_used >= vq->packed.vring.num)) {
		last_used -= vq->packed.vring.num;
		used_wrap_counter ^= 1;
	}

	last_used = (last_used | (used_wrap_counter << VRING_PACKED_EVENT_F_WRAP_CTR));
	WRITE_ONCE(vq->last_used_idx, last_used);

	/*
	 * If we expect an interrupt for the next entry, tell host
	 * by writing event index and flush out the write before
	 * the read in the next get_buf call.
	 */
	if (vq->packed.event_flags_shadow == VRING_PACKED_EVENT_FLAG_DESC)
		virtio_store_mb(vq->weak_barriers,
				&vq->packed.vring.driver->off_wrap,
				cpu_to_le16(vq->last_used_idx));

	LAST_ADD_TIME_INVALID(vq);

	END_USE(vq);
	return ret;
}

static void virtqueue_disable_cb_packed(struct virtqueue *_vq)
{
	struct vring_virtqueue *vq = to_vvq(_vq);

	if (vq->packed.event_flags_shadow != VRING_PACKED_EVENT_FLAG_DISABLE) {
		vq->packed.event_flags_shadow = VRING_PACKED_EVENT_FLAG_DISABLE;

		/*
		 * If device triggered an event already it won't trigger one again:
		 * no need to disable.
		 */
		if (vq->event_triggered)
			return;

		vq->packed.vring.driver->flags =
			cpu_to_le16(vq->packed.event_flags_shadow);
	}
}

static unsigned int virtqueue_enable_cb_prepare_packed(struct virtqueue *_vq)
{
	struct vring_virtqueue *vq = to_vvq(_vq);

	START_USE(vq);

	/*
	 * We optimistically turn back on interrupts, then check if there was
	 * more to do.
	 */

	if (vq->event) {
		vq->packed.vring.driver->off_wrap =
			cpu_to_le16(vq->last_used_idx);
		/*
		 * We need to update event offset and event wrap
		 * counter first before updating event flags.
		 */
		virtio_wmb(vq->weak_barriers);
	}

	if (vq->packed.event_flags_shadow == VRING_PACKED_EVENT_FLAG_DISABLE) {
		vq->packed.event_flags_shadow = vq->event ?
				VRING_PACKED_EVENT_FLAG_DESC :
				VRING_PACKED_EVENT_FLAG_ENABLE;
		vq->packed.vring.driver->flags =
				cpu_to_le16(vq->packed.event_flags_shadow);
	}

	END_USE(vq);
	return vq->last_used_idx;
}

static bool virtqueue_poll_packed(struct virtqueue *_vq, u16 off_wrap)
{
	struct vring_virtqueue *vq = to_vvq(_vq);
	bool wrap_counter;
	u16 used_idx;

	wrap_counter = off_wrap >> VRING_PACKED_EVENT_F_WRAP_CTR;
	used_idx = off_wrap & ~(1 << VRING_PACKED_EVENT_F_WRAP_CTR);

	return is_used_desc_packed(vq, used_idx, wrap_counter);
}

static bool virtqueue_enable_cb_delayed_packed(struct virtqueue *_vq)
{
	struct vring_virtqueue *vq = to_vvq(_vq);
	u16 used_idx, wrap_counter, last_used_idx;
	u16 bufs;

	START_USE(vq);

	/*
	 * We optimistically turn back on interrupts, then check if there was
	 * more to do.
	 */

	if (vq->event) {
		/* TODO: tune this threshold */
		bufs = (vq->packed.vring.num - vq->vq.num_free) * 3 / 4;
		last_used_idx = READ_ONCE(vq->last_used_idx);
		wrap_counter = packed_used_wrap_counter(last_used_idx);

		used_idx = packed_last_used(last_used_idx) + bufs;
		if (used_idx >= vq->packed.vring.num) {
			used_idx -= vq->packed.vring.num;
			wrap_counter ^= 1;
		}

		vq->packed.vring.driver->off_wrap = cpu_to_le16(used_idx |
			(wrap_counter << VRING_PACKED_EVENT_F_WRAP_CTR));

		/*
		 * We need to update event offset and event wrap
		 * counter first before updating event flags.
		 */
		virtio_wmb(vq->weak_barriers);
	}

	if (vq->packed.event_flags_shadow == VRING_PACKED_EVENT_FLAG_DISABLE) {
		vq->packed.event_flags_shadow = vq->event ?
				VRING_PACKED_EVENT_FLAG_DESC :
				VRING_PACKED_EVENT_FLAG_ENABLE;
		vq->packed.vring.driver->flags =
				cpu_to_le16(vq->packed.event_flags_shadow);
	}

	/*
	 * We need to update event suppression structure first
	 * before re-checking for more used buffers.
	 */
	virtio_mb(vq->weak_barriers);

	last_used_idx = READ_ONCE(vq->last_used_idx);
	wrap_counter = packed_used_wrap_counter(last_used_idx);
	used_idx = packed_last_used(last_used_idx);
	if (is_used_desc_packed(vq, used_idx, wrap_counter)) {
		END_USE(vq);
		return false;
	}

	END_USE(vq);
	return true;
}

static void *virtqueue_detach_unused_buf_packed(struct virtqueue *_vq)
{
	struct vring_virtqueue *vq = to_vvq(_vq);
	unsigned int i;
	void *buf;

	START_USE(vq);

	for (i = 0; i < vq->packed.vring.num; i++) {
		if (!vq->packed.desc_state[i].data)
			continue;
		/* detach_buf clears data, so grab it now. */
		buf = vq->packed.desc_state[i].data;
		detach_buf_packed(vq, i, NULL);
		END_USE(vq);
		return buf;
	}
	/* That should have freed everything. */
	BUG_ON(vq->vq.num_free != vq->packed.vring.num);

	END_USE(vq);
	return NULL;
}

static struct vring_desc_extra *vring_alloc_desc_extra(unsigned int num)
{
	struct vring_desc_extra *desc_extra;
	unsigned int i;

	desc_extra = kmalloc_array(num, sizeof(struct vring_desc_extra),
				   GFP_KERNEL);
	if (!desc_extra)
		return NULL;

	memset(desc_extra, 0, num * sizeof(struct vring_desc_extra));

	for (i = 0; i < num - 1; i++)
		desc_extra[i].next = i + 1;

	return desc_extra;
}

static void vring_free_packed(struct vring_virtqueue_packed *vring_packed,
			      struct virtio_device *vdev,
			      struct device *dma_dev)
{
	if (vring_packed->vring.desc)
		vring_free_queue(vdev, vring_packed->ring_size_in_bytes,
				 vring_packed->vring.desc,
				 vring_packed->ring_dma_addr,
				 dma_dev);

	if (vring_packed->vring.driver)
		vring_free_queue(vdev, vring_packed->event_size_in_bytes,
				 vring_packed->vring.driver,
				 vring_packed->driver_event_dma_addr,
				 dma_dev);

	if (vring_packed->vring.device)
		vring_free_queue(vdev, vring_packed->event_size_in_bytes,
				 vring_packed->vring.device,
				 vring_packed->device_event_dma_addr,
				 dma_dev);

	kfree(vring_packed->desc_state);
	kfree(vring_packed->desc_extra);
}

static int vring_alloc_queue_packed(struct vring_virtqueue_packed *vring_packed,
				    struct virtio_device *vdev,
				    u32 num, struct device *dma_dev)
{
	struct vring_packed_desc *ring;
	struct vring_packed_desc_event *driver, *device;
	dma_addr_t ring_dma_addr, driver_event_dma_addr, device_event_dma_addr;
	size_t ring_size_in_bytes, event_size_in_bytes;

	ring_size_in_bytes = num * sizeof(struct vring_packed_desc);

	ring = vring_alloc_queue(vdev, ring_size_in_bytes,
				 &ring_dma_addr,
				 GFP_KERNEL | __GFP_NOWARN | __GFP_ZERO,
				 dma_dev);
	if (!ring)
		goto err;

	vring_packed->vring.desc         = ring;
	vring_packed->ring_dma_addr      = ring_dma_addr;
	vring_packed->ring_size_in_bytes = ring_size_in_bytes;

	event_size_in_bytes = sizeof(struct vring_packed_desc_event);

	driver = vring_alloc_queue(vdev, event_size_in_bytes,
				   &driver_event_dma_addr,
				   GFP_KERNEL | __GFP_NOWARN | __GFP_ZERO,
				   dma_dev);
	if (!driver)
		goto err;

	vring_packed->vring.driver          = driver;
	vring_packed->event_size_in_bytes   = event_size_in_bytes;
	vring_packed->driver_event_dma_addr = driver_event_dma_addr;

	device = vring_alloc_queue(vdev, event_size_in_bytes,
				   &device_event_dma_addr,
				   GFP_KERNEL | __GFP_NOWARN | __GFP_ZERO,
				   dma_dev);
	if (!device)
		goto err;

	vring_packed->vring.device          = device;
	vring_packed->device_event_dma_addr = device_event_dma_addr;

	vring_packed->vring.num = num;

	return 0;

err:
	vring_free_packed(vring_packed, vdev, dma_dev);
	return -ENOMEM;
}

static int vring_alloc_state_extra_packed(struct vring_virtqueue_packed *vring_packed)
{
	struct vring_desc_state_packed *state;
	struct vring_desc_extra *extra;
	u32 num = vring_packed->vring.num;

	state = kmalloc_array(num, sizeof(struct vring_desc_state_packed), GFP_KERNEL);
	if (!state)
		goto err_desc_state;

	memset(state, 0, num * sizeof(struct vring_desc_state_packed));

	extra = vring_alloc_desc_extra(num);
	if (!extra)
		goto err_desc_extra;

	vring_packed->desc_state = state;
	vring_packed->desc_extra = extra;

	return 0;

err_desc_extra:
	kfree(state);
err_desc_state:
	return -ENOMEM;
}

static void virtqueue_vring_init_packed(struct vring_virtqueue_packed *vring_packed,
					bool callback)
{
	vring_packed->next_avail_idx = 0;
	vring_packed->avail_wrap_counter = 1;
	vring_packed->event_flags_shadow = 0;
	vring_packed->avail_used_flags = 1 << VRING_PACKED_DESC_F_AVAIL;

	/* No callback?  Tell other side not to bother us. */
	if (!callback) {
		vring_packed->event_flags_shadow = VRING_PACKED_EVENT_FLAG_DISABLE;
		vring_packed->vring.driver->flags =
			cpu_to_le16(vring_packed->event_flags_shadow);
	}
}

static void virtqueue_vring_attach_packed(struct vring_virtqueue *vq,
					  struct vring_virtqueue_packed *vring_packed)
{
	vq->packed = *vring_packed;

	/* Put everything in free lists. */
	vq->free_head = 0;
}

static void virtqueue_reinit_packed(struct vring_virtqueue *vq)
{
	memset(vq->packed.vring.device, 0, vq->packed.event_size_in_bytes);
	memset(vq->packed.vring.driver, 0, vq->packed.event_size_in_bytes);

	/* we need to reset the desc.flags. For more, see is_used_desc_packed() */
	memset(vq->packed.vring.desc, 0, vq->packed.ring_size_in_bytes);

	virtqueue_init(vq, vq->packed.vring.num);
	virtqueue_vring_init_packed(&vq->packed, !!vq->vq.callback);
}

static struct virtqueue *vring_create_virtqueue_packed(
	unsigned int index,
	unsigned int num,
	unsigned int vring_align,
	struct virtio_device *vdev,
	bool weak_barriers,
	bool may_reduce_num,
	bool context,
	bool (*notify)(struct virtqueue *),
	void (*callback)(struct virtqueue *),
	const char *name,
	struct device *dma_dev)
{
	struct vring_virtqueue_packed vring_packed = {};
	struct vring_virtqueue *vq;
	int err;

	if (vring_alloc_queue_packed(&vring_packed, vdev, num, dma_dev))
		goto err_ring;

	vq = kmalloc(sizeof(*vq), GFP_KERNEL);
	if (!vq)
		goto err_vq;

	vq->vq.callback = callback;
	vq->vq.vdev = vdev;
	vq->vq.name = name;
	vq->vq.index = index;
	vq->vq.reset = false;
	vq->we_own_ring = true;
	vq->notify = notify;
	vq->weak_barriers = weak_barriers;
#ifdef CONFIG_VIRTIO_HARDEN_NOTIFICATION
	vq->broken = true;
#else
	vq->broken = false;
#endif
	vq->packed_ring = true;
	vq->dma_dev = dma_dev;
	vq->use_dma_api = vring_use_dma_api(vdev);
	vq->premapped = false;
	vq->do_unmap = vq->use_dma_api;

	vq->indirect = virtio_has_feature(vdev, VIRTIO_RING_F_INDIRECT_DESC) &&
		!context;
	vq->event = virtio_has_feature(vdev, VIRTIO_RING_F_EVENT_IDX);

	if (virtio_has_feature(vdev, VIRTIO_F_ORDER_PLATFORM))
		vq->weak_barriers = false;

	err = vring_alloc_state_extra_packed(&vring_packed);
	if (err)
		goto err_state_extra;

	virtqueue_vring_init_packed(&vring_packed, !!callback);

	virtqueue_init(vq, num);
	virtqueue_vring_attach_packed(vq, &vring_packed);

	spin_lock(&vdev->vqs_list_lock);
	list_add_tail(&vq->vq.list, &vdev->vqs);
	spin_unlock(&vdev->vqs_list_lock);
	return &vq->vq;

err_state_extra:
	kfree(vq);
err_vq:
	vring_free_packed(&vring_packed, vdev, dma_dev);
err_ring:
	return NULL;
}

static int virtqueue_resize_packed(struct virtqueue *_vq, u32 num)
{
	struct vring_virtqueue_packed vring_packed = {};
	struct vring_virtqueue *vq = to_vvq(_vq);
	struct virtio_device *vdev = _vq->vdev;
	int err;

	if (vring_alloc_queue_packed(&vring_packed, vdev, num, vring_dma_dev(vq)))
		goto err_ring;

	err = vring_alloc_state_extra_packed(&vring_packed);
	if (err)
		goto err_state_extra;

	vring_free(&vq->vq);

	virtqueue_vring_init_packed(&vring_packed, !!vq->vq.callback);

	virtqueue_init(vq, vring_packed.vring.num);
	virtqueue_vring_attach_packed(vq, &vring_packed);

	return 0;

err_state_extra:
	vring_free_packed(&vring_packed, vdev, vring_dma_dev(vq));
err_ring:
	virtqueue_reinit_packed(vq);
	return -ENOMEM;
}

static int virtqueue_disable_and_recycle(struct virtqueue *_vq,
					 void (*recycle)(struct virtqueue *vq, void *buf))
{
	struct vring_virtqueue *vq = to_vvq(_vq);
	struct virtio_device *vdev = vq->vq.vdev;
	void *buf;
	int err;

	if (!vq->we_own_ring)
		return -EPERM;

	if (!vdev->config->disable_vq_and_reset)
		return -ENOENT;

	if (!vdev->config->enable_vq_after_reset)
		return -ENOENT;

	err = vdev->config->disable_vq_and_reset(_vq);
	if (err)
		return err;

	while ((buf = virtqueue_detach_unused_buf(_vq)) != NULL)
		recycle(_vq, buf);

	return 0;
}

static int virtqueue_enable_after_reset(struct virtqueue *_vq)
{
	struct vring_virtqueue *vq = to_vvq(_vq);
	struct virtio_device *vdev = vq->vq.vdev;

	if (vdev->config->enable_vq_after_reset(_vq))
		return -EBUSY;

	return 0;
}

/*
 * Generic functions and exported symbols.
 */

static inline int virtqueue_add(struct virtqueue *_vq,
				struct scatterlist *sgs[],
				unsigned int total_sg,
				unsigned int out_sgs,
				unsigned int in_sgs,
				void *data,
				void *ctx,
				gfp_t gfp)
{
	struct vring_virtqueue *vq = to_vvq(_vq);

	return vq->packed_ring ? virtqueue_add_packed(_vq, sgs, total_sg,
					out_sgs, in_sgs, data, ctx, gfp) :
				 virtqueue_add_split(_vq, sgs, total_sg,
					out_sgs, in_sgs, data, ctx, gfp);
}

/**
 * virtqueue_add_sgs - expose buffers to other end
 * @_vq: the struct virtqueue we're talking about.
 * @sgs: array of terminated scatterlists.
 * @out_sgs: the number of scatterlists readable by other side
 * @in_sgs: the number of scatterlists which are writable (after readable ones)
 * @data: the token identifying the buffer.
 * @gfp: how to do memory allocations (if necessary).
 *
 * Caller must ensure we don't call this with other virtqueue operations
 * at the same time (except where noted).
 *
 * Returns zero or a negative error (ie. ENOSPC, ENOMEM, EIO).
 */
int virtqueue_add_sgs(struct virtqueue *_vq,
		      struct scatterlist *sgs[],
		      unsigned int out_sgs,
		      unsigned int in_sgs,
		      void *data,
		      gfp_t gfp)
{
	unsigned int i, total_sg = 0;

	/* Count them first. */
	for (i = 0; i < out_sgs + in_sgs; i++) {
		struct scatterlist *sg;

		for (sg = sgs[i]; sg; sg = sg_next(sg))
			total_sg++;
	}
	return virtqueue_add(_vq, sgs, total_sg, out_sgs, in_sgs,
			     data, NULL, gfp);
}
EXPORT_SYMBOL_GPL(virtqueue_add_sgs);

/**
 * virtqueue_add_outbuf - expose output buffers to other end
 * @vq: the struct virtqueue we're talking about.
 * @sg: scatterlist (must be well-formed and terminated!)
 * @num: the number of entries in @sg readable by other side
 * @data: the token identifying the buffer.
 * @gfp: how to do memory allocations (if necessary).
 *
 * Caller must ensure we don't call this with other virtqueue operations
 * at the same time (except where noted).
 *
 * Returns zero or a negative error (ie. ENOSPC, ENOMEM, EIO).
 */
int virtqueue_add_outbuf(struct virtqueue *vq,
			 struct scatterlist *sg, unsigned int num,
			 void *data,
			 gfp_t gfp)
{
	return virtqueue_add(vq, &sg, num, 1, 0, data, NULL, gfp);
}
EXPORT_SYMBOL_GPL(virtqueue_add_outbuf);

/**
 * virtqueue_add_inbuf - expose input buffers to other end
 * @vq: the struct virtqueue we're talking about.
 * @sg: scatterlist (must be well-formed and terminated!)
 * @num: the number of entries in @sg writable by other side
 * @data: the token identifying the buffer.
 * @gfp: how to do memory allocations (if necessary).
 *
 * Caller must ensure we don't call this with other virtqueue operations
 * at the same time (except where noted).
 *
 * Returns zero or a negative error (ie. ENOSPC, ENOMEM, EIO).
 */
int virtqueue_add_inbuf(struct virtqueue *vq,
			struct scatterlist *sg, unsigned int num,
			void *data,
			gfp_t gfp)
{
	return virtqueue_add(vq, &sg, num, 0, 1, data, NULL, gfp);
}
EXPORT_SYMBOL_GPL(virtqueue_add_inbuf);

/**
 * virtqueue_add_inbuf_ctx - expose input buffers to other end
 * @vq: the struct virtqueue we're talking about.
 * @sg: scatterlist (must be well-formed and terminated!)
 * @num: the number of entries in @sg writable by other side
 * @data: the token identifying the buffer.
 * @ctx: extra context for the token
 * @gfp: how to do memory allocations (if necessary).
 *
 * Caller must ensure we don't call this with other virtqueue operations
 * at the same time (except where noted).
 *
 * Returns zero or a negative error (ie. ENOSPC, ENOMEM, EIO).
 */
int virtqueue_add_inbuf_ctx(struct virtqueue *vq,
			struct scatterlist *sg, unsigned int num,
			void *data,
			void *ctx,
			gfp_t gfp)
{
	return virtqueue_add(vq, &sg, num, 0, 1, data, ctx, gfp);
}
EXPORT_SYMBOL_GPL(virtqueue_add_inbuf_ctx);

/**
 * virtqueue_dma_dev - get the dma dev
 * @_vq: the struct virtqueue we're talking about.
 *
 * Returns the dma dev. That can been used for dma api.
 */
struct device *virtqueue_dma_dev(struct virtqueue *_vq)
{
	struct vring_virtqueue *vq = to_vvq(_vq);

	if (vq->use_dma_api)
		return vring_dma_dev(vq);
	else
		return NULL;
}
EXPORT_SYMBOL_GPL(virtqueue_dma_dev);

/**
 * virtqueue_kick_prepare - first half of split virtqueue_kick call.
 * @_vq: the struct virtqueue
 *
 * Instead of virtqueue_kick(), you can do:
 *	if (virtqueue_kick_prepare(vq))
 *		virtqueue_notify(vq);
 *
 * This is sometimes useful because the virtqueue_kick_prepare() needs
 * to be serialized, but the actual virtqueue_notify() call does not.
 */
bool virtqueue_kick_prepare(struct virtqueue *_vq)
{
	struct vring_virtqueue *vq = to_vvq(_vq);

	return vq->packed_ring ? virtqueue_kick_prepare_packed(_vq) :
				 virtqueue_kick_prepare_split(_vq);
}
EXPORT_SYMBOL_GPL(virtqueue_kick_prepare);

/**
 * virtqueue_notify - second half of split virtqueue_kick call.
 * @_vq: the struct virtqueue
 *
 * This does not need to be serialized.
 *
 * Returns false if host notify failed or queue is broken, otherwise true.
 */
bool virtqueue_notify(struct virtqueue *_vq)
{
	struct vring_virtqueue *vq = to_vvq(_vq);

	if (unlikely(vq->broken))
		return false;

	/* Prod other side to tell it about changes. */
	if (!vq->notify(_vq)) {
		vq->broken = true;
		return false;
	}
	return true;
}
EXPORT_SYMBOL_GPL(virtqueue_notify);

/**
 * virtqueue_kick - update after add_buf
 * @vq: the struct virtqueue
 *
 * After one or more virtqueue_add_* calls, invoke this to kick
 * the other side.
 *
 * Caller must ensure we don't call this with other virtqueue
 * operations at the same time (except where noted).
 *
 * Returns false if kick failed, otherwise true.
 */
bool virtqueue_kick(struct virtqueue *vq)
{
	if (virtqueue_kick_prepare(vq))
		return virtqueue_notify(vq);
	return true;
}
EXPORT_SYMBOL_GPL(virtqueue_kick);

/**
 * virtqueue_get_buf_ctx - get the next used buffer
 * @_vq: the struct virtqueue we're talking about.
 * @len: the length written into the buffer
 * @ctx: extra context for the token
 *
 * If the device wrote data into the buffer, @len will be set to the
 * amount written.  This means you don't need to clear the buffer
 * beforehand to ensure there's no data leakage in the case of short
 * writes.
 *
 * Caller must ensure we don't call this with other virtqueue
 * operations at the same time (except where noted).
 *
 * Returns NULL if there are no used buffers, or the "data" token
 * handed to virtqueue_add_*().
 */
void *virtqueue_get_buf_ctx(struct virtqueue *_vq, unsigned int *len,
			    void **ctx)
{
	struct vring_virtqueue *vq = to_vvq(_vq);

	return vq->packed_ring ? virtqueue_get_buf_ctx_packed(_vq, len, ctx) :
				 virtqueue_get_buf_ctx_split(_vq, len, ctx);
}
EXPORT_SYMBOL_GPL(virtqueue_get_buf_ctx);

void *virtqueue_get_buf(struct virtqueue *_vq, unsigned int *len)
{
	return virtqueue_get_buf_ctx(_vq, len, NULL);
}
EXPORT_SYMBOL_GPL(virtqueue_get_buf);
/**
 * virtqueue_disable_cb - disable callbacks
 * @_vq: the struct virtqueue we're talking about.
 *
 * Note that this is not necessarily synchronous, hence unreliable and only
 * useful as an optimization.
 *
 * Unlike other operations, this need not be serialized.
 */
void virtqueue_disable_cb(struct virtqueue *_vq)
{
	struct vring_virtqueue *vq = to_vvq(_vq);

	if (vq->packed_ring)
		virtqueue_disable_cb_packed(_vq);
	else
		virtqueue_disable_cb_split(_vq);
}
EXPORT_SYMBOL_GPL(virtqueue_disable_cb);

/**
 * virtqueue_enable_cb_prepare - restart callbacks after disable_cb
 * @_vq: the struct virtqueue we're talking about.
 *
 * This re-enables callbacks; it returns current queue state
 * in an opaque unsigned value. This value should be later tested by
 * virtqueue_poll, to detect a possible race between the driver checking for
 * more work, and enabling callbacks.
 *
 * Caller must ensure we don't call this with other virtqueue
 * operations at the same time (except where noted).
 */
unsigned int virtqueue_enable_cb_prepare(struct virtqueue *_vq)
{
	struct vring_virtqueue *vq = to_vvq(_vq);

	if (vq->event_triggered)
		vq->event_triggered = false;

	return vq->packed_ring ? virtqueue_enable_cb_prepare_packed(_vq) :
				 virtqueue_enable_cb_prepare_split(_vq);
}
EXPORT_SYMBOL_GPL(virtqueue_enable_cb_prepare);

/**
 * virtqueue_poll - query pending used buffers
 * @_vq: the struct virtqueue we're talking about.
 * @last_used_idx: virtqueue state (from call to virtqueue_enable_cb_prepare).
 *
 * Returns "true" if there are pending used buffers in the queue.
 *
 * This does not need to be serialized.
 */
bool virtqueue_poll(struct virtqueue *_vq, unsigned int last_used_idx)
{
	struct vring_virtqueue *vq = to_vvq(_vq);

	if (unlikely(vq->broken))
		return false;

	virtio_mb(vq->weak_barriers);
	return vq->packed_ring ? virtqueue_poll_packed(_vq, last_used_idx) :
				 virtqueue_poll_split(_vq, last_used_idx);
}
EXPORT_SYMBOL_GPL(virtqueue_poll);

/**
 * virtqueue_enable_cb - restart callbacks after disable_cb.
 * @_vq: the struct virtqueue we're talking about.
 *
 * This re-enables callbacks; it returns "false" if there are pending
 * buffers in the queue, to detect a possible race between the driver
 * checking for more work, and enabling callbacks.
 *
 * Caller must ensure we don't call this with other virtqueue
 * operations at the same time (except where noted).
 */
bool virtqueue_enable_cb(struct virtqueue *_vq)
{
	unsigned int last_used_idx = virtqueue_enable_cb_prepare(_vq);

	return !virtqueue_poll(_vq, last_used_idx);
}
EXPORT_SYMBOL_GPL(virtqueue_enable_cb);

/**
 * virtqueue_enable_cb_delayed - restart callbacks after disable_cb.
 * @_vq: the struct virtqueue we're talking about.
 *
 * This re-enables callbacks but hints to the other side to delay
 * interrupts until most of the available buffers have been processed;
 * it returns "false" if there are many pending buffers in the queue,
 * to detect a possible race between the driver checking for more work,
 * and enabling callbacks.
 *
 * Caller must ensure we don't call this with other virtqueue
 * operations at the same time (except where noted).
 */
bool virtqueue_enable_cb_delayed(struct virtqueue *_vq)
{
	struct vring_virtqueue *vq = to_vvq(_vq);

	if (vq->event_triggered)
		vq->event_triggered = false;

	return vq->packed_ring ? virtqueue_enable_cb_delayed_packed(_vq) :
				 virtqueue_enable_cb_delayed_split(_vq);
}
EXPORT_SYMBOL_GPL(virtqueue_enable_cb_delayed);

/**
 * virtqueue_detach_unused_buf - detach first unused buffer
 * @_vq: the struct virtqueue we're talking about.
 *
 * Returns NULL or the "data" token handed to virtqueue_add_*().
 * This is not valid on an active queue; it is useful for device
 * shutdown or the reset queue.
 */
void *virtqueue_detach_unused_buf(struct virtqueue *_vq)
{
	struct vring_virtqueue *vq = to_vvq(_vq);

	return vq->packed_ring ? virtqueue_detach_unused_buf_packed(_vq) :
				 virtqueue_detach_unused_buf_split(_vq);
}
EXPORT_SYMBOL_GPL(virtqueue_detach_unused_buf);

static inline bool more_used(const struct vring_virtqueue *vq)
{
	return vq->packed_ring ? more_used_packed(vq) : more_used_split(vq);
}

/**
 * vring_interrupt - notify a virtqueue on an interrupt
 * @irq: the IRQ number (ignored)
 * @_vq: the struct virtqueue to notify
 *
 * Calls the callback function of @_vq to process the virtqueue
 * notification.
 */
irqreturn_t vring_interrupt(int irq, void *_vq)
{
	struct vring_virtqueue *vq = to_vvq(_vq);

	if (!more_used(vq)) {
		pr_debug("virtqueue interrupt with no work for %p\n", vq);
		return IRQ_NONE;
	}

	if (unlikely(vq->broken)) {
#ifdef CONFIG_VIRTIO_HARDEN_NOTIFICATION
		dev_warn_once(&vq->vq.vdev->dev,
			      "virtio vring IRQ raised before DRIVER_OK");
		return IRQ_NONE;
#else
		return IRQ_HANDLED;
#endif
	}

	/* Just a hint for performance: so it's ok that this can be racy! */
	if (vq->event)
		vq->event_triggered = true;

	pr_debug("virtqueue callback for %p (%p)\n", vq, vq->vq.callback);
	if (vq->vq.callback)
		vq->vq.callback(&vq->vq);

	return IRQ_HANDLED;
}
EXPORT_SYMBOL_GPL(vring_interrupt);

/* Only available for split ring */
static struct virtqueue *__vring_new_virtqueue(unsigned int index,
					       struct vring_virtqueue_split *vring_split,
					       struct virtio_device *vdev,
					       bool weak_barriers,
					       bool context,
					       bool (*notify)(struct virtqueue *),
					       void (*callback)(struct virtqueue *),
					       const char *name,
					       struct device *dma_dev)
{
	struct vring_virtqueue *vq;
	int err;

	if (virtio_has_feature(vdev, VIRTIO_F_RING_PACKED))
		return NULL;

	vq = kmalloc(sizeof(*vq), GFP_KERNEL);
	if (!vq)
		return NULL;

	vq->packed_ring = false;
	vq->vq.callback = callback;
	vq->vq.vdev = vdev;
	vq->vq.name = name;
	vq->vq.index = index;
	vq->vq.reset = false;
	vq->we_own_ring = false;
	vq->notify = notify;
	vq->weak_barriers = weak_barriers;
#ifdef CONFIG_VIRTIO_HARDEN_NOTIFICATION
	vq->broken = true;
#else
	vq->broken = false;
#endif
	vq->dma_dev = dma_dev;
	vq->use_dma_api = vring_use_dma_api(vdev);
	vq->premapped = false;
	vq->do_unmap = vq->use_dma_api;

	vq->indirect = virtio_has_feature(vdev, VIRTIO_RING_F_INDIRECT_DESC) &&
		!context;
	vq->event = virtio_has_feature(vdev, VIRTIO_RING_F_EVENT_IDX);

	if (virtio_has_feature(vdev, VIRTIO_F_ORDER_PLATFORM))
		vq->weak_barriers = false;

	err = vring_alloc_state_extra_split(vring_split);
	if (err) {
		kfree(vq);
		return NULL;
	}

	virtqueue_vring_init_split(vring_split, vq);

	virtqueue_init(vq, vring_split->vring.num);
	virtqueue_vring_attach_split(vq, vring_split);

	spin_lock(&vdev->vqs_list_lock);
	list_add_tail(&vq->vq.list, &vdev->vqs);
	spin_unlock(&vdev->vqs_list_lock);
	return &vq->vq;
}

struct virtqueue *vring_create_virtqueue(
	unsigned int index,
	unsigned int num,
	unsigned int vring_align,
	struct virtio_device *vdev,
	bool weak_barriers,
	bool may_reduce_num,
	bool context,
	bool (*notify)(struct virtqueue *),
	void (*callback)(struct virtqueue *),
	const char *name)
{

	if (virtio_has_feature(vdev, VIRTIO_F_RING_PACKED))
		return vring_create_virtqueue_packed(index, num, vring_align,
				vdev, weak_barriers, may_reduce_num,
				context, notify, callback, name, vdev->dev.parent);

	return vring_create_virtqueue_split(index, num, vring_align,
			vdev, weak_barriers, may_reduce_num,
			context, notify, callback, name, vdev->dev.parent);
}
EXPORT_SYMBOL_GPL(vring_create_virtqueue);

struct virtqueue *vring_create_virtqueue_dma(
	unsigned int index,
	unsigned int num,
	unsigned int vring_align,
	struct virtio_device *vdev,
	bool weak_barriers,
	bool may_reduce_num,
	bool context,
	bool (*notify)(struct virtqueue *),
	void (*callback)(struct virtqueue *),
	const char *name,
	struct device *dma_dev)
{

	if (virtio_has_feature(vdev, VIRTIO_F_RING_PACKED))
		return vring_create_virtqueue_packed(index, num, vring_align,
				vdev, weak_barriers, may_reduce_num,
				context, notify, callback, name, dma_dev);

	return vring_create_virtqueue_split(index, num, vring_align,
			vdev, weak_barriers, may_reduce_num,
			context, notify, callback, name, dma_dev);
}
EXPORT_SYMBOL_GPL(vring_create_virtqueue_dma);

/**
 * virtqueue_resize - resize the vring of vq
 * @_vq: the struct virtqueue we're talking about.
 * @num: new ring num
 * @recycle: callback to recycle unused buffers
 *
 * When it is really necessary to create a new vring, it will set the current vq
 * into the reset state. Then call the passed callback to recycle the buffer
 * that is no longer used. Only after the new vring is successfully created, the
 * old vring will be released.
 *
 * Caller must ensure we don't call this with other virtqueue operations
 * at the same time (except where noted).
 *
 * Returns zero or a negative error.
 * 0: success.
 * -ENOMEM: Failed to allocate a new ring, fall back to the original ring size.
 *  vq can still work normally
 * -EBUSY: Failed to sync with device, vq may not work properly
 * -ENOENT: Transport or device not supported
 * -E2BIG/-EINVAL: num error
 * -EPERM: Operation not permitted
 *
 */
int virtqueue_resize(struct virtqueue *_vq, u32 num,
		     void (*recycle)(struct virtqueue *vq, void *buf))
{
	struct vring_virtqueue *vq = to_vvq(_vq);
	int err;

	if (num > vq->vq.num_max)
		return -E2BIG;

	if (!num)
		return -EINVAL;

	if ((vq->packed_ring ? vq->packed.vring.num : vq->split.vring.num) == num)
		return 0;

	err = virtqueue_disable_and_recycle(_vq, recycle);
	if (err)
		return err;

	if (vq->packed_ring)
		err = virtqueue_resize_packed(_vq, num);
	else
		err = virtqueue_resize_split(_vq, num);

	return virtqueue_enable_after_reset(_vq);
}
EXPORT_SYMBOL_GPL(virtqueue_resize);

/**
 * virtqueue_set_dma_premapped - set the vring premapped mode
 * @_vq: the struct virtqueue we're talking about.
 *
 * Enable the premapped mode of the vq.
 *
 * The vring in premapped mode does not do dma internally, so the driver must
 * do dma mapping in advance. The driver must pass the dma_address through
 * dma_address of scatterlist. When the driver got a used buffer from
 * the vring, it has to unmap the dma address.
 *
 * This function must be called immediately after creating the vq, or after vq
 * reset, and before adding any buffers to it.
 *
 * Caller must ensure we don't call this with other virtqueue operations
 * at the same time (except where noted).
 *
 * Returns zero or a negative error.
 * 0: success.
<<<<<<< HEAD
 * -EINVAL: too late to enable premapped mode, the vq already contains buffers.
=======
 * -EINVAL: the vq is in use.
>>>>>>> c9d853a0
 */
int virtqueue_set_dma_premapped(struct virtqueue *_vq)
{
	struct vring_virtqueue *vq = to_vvq(_vq);
	u32 num;

	START_USE(vq);

	num = vq->packed_ring ? vq->packed.vring.num : vq->split.vring.num;

	if (num != vq->vq.num_free) {
		END_USE(vq);
		return -EINVAL;
	}

	vq->premapped = true;
	vq->do_unmap = false;

	END_USE(vq);

	return 0;
}
EXPORT_SYMBOL_GPL(virtqueue_set_dma_premapped);

/**
 * virtqueue_reset - detach and recycle all unused buffers
 * @_vq: the struct virtqueue we're talking about.
 * @recycle: callback to recycle unused buffers
 *
 * Caller must ensure we don't call this with other virtqueue operations
 * at the same time (except where noted).
 *
 * Returns zero or a negative error.
 * 0: success.
 * -EBUSY: Failed to sync with device, vq may not work properly
 * -ENOENT: Transport or device not supported
 * -EPERM: Operation not permitted
 */
int virtqueue_reset(struct virtqueue *_vq,
		    void (*recycle)(struct virtqueue *vq, void *buf))
{
	struct vring_virtqueue *vq = to_vvq(_vq);
	int err;

	err = virtqueue_disable_and_recycle(_vq, recycle);
	if (err)
		return err;

	if (vq->packed_ring)
		virtqueue_reinit_packed(vq);
	else
		virtqueue_reinit_split(vq);

	return virtqueue_enable_after_reset(_vq);
}
EXPORT_SYMBOL_GPL(virtqueue_reset);

/* Only available for split ring */
struct virtqueue *vring_new_virtqueue(unsigned int index,
				      unsigned int num,
				      unsigned int vring_align,
				      struct virtio_device *vdev,
				      bool weak_barriers,
				      bool context,
				      void *pages,
				      bool (*notify)(struct virtqueue *vq),
				      void (*callback)(struct virtqueue *vq),
				      const char *name)
{
	struct vring_virtqueue_split vring_split = {};

	if (virtio_has_feature(vdev, VIRTIO_F_RING_PACKED))
		return NULL;

	vring_init(&vring_split.vring, num, pages, vring_align);
	return __vring_new_virtqueue(index, &vring_split, vdev, weak_barriers,
				     context, notify, callback, name,
				     vdev->dev.parent);
}
EXPORT_SYMBOL_GPL(vring_new_virtqueue);

static void vring_free(struct virtqueue *_vq)
{
	struct vring_virtqueue *vq = to_vvq(_vq);

	if (vq->we_own_ring) {
		if (vq->packed_ring) {
			vring_free_queue(vq->vq.vdev,
					 vq->packed.ring_size_in_bytes,
					 vq->packed.vring.desc,
					 vq->packed.ring_dma_addr,
					 vring_dma_dev(vq));

			vring_free_queue(vq->vq.vdev,
					 vq->packed.event_size_in_bytes,
					 vq->packed.vring.driver,
					 vq->packed.driver_event_dma_addr,
					 vring_dma_dev(vq));

			vring_free_queue(vq->vq.vdev,
					 vq->packed.event_size_in_bytes,
					 vq->packed.vring.device,
					 vq->packed.device_event_dma_addr,
					 vring_dma_dev(vq));

			kfree(vq->packed.desc_state);
			kfree(vq->packed.desc_extra);
		} else {
			vring_free_queue(vq->vq.vdev,
					 vq->split.queue_size_in_bytes,
					 vq->split.vring.desc,
					 vq->split.queue_dma_addr,
					 vring_dma_dev(vq));
		}
	}
	if (!vq->packed_ring) {
		kfree(vq->split.desc_state);
		kfree(vq->split.desc_extra);
	}
}

void vring_del_virtqueue(struct virtqueue *_vq)
{
	struct vring_virtqueue *vq = to_vvq(_vq);

	spin_lock(&vq->vq.vdev->vqs_list_lock);
	list_del(&_vq->list);
	spin_unlock(&vq->vq.vdev->vqs_list_lock);

	vring_free(_vq);

	kfree(vq);
}
EXPORT_SYMBOL_GPL(vring_del_virtqueue);

u32 vring_notification_data(struct virtqueue *_vq)
{
	struct vring_virtqueue *vq = to_vvq(_vq);
	u16 next;

	if (vq->packed_ring)
		next = (vq->packed.next_avail_idx &
				~(-(1 << VRING_PACKED_EVENT_F_WRAP_CTR))) |
			vq->packed.avail_wrap_counter <<
				VRING_PACKED_EVENT_F_WRAP_CTR;
	else
		next = vq->split.avail_idx_shadow;

	return next << 16 | _vq->index;
}
EXPORT_SYMBOL_GPL(vring_notification_data);

/* Manipulates transport-specific feature bits. */
void vring_transport_features(struct virtio_device *vdev)
{
	unsigned int i;

	for (i = VIRTIO_TRANSPORT_F_START; i < VIRTIO_TRANSPORT_F_END; i++) {
		switch (i) {
		case VIRTIO_RING_F_INDIRECT_DESC:
			break;
		case VIRTIO_RING_F_EVENT_IDX:
			break;
		case VIRTIO_F_VERSION_1:
			break;
		case VIRTIO_F_ACCESS_PLATFORM:
			break;
		case VIRTIO_F_RING_PACKED:
			break;
		case VIRTIO_F_ORDER_PLATFORM:
			break;
		case VIRTIO_F_NOTIFICATION_DATA:
			break;
		default:
			/* We don't understand this bit. */
			__virtio_clear_bit(vdev, i);
		}
	}
}
EXPORT_SYMBOL_GPL(vring_transport_features);

/**
 * virtqueue_get_vring_size - return the size of the virtqueue's vring
 * @_vq: the struct virtqueue containing the vring of interest.
 *
 * Returns the size of the vring.  This is mainly used for boasting to
 * userspace.  Unlike other operations, this need not be serialized.
 */
unsigned int virtqueue_get_vring_size(const struct virtqueue *_vq)
{

	const struct vring_virtqueue *vq = to_vvq(_vq);

	return vq->packed_ring ? vq->packed.vring.num : vq->split.vring.num;
}
EXPORT_SYMBOL_GPL(virtqueue_get_vring_size);

/*
 * This function should only be called by the core, not directly by the driver.
 */
void __virtqueue_break(struct virtqueue *_vq)
{
	struct vring_virtqueue *vq = to_vvq(_vq);

	/* Pairs with READ_ONCE() in virtqueue_is_broken(). */
	WRITE_ONCE(vq->broken, true);
}
EXPORT_SYMBOL_GPL(__virtqueue_break);

/*
 * This function should only be called by the core, not directly by the driver.
 */
void __virtqueue_unbreak(struct virtqueue *_vq)
{
	struct vring_virtqueue *vq = to_vvq(_vq);

	/* Pairs with READ_ONCE() in virtqueue_is_broken(). */
	WRITE_ONCE(vq->broken, false);
}
EXPORT_SYMBOL_GPL(__virtqueue_unbreak);

bool virtqueue_is_broken(const struct virtqueue *_vq)
{
	const struct vring_virtqueue *vq = to_vvq(_vq);

	return READ_ONCE(vq->broken);
}
EXPORT_SYMBOL_GPL(virtqueue_is_broken);

/*
 * This should prevent the device from being used, allowing drivers to
 * recover.  You may need to grab appropriate locks to flush.
 */
void virtio_break_device(struct virtio_device *dev)
{
	struct virtqueue *_vq;

	spin_lock(&dev->vqs_list_lock);
	list_for_each_entry(_vq, &dev->vqs, list) {
		struct vring_virtqueue *vq = to_vvq(_vq);

		/* Pairs with READ_ONCE() in virtqueue_is_broken(). */
		WRITE_ONCE(vq->broken, true);
	}
	spin_unlock(&dev->vqs_list_lock);
}
EXPORT_SYMBOL_GPL(virtio_break_device);

/*
 * This should allow the device to be used by the driver. You may
 * need to grab appropriate locks to flush the write to
 * vq->broken. This should only be used in some specific case e.g
 * (probing and restoring). This function should only be called by the
 * core, not directly by the driver.
 */
void __virtio_unbreak_device(struct virtio_device *dev)
{
	struct virtqueue *_vq;

	spin_lock(&dev->vqs_list_lock);
	list_for_each_entry(_vq, &dev->vqs, list) {
		struct vring_virtqueue *vq = to_vvq(_vq);

		/* Pairs with READ_ONCE() in virtqueue_is_broken(). */
		WRITE_ONCE(vq->broken, false);
	}
	spin_unlock(&dev->vqs_list_lock);
}
EXPORT_SYMBOL_GPL(__virtio_unbreak_device);

dma_addr_t virtqueue_get_desc_addr(const struct virtqueue *_vq)
{
	const struct vring_virtqueue *vq = to_vvq(_vq);

	BUG_ON(!vq->we_own_ring);

	if (vq->packed_ring)
		return vq->packed.ring_dma_addr;

	return vq->split.queue_dma_addr;
}
EXPORT_SYMBOL_GPL(virtqueue_get_desc_addr);

dma_addr_t virtqueue_get_avail_addr(const struct virtqueue *_vq)
{
	const struct vring_virtqueue *vq = to_vvq(_vq);

	BUG_ON(!vq->we_own_ring);

	if (vq->packed_ring)
		return vq->packed.driver_event_dma_addr;

	return vq->split.queue_dma_addr +
		((char *)vq->split.vring.avail - (char *)vq->split.vring.desc);
}
EXPORT_SYMBOL_GPL(virtqueue_get_avail_addr);

dma_addr_t virtqueue_get_used_addr(const struct virtqueue *_vq)
{
	const struct vring_virtqueue *vq = to_vvq(_vq);

	BUG_ON(!vq->we_own_ring);

	if (vq->packed_ring)
		return vq->packed.device_event_dma_addr;

	return vq->split.queue_dma_addr +
		((char *)vq->split.vring.used - (char *)vq->split.vring.desc);
}
EXPORT_SYMBOL_GPL(virtqueue_get_used_addr);

/* Only available for split ring */
const struct vring *virtqueue_get_vring(const struct virtqueue *vq)
{
	return &to_vvq(vq)->split.vring;
}
EXPORT_SYMBOL_GPL(virtqueue_get_vring);

/**
 * virtqueue_dma_map_single_attrs - map DMA for _vq
 * @_vq: the struct virtqueue we're talking about.
 * @ptr: the pointer of the buffer to do dma
 * @size: the size of the buffer to do dma
 * @dir: DMA direction
 * @attrs: DMA Attrs
 *
 * The caller calls this to do dma mapping in advance. The DMA address can be
 * passed to this _vq when it is in pre-mapped mode.
 *
 * return DMA address. Caller should check that by virtqueue_dma_mapping_error().
 */
dma_addr_t virtqueue_dma_map_single_attrs(struct virtqueue *_vq, void *ptr,
					  size_t size,
					  enum dma_data_direction dir,
					  unsigned long attrs)
{
	struct vring_virtqueue *vq = to_vvq(_vq);

	if (!vq->use_dma_api)
		return (dma_addr_t)virt_to_phys(ptr);

	return dma_map_single_attrs(vring_dma_dev(vq), ptr, size, dir, attrs);
}
EXPORT_SYMBOL_GPL(virtqueue_dma_map_single_attrs);

/**
 * virtqueue_dma_unmap_single_attrs - unmap DMA for _vq
 * @_vq: the struct virtqueue we're talking about.
 * @addr: the dma address to unmap
 * @size: the size of the buffer
 * @dir: DMA direction
 * @attrs: DMA Attrs
 *
 * Unmap the address that is mapped by the virtqueue_dma_map_* APIs.
 *
 */
void virtqueue_dma_unmap_single_attrs(struct virtqueue *_vq, dma_addr_t addr,
				      size_t size, enum dma_data_direction dir,
				      unsigned long attrs)
{
	struct vring_virtqueue *vq = to_vvq(_vq);

	if (!vq->use_dma_api)
		return;

	dma_unmap_single_attrs(vring_dma_dev(vq), addr, size, dir, attrs);
}
EXPORT_SYMBOL_GPL(virtqueue_dma_unmap_single_attrs);

/**
 * virtqueue_dma_map_page_attrs - map DMA for _vq
 * @_vq: the struct virtqueue we're talking about.
 * @page: the page to do dma
 * @offset: the offset inside the page
 * @size: the size of the page to do dma
 * @dir: DMA direction
 * @attrs: DMA Attrs
 *
 * The caller calls this to do dma mapping in advance. The DMA address can be
 * passed to this _vq when it is in pre-mapped mode.
 *
 * return DMA address. Caller should check that by virtqueue_dma_mapping_error().
 */
dma_addr_t virtqueue_dma_map_page_attrs(struct virtqueue *_vq, struct page *page,
					size_t offset, size_t size,
					enum dma_data_direction dir,
					unsigned long attrs)
{
	struct vring_virtqueue *vq = to_vvq(_vq);

	if (!vq->use_dma_api)
		return page_to_phys(page) + offset;

	return dma_map_page_attrs(vring_dma_dev(vq), page, offset, size, dir, attrs);
}
EXPORT_SYMBOL_GPL(virtqueue_dma_map_page_attrs);

/**
 * virtqueue_dma_unmap_page_attrs - unmap DMA for _vq
 * @_vq: the struct virtqueue we're talking about.
 * @addr: the dma address to unmap
 * @size: the size of the buffer
 * @dir: DMA direction
 * @attrs: DMA Attrs
 *
 * Unmap the address that is mapped by the virtqueue_dma_map_* APIs.
 *
 */
void virtqueue_dma_unmap_page_attrs(struct virtqueue *_vq, dma_addr_t addr,
				    size_t size, enum dma_data_direction dir,
				    unsigned long attrs)
{
	struct vring_virtqueue *vq = to_vvq(_vq);

	if (!vq->use_dma_api)
		return;

	dma_unmap_page_attrs(vring_dma_dev(vq), addr, size, dir, attrs);
}
EXPORT_SYMBOL_GPL(virtqueue_dma_unmap_page_attrs);

/**
 * virtqueue_dma_mapping_error - check dma address
 * @_vq: the struct virtqueue we're talking about.
 * @addr: DMA address
 *
 * Returns 0 means dma valid. Other means invalid dma address.
 */
int virtqueue_dma_mapping_error(struct virtqueue *_vq, dma_addr_t addr)
{
	struct vring_virtqueue *vq = to_vvq(_vq);

	if (!vq->use_dma_api)
		return 0;

	return dma_mapping_error(vring_dma_dev(vq), addr);
}
EXPORT_SYMBOL_GPL(virtqueue_dma_mapping_error);

/**
 * virtqueue_dma_need_sync - check a dma address needs sync
 * @_vq: the struct virtqueue we're talking about.
 * @addr: DMA address
 *
 * Check if the dma address mapped by the virtqueue_dma_map_* APIs needs to be
 * synchronized
 *
 * return bool
 */
bool virtqueue_dma_need_sync(struct virtqueue *_vq, dma_addr_t addr)
{
	struct vring_virtqueue *vq = to_vvq(_vq);

	if (!vq->use_dma_api)
		return false;

	return dma_need_sync(vring_dma_dev(vq), addr);
}
EXPORT_SYMBOL_GPL(virtqueue_dma_need_sync);

/**
 * virtqueue_dma_sync_single_range_for_cpu - dma sync for cpu
 * @_vq: the struct virtqueue we're talking about.
 * @addr: DMA address
 * @offset: DMA address offset
 * @size: buf size for sync
 * @dir: DMA direction
 *
 * Before calling this function, use virtqueue_dma_need_sync() to confirm that
 * the DMA address really needs to be synchronized
 *
 */
void virtqueue_dma_sync_single_range_for_cpu(struct virtqueue *_vq,
					     dma_addr_t addr,
					     unsigned long offset, size_t size,
					     enum dma_data_direction dir)
{
	struct vring_virtqueue *vq = to_vvq(_vq);
	struct device *dev = vring_dma_dev(vq);

	if (!vq->use_dma_api)
		return;

	dma_sync_single_range_for_cpu(dev, addr, offset, size, dir);
}
EXPORT_SYMBOL_GPL(virtqueue_dma_sync_single_range_for_cpu);

/**
 * virtqueue_dma_sync_single_range_for_device - dma sync for device
 * @_vq: the struct virtqueue we're talking about.
 * @addr: DMA address
 * @offset: DMA address offset
 * @size: buf size for sync
 * @dir: DMA direction
 *
 * Before calling this function, use virtqueue_dma_need_sync() to confirm that
 * the DMA address really needs to be synchronized
 */
void virtqueue_dma_sync_single_range_for_device(struct virtqueue *_vq,
						dma_addr_t addr,
						unsigned long offset, size_t size,
						enum dma_data_direction dir)
{
	struct vring_virtqueue *vq = to_vvq(_vq);
	struct device *dev = vring_dma_dev(vq);

	if (!vq->use_dma_api)
		return;

	dma_sync_single_range_for_device(dev, addr, offset, size, dir);
}
EXPORT_SYMBOL_GPL(virtqueue_dma_sync_single_range_for_device);

MODULE_LICENSE("GPL");<|MERGE_RESOLUTION|>--- conflicted
+++ resolved
@@ -2782,11 +2782,7 @@
  *
  * Returns zero or a negative error.
  * 0: success.
-<<<<<<< HEAD
  * -EINVAL: too late to enable premapped mode, the vq already contains buffers.
-=======
- * -EINVAL: the vq is in use.
->>>>>>> c9d853a0
  */
 int virtqueue_set_dma_premapped(struct virtqueue *_vq)
 {

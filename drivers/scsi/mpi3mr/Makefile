# mpi3mr makefile
obj-m += mpi3mr.o
mpi3mr-y +=  mpi3mr_os.o     \
		mpi3mr_fw.o \
<<<<<<< HEAD
		mpi3mr_app.o \
=======
		mpi3mr_app.o \
		mpi3mr_transport.o
>>>>>>> 7365df19
<|MERGE_RESOLUTION|>--- conflicted
+++ resolved
@@ -2,9 +2,5 @@
 obj-m += mpi3mr.o
 mpi3mr-y +=  mpi3mr_os.o     \
 		mpi3mr_fw.o \
-<<<<<<< HEAD
 		mpi3mr_app.o \
-=======
-		mpi3mr_app.o \
-		mpi3mr_transport.o
->>>>>>> 7365df19
+		mpi3mr_transport.o
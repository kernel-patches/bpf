/*******************************************************************
 * This file is part of the Emulex Linux Device Driver for         *
 * Fibre Channel Host Bus Adapters.                                *
 * Copyright (C) 2017-2022 Broadcom. All Rights Reserved. The term *
 * “Broadcom” refers to Broadcom Inc. and/or its subsidiaries.     *
 * Copyright (C) 2009-2015 Emulex.  All rights reserved.           *
 * EMULEX and SLI are trademarks of Emulex.                        *
 * www.broadcom.com                                                *
 *                                                                 *
 * This program is free software; you can redistribute it and/or   *
 * modify it under the terms of version 2 of the GNU General       *
 * Public License as published by the Free Software Foundation.    *
 * This program is distributed in the hope that it will be useful. *
 * ALL EXPRESS OR IMPLIED CONDITIONS, REPRESENTATIONS AND          *
 * WARRANTIES, INCLUDING ANY IMPLIED WARRANTY OF MERCHANTABILITY,  *
 * FITNESS FOR A PARTICULAR PURPOSE, OR NON-INFRINGEMENT, ARE      *
 * DISCLAIMED, EXCEPT TO THE EXTENT THAT SUCH DISCLAIMERS ARE HELD *
 * TO BE LEGALLY INVALID.  See the GNU General Public License for  *
 * more details, a copy of which can be found in the file COPYING  *
 * included with this package.                                     *
 *******************************************************************/

#include <linux/interrupt.h>
#include <linux/mempool.h>
#include <linux/pci.h>
#include <linux/slab.h>
#include <linux/delay.h>
#include <linux/list.h>
#include <linux/bsg-lib.h>
#include <linux/vmalloc.h>

#include <scsi/scsi.h>
#include <scsi/scsi_host.h>
#include <scsi/scsi_transport_fc.h>
#include <scsi/scsi_bsg_fc.h>
#include <scsi/fc/fc_fs.h>

#include "lpfc_hw4.h"
#include "lpfc_hw.h"
#include "lpfc_sli.h"
#include "lpfc_sli4.h"
#include "lpfc_nl.h"
#include "lpfc_bsg.h"
#include "lpfc_disc.h"
#include "lpfc_scsi.h"
#include "lpfc.h"
#include "lpfc_logmsg.h"
#include "lpfc_crtn.h"
#include "lpfc_debugfs.h"
#include "lpfc_vport.h"
#include "lpfc_version.h"

struct lpfc_bsg_event {
	struct list_head node;
	struct kref kref;
	wait_queue_head_t wq;

	/* Event type and waiter identifiers */
	uint32_t type_mask;
	uint32_t req_id;
	uint32_t reg_id;

	/* next two flags are here for the auto-delete logic */
	unsigned long wait_time_stamp;
	int waiting;

	/* seen and not seen events */
	struct list_head events_to_get;
	struct list_head events_to_see;

	/* driver data associated with the job */
	void *dd_data;
};

struct lpfc_bsg_iocb {
	struct lpfc_iocbq *cmdiocbq;
	struct lpfc_dmabuf *rmp;
	struct lpfc_nodelist *ndlp;
};

struct lpfc_bsg_mbox {
	LPFC_MBOXQ_t *pmboxq;
	MAILBOX_t *mb;
	struct lpfc_dmabuf *dmabuffers; /* for BIU diags */
	uint8_t *ext; /* extended mailbox data */
	uint32_t mbOffset; /* from app */
	uint32_t inExtWLen; /* from app */
	uint32_t outExtWLen; /* from app */
};

#define MENLO_DID 0x0000FC0E

struct lpfc_bsg_menlo {
	struct lpfc_iocbq *cmdiocbq;
	struct lpfc_dmabuf *rmp;
};

#define TYPE_EVT 	1
#define TYPE_IOCB	2
#define TYPE_MBOX	3
#define TYPE_MENLO	4
struct bsg_job_data {
	uint32_t type;
	struct bsg_job *set_job; /* job waiting for this iocb to finish */
	union {
		struct lpfc_bsg_event *evt;
		struct lpfc_bsg_iocb iocb;
		struct lpfc_bsg_mbox mbox;
		struct lpfc_bsg_menlo menlo;
	} context_un;
};

struct event_data {
	struct list_head node;
	uint32_t type;
	uint32_t immed_dat;
	void *data;
	uint32_t len;
};

#define BUF_SZ_4K 4096
#define SLI_CT_ELX_LOOPBACK 0x10

enum ELX_LOOPBACK_CMD {
	ELX_LOOPBACK_XRI_SETUP,
	ELX_LOOPBACK_DATA,
};

#define ELX_LOOPBACK_HEADER_SZ \
	(size_t)(&((struct lpfc_sli_ct_request *)NULL)->un)

struct lpfc_dmabufext {
	struct lpfc_dmabuf dma;
	uint32_t size;
	uint32_t flag;
};

static void
lpfc_free_bsg_buffers(struct lpfc_hba *phba, struct lpfc_dmabuf *mlist)
{
	struct lpfc_dmabuf *mlast, *next_mlast;

	if (mlist) {
		list_for_each_entry_safe(mlast, next_mlast, &mlist->list,
					 list) {
			lpfc_mbuf_free(phba, mlast->virt, mlast->phys);
			list_del(&mlast->list);
			kfree(mlast);
		}
		lpfc_mbuf_free(phba, mlist->virt, mlist->phys);
		kfree(mlist);
	}
	return;
}

static struct lpfc_dmabuf *
lpfc_alloc_bsg_buffers(struct lpfc_hba *phba, unsigned int size,
		       int outbound_buffers, struct ulp_bde64 *bpl,
		       int *bpl_entries)
{
	struct lpfc_dmabuf *mlist = NULL;
	struct lpfc_dmabuf *mp;
	unsigned int bytes_left = size;

	/* Verify we can support the size specified */
	if (!size || (size > (*bpl_entries * LPFC_BPL_SIZE)))
		return NULL;

	/* Determine the number of dma buffers to allocate */
	*bpl_entries = (size % LPFC_BPL_SIZE ? size/LPFC_BPL_SIZE + 1 :
			size/LPFC_BPL_SIZE);

	/* Allocate dma buffer and place in BPL passed */
	while (bytes_left) {
		/* Allocate dma buffer  */
		mp = kmalloc(sizeof(struct lpfc_dmabuf), GFP_KERNEL);
		if (!mp) {
			if (mlist)
				lpfc_free_bsg_buffers(phba, mlist);
			return NULL;
		}

		INIT_LIST_HEAD(&mp->list);
		mp->virt = lpfc_mbuf_alloc(phba, MEM_PRI, &(mp->phys));

		if (!mp->virt) {
			kfree(mp);
			if (mlist)
				lpfc_free_bsg_buffers(phba, mlist);
			return NULL;
		}

		/* Queue it to a linked list */
		if (!mlist)
			mlist = mp;
		else
			list_add_tail(&mp->list, &mlist->list);

		/* Add buffer to buffer pointer list */
		if (outbound_buffers)
			bpl->tus.f.bdeFlags = BUFF_TYPE_BDE_64;
		else
			bpl->tus.f.bdeFlags = BUFF_TYPE_BDE_64I;
		bpl->addrLow = le32_to_cpu(putPaddrLow(mp->phys));
		bpl->addrHigh = le32_to_cpu(putPaddrHigh(mp->phys));
		bpl->tus.f.bdeSize = (uint16_t)
			(bytes_left >= LPFC_BPL_SIZE ? LPFC_BPL_SIZE :
			 bytes_left);
		bytes_left -= bpl->tus.f.bdeSize;
		bpl->tus.w = le32_to_cpu(bpl->tus.w);
		bpl++;
	}
	return mlist;
}

static unsigned int
lpfc_bsg_copy_data(struct lpfc_dmabuf *dma_buffers,
		   struct bsg_buffer *bsg_buffers,
		   unsigned int bytes_to_transfer, int to_buffers)
{

	struct lpfc_dmabuf *mp;
	unsigned int transfer_bytes, bytes_copied = 0;
	unsigned int sg_offset, dma_offset;
	unsigned char *dma_address, *sg_address;
	LIST_HEAD(temp_list);
	struct sg_mapping_iter miter;
	unsigned long flags;
	unsigned int sg_flags = SG_MITER_ATOMIC;
	bool sg_valid;

	list_splice_init(&dma_buffers->list, &temp_list);
	list_add(&dma_buffers->list, &temp_list);
	sg_offset = 0;
	if (to_buffers)
		sg_flags |= SG_MITER_FROM_SG;
	else
		sg_flags |= SG_MITER_TO_SG;
	sg_miter_start(&miter, bsg_buffers->sg_list, bsg_buffers->sg_cnt,
		       sg_flags);
	local_irq_save(flags);
	sg_valid = sg_miter_next(&miter);
	list_for_each_entry(mp, &temp_list, list) {
		dma_offset = 0;
		while (bytes_to_transfer && sg_valid &&
		       (dma_offset < LPFC_BPL_SIZE)) {
			dma_address = mp->virt + dma_offset;
			if (sg_offset) {
				/* Continue previous partial transfer of sg */
				sg_address = miter.addr + sg_offset;
				transfer_bytes = miter.length - sg_offset;
			} else {
				sg_address = miter.addr;
				transfer_bytes = miter.length;
			}
			if (bytes_to_transfer < transfer_bytes)
				transfer_bytes = bytes_to_transfer;
			if (transfer_bytes > (LPFC_BPL_SIZE - dma_offset))
				transfer_bytes = LPFC_BPL_SIZE - dma_offset;
			if (to_buffers)
				memcpy(dma_address, sg_address, transfer_bytes);
			else
				memcpy(sg_address, dma_address, transfer_bytes);
			dma_offset += transfer_bytes;
			sg_offset += transfer_bytes;
			bytes_to_transfer -= transfer_bytes;
			bytes_copied += transfer_bytes;
			if (sg_offset >= miter.length) {
				sg_offset = 0;
				sg_valid = sg_miter_next(&miter);
			}
		}
	}
	sg_miter_stop(&miter);
	local_irq_restore(flags);
	list_del_init(&dma_buffers->list);
	list_splice(&temp_list, &dma_buffers->list);
	return bytes_copied;
}

/**
 * lpfc_bsg_send_mgmt_cmd_cmp - lpfc_bsg_send_mgmt_cmd's completion handler
 * @phba: Pointer to HBA context object.
 * @cmdiocbq: Pointer to command iocb.
 * @rspiocbq: Pointer to response iocb.
 *
 * This function is the completion handler for iocbs issued using
 * lpfc_bsg_send_mgmt_cmd function. This function is called by the
 * ring event handler function without any lock held. This function
 * can be called from both worker thread context and interrupt
 * context. This function also can be called from another thread which
 * cleans up the SLI layer objects.
 * This function copies the contents of the response iocb to the
 * response iocb memory object provided by the caller of
 * lpfc_sli_issue_iocb_wait and then wakes up the thread which
 * sleeps for the iocb completion.
 **/
static void
lpfc_bsg_send_mgmt_cmd_cmp(struct lpfc_hba *phba,
			struct lpfc_iocbq *cmdiocbq,
			struct lpfc_iocbq *rspiocbq)
{
	struct bsg_job_data *dd_data;
	struct bsg_job *job;
	struct fc_bsg_reply *bsg_reply;
	struct lpfc_dmabuf *bmp, *cmp, *rmp;
	struct lpfc_nodelist *ndlp;
	struct lpfc_bsg_iocb *iocb;
	unsigned long flags;
	int rc = 0;
	u32 ulp_status, ulp_word4, total_data_placed;

	dd_data = cmdiocbq->context_un.dd_data;

	/* Determine if job has been aborted */
	spin_lock_irqsave(&phba->ct_ev_lock, flags);
	job = dd_data->set_job;
	if (job) {
		bsg_reply = job->reply;
		/* Prevent timeout handling from trying to abort job */
		job->dd_data = NULL;
	}
	spin_unlock_irqrestore(&phba->ct_ev_lock, flags);

	/* Close the timeout handler abort window */
	spin_lock_irqsave(&phba->hbalock, flags);
	cmdiocbq->cmd_flag &= ~LPFC_IO_CMD_OUTSTANDING;
	spin_unlock_irqrestore(&phba->hbalock, flags);

	iocb = &dd_data->context_un.iocb;
	ndlp = iocb->cmdiocbq->ndlp;
	rmp = iocb->rmp;
<<<<<<< HEAD
	cmp = cmdiocbq->context2;
	bmp = cmdiocbq->context3;
=======
	cmp = cmdiocbq->cmd_dmabuf;
	bmp = cmdiocbq->bpl_dmabuf;
>>>>>>> 88084a3d
	ulp_status = get_job_ulpstatus(phba, rspiocbq);
	ulp_word4 = get_job_word4(phba, rspiocbq);
	total_data_placed = get_job_data_placed(phba, rspiocbq);

	/* Copy the completed data or set the error status */

	if (job) {
		if (ulp_status) {
			if (ulp_status == IOSTAT_LOCAL_REJECT) {
				switch (ulp_word4 & IOERR_PARAM_MASK) {
				case IOERR_SEQUENCE_TIMEOUT:
					rc = -ETIMEDOUT;
					break;
				case IOERR_INVALID_RPI:
					rc = -EFAULT;
					break;
				default:
					rc = -EACCES;
					break;
				}
			} else {
				rc = -EACCES;
			}
		} else {
			bsg_reply->reply_payload_rcv_len =
				lpfc_bsg_copy_data(rmp, &job->reply_payload,
						   total_data_placed, 0);
		}
	}

	lpfc_free_bsg_buffers(phba, cmp);
	lpfc_free_bsg_buffers(phba, rmp);
	lpfc_mbuf_free(phba, bmp->virt, bmp->phys);
	kfree(bmp);
	lpfc_nlp_put(ndlp);
	lpfc_sli_release_iocbq(phba, cmdiocbq);
	kfree(dd_data);

	/* Complete the job if the job is still active */

	if (job) {
		bsg_reply->result = rc;
		bsg_job_done(job, bsg_reply->result,
			       bsg_reply->reply_payload_rcv_len);
	}
	return;
}

/**
 * lpfc_bsg_send_mgmt_cmd - send a CT command from a bsg request
 * @job: fc_bsg_job to handle
 **/
static int
lpfc_bsg_send_mgmt_cmd(struct bsg_job *job)
{
	struct lpfc_vport *vport = shost_priv(fc_bsg_to_shost(job));
	struct lpfc_rport_data *rdata = fc_bsg_to_rport(job)->dd_data;
	struct lpfc_hba *phba = vport->phba;
	struct lpfc_nodelist *ndlp = rdata->pnode;
	struct fc_bsg_reply *bsg_reply = job->reply;
	struct ulp_bde64 *bpl = NULL;
	struct lpfc_iocbq *cmdiocbq = NULL;
	struct lpfc_dmabuf *bmp = NULL, *cmp = NULL, *rmp = NULL;
	int request_nseg, reply_nseg;
	u32 num_entry;
	struct bsg_job_data *dd_data;
	unsigned long flags;
	uint32_t creg_val;
	int rc = 0;
	int iocb_stat;
	u16 ulp_context;

	/* in case no data is transferred */
	bsg_reply->reply_payload_rcv_len = 0;

	if (ndlp->nlp_flag & NLP_ELS_SND_MASK)
		return -ENODEV;

	/* allocate our bsg tracking structure */
	dd_data = kmalloc(sizeof(struct bsg_job_data), GFP_KERNEL);
	if (!dd_data) {
		lpfc_printf_log(phba, KERN_WARNING, LOG_LIBDFC,
				"2733 Failed allocation of dd_data\n");
		rc = -ENOMEM;
		goto no_dd_data;
	}

	cmdiocbq = lpfc_sli_get_iocbq(phba);
	if (!cmdiocbq) {
		rc = -ENOMEM;
		goto free_dd;
	}

	bmp = kmalloc(sizeof(struct lpfc_dmabuf), GFP_KERNEL);
	if (!bmp) {
		rc = -ENOMEM;
		goto free_cmdiocbq;
	}
	bmp->virt = lpfc_mbuf_alloc(phba, 0, &bmp->phys);
	if (!bmp->virt) {
		rc = -ENOMEM;
		goto free_bmp;
	}

	INIT_LIST_HEAD(&bmp->list);

	bpl = (struct ulp_bde64 *) bmp->virt;
	request_nseg = LPFC_BPL_SIZE/sizeof(struct ulp_bde64);
	cmp = lpfc_alloc_bsg_buffers(phba, job->request_payload.payload_len,
				     1, bpl, &request_nseg);
	if (!cmp) {
		rc = -ENOMEM;
		goto free_bmp;
	}
	lpfc_bsg_copy_data(cmp, &job->request_payload,
			   job->request_payload.payload_len, 1);

	bpl += request_nseg;
	reply_nseg = LPFC_BPL_SIZE/sizeof(struct ulp_bde64) - request_nseg;
	rmp = lpfc_alloc_bsg_buffers(phba, job->reply_payload.payload_len, 0,
				     bpl, &reply_nseg);
	if (!rmp) {
		rc = -ENOMEM;
		goto free_cmp;
	}

	num_entry = request_nseg + reply_nseg;

	if (phba->sli_rev == LPFC_SLI_REV4)
		ulp_context = phba->sli4_hba.rpi_ids[ndlp->nlp_rpi];
	else
		ulp_context = ndlp->nlp_rpi;

	lpfc_sli_prep_gen_req(phba, cmdiocbq, bmp, ulp_context, num_entry,
			      phba->fc_ratov * 2);

	cmdiocbq->num_bdes = num_entry;
	cmdiocbq->vport = phba->pport;
<<<<<<< HEAD
	cmdiocbq->context2 = cmp;
	cmdiocbq->context3 = bmp;
	cmdiocbq->cmd_flag |= LPFC_IO_LIBDFC;

	cmdiocbq->cmd_cmpl = lpfc_bsg_send_mgmt_cmd_cmp;
	cmdiocbq->context1 = dd_data;
	cmdiocbq->context2 = cmp;
	cmdiocbq->context3 = bmp;
=======
	cmdiocbq->cmd_dmabuf = cmp;
	cmdiocbq->bpl_dmabuf = bmp;
	cmdiocbq->cmd_flag |= LPFC_IO_LIBDFC;

	cmdiocbq->cmd_cmpl = lpfc_bsg_send_mgmt_cmd_cmp;
	cmdiocbq->context_un.dd_data = dd_data;
>>>>>>> 88084a3d

	dd_data->type = TYPE_IOCB;
	dd_data->set_job = job;
	dd_data->context_un.iocb.cmdiocbq = cmdiocbq;
	dd_data->context_un.iocb.rmp = rmp;
	job->dd_data = dd_data;

	if (phba->cfg_poll & DISABLE_FCP_RING_INT) {
		if (lpfc_readl(phba->HCregaddr, &creg_val)) {
			rc = -EIO ;
			goto free_rmp;
		}
		creg_val |= (HC_R0INT_ENA << LPFC_FCP_RING);
		writel(creg_val, phba->HCregaddr);
		readl(phba->HCregaddr); /* flush */
	}

	cmdiocbq->ndlp = lpfc_nlp_get(ndlp);
	if (!cmdiocbq->ndlp) {
		rc = -ENODEV;
		goto free_rmp;
	}

	iocb_stat = lpfc_sli_issue_iocb(phba, LPFC_ELS_RING, cmdiocbq, 0);
	if (iocb_stat == IOCB_SUCCESS) {
		spin_lock_irqsave(&phba->hbalock, flags);
		/* make sure the I/O had not been completed yet */
		if (cmdiocbq->cmd_flag & LPFC_IO_LIBDFC) {
			/* open up abort window to timeout handler */
			cmdiocbq->cmd_flag |= LPFC_IO_CMD_OUTSTANDING;
		}
		spin_unlock_irqrestore(&phba->hbalock, flags);
		return 0; /* done for now */
	} else if (iocb_stat == IOCB_BUSY) {
		rc = -EAGAIN;
	} else {
		rc = -EIO;
	}

	/* iocb failed so cleanup */
	lpfc_nlp_put(ndlp);

free_rmp:
	lpfc_free_bsg_buffers(phba, rmp);
free_cmp:
	lpfc_free_bsg_buffers(phba, cmp);
free_bmp:
	if (bmp->virt)
		lpfc_mbuf_free(phba, bmp->virt, bmp->phys);
	kfree(bmp);
free_cmdiocbq:
	lpfc_sli_release_iocbq(phba, cmdiocbq);
free_dd:
	kfree(dd_data);
no_dd_data:
	/* make error code available to userspace */
	bsg_reply->result = rc;
	job->dd_data = NULL;
	return rc;
}

/**
 * lpfc_bsg_rport_els_cmp - lpfc_bsg_rport_els's completion handler
 * @phba: Pointer to HBA context object.
 * @cmdiocbq: Pointer to command iocb.
 * @rspiocbq: Pointer to response iocb.
 *
 * This function is the completion handler for iocbs issued using
 * lpfc_bsg_rport_els_cmp function. This function is called by the
 * ring event handler function without any lock held. This function
 * can be called from both worker thread context and interrupt
 * context. This function also can be called from other thread which
 * cleans up the SLI layer objects.
 * This function copies the contents of the response iocb to the
 * response iocb memory object provided by the caller of
 * lpfc_sli_issue_iocb_wait and then wakes up the thread which
 * sleeps for the iocb completion.
 **/
static void
lpfc_bsg_rport_els_cmp(struct lpfc_hba *phba,
			struct lpfc_iocbq *cmdiocbq,
			struct lpfc_iocbq *rspiocbq)
{
	struct bsg_job_data *dd_data;
	struct bsg_job *job;
	struct fc_bsg_reply *bsg_reply;
	struct lpfc_nodelist *ndlp;
	struct lpfc_dmabuf *pcmd = NULL, *prsp = NULL;
	struct fc_bsg_ctels_reply *els_reply;
	uint8_t *rjt_data;
	unsigned long flags;
	unsigned int rsp_size;
	int rc = 0;
	u32 ulp_status, ulp_word4, total_data_placed;

	dd_data = cmdiocbq->context_un.dd_data;
	ndlp = dd_data->context_un.iocb.ndlp;
	cmdiocbq->ndlp = ndlp;

	/* Determine if job has been aborted */
	spin_lock_irqsave(&phba->ct_ev_lock, flags);
	job = dd_data->set_job;
	if (job) {
		bsg_reply = job->reply;
		/* Prevent timeout handling from trying to abort job  */
		job->dd_data = NULL;
	}
	spin_unlock_irqrestore(&phba->ct_ev_lock, flags);

	/* Close the timeout handler abort window */
	spin_lock_irqsave(&phba->hbalock, flags);
	cmdiocbq->cmd_flag &= ~LPFC_IO_CMD_OUTSTANDING;
	spin_unlock_irqrestore(&phba->hbalock, flags);

	ulp_status = get_job_ulpstatus(phba, rspiocbq);
	ulp_word4 = get_job_word4(phba, rspiocbq);
	total_data_placed = get_job_data_placed(phba, rspiocbq);
<<<<<<< HEAD
	pcmd = (struct lpfc_dmabuf *)cmdiocbq->context2;
=======
	pcmd = cmdiocbq->cmd_dmabuf;
>>>>>>> 88084a3d
	prsp = (struct lpfc_dmabuf *)pcmd->list.next;

	/* Copy the completed job data or determine the job status if job is
	 * still active
	 */

	if (job) {
		if (ulp_status == IOSTAT_SUCCESS) {
			rsp_size = total_data_placed;
			bsg_reply->reply_payload_rcv_len =
				sg_copy_from_buffer(job->reply_payload.sg_list,
						    job->reply_payload.sg_cnt,
						    prsp->virt,
						    rsp_size);
		} else if (ulp_status == IOSTAT_LS_RJT) {
			bsg_reply->reply_payload_rcv_len =
				sizeof(struct fc_bsg_ctels_reply);
			/* LS_RJT data returned in word 4 */
			rjt_data = (uint8_t *)&ulp_word4;
			els_reply = &bsg_reply->reply_data.ctels_reply;
			els_reply->status = FC_CTELS_STATUS_REJECT;
			els_reply->rjt_data.action = rjt_data[3];
			els_reply->rjt_data.reason_code = rjt_data[2];
			els_reply->rjt_data.reason_explanation = rjt_data[1];
			els_reply->rjt_data.vendor_unique = rjt_data[0];
		} else if (ulp_status == IOSTAT_LOCAL_REJECT &&
			   (ulp_word4 & IOERR_PARAM_MASK) ==
			   IOERR_SEQUENCE_TIMEOUT) {
			rc = -ETIMEDOUT;
		} else {
			rc = -EIO;
		}
	}

	lpfc_els_free_iocb(phba, cmdiocbq);

	lpfc_nlp_put(ndlp);
	kfree(dd_data);

	/* Complete the job if the job is still active */

	if (job) {
		bsg_reply->result = rc;
		bsg_job_done(job, bsg_reply->result,
			       bsg_reply->reply_payload_rcv_len);
	}
	return;
}

/**
 * lpfc_bsg_rport_els - send an ELS command from a bsg request
 * @job: fc_bsg_job to handle
 **/
static int
lpfc_bsg_rport_els(struct bsg_job *job)
{
	struct lpfc_vport *vport = shost_priv(fc_bsg_to_shost(job));
	struct lpfc_hba *phba = vport->phba;
	struct lpfc_rport_data *rdata = fc_bsg_to_rport(job)->dd_data;
	struct lpfc_nodelist *ndlp = rdata->pnode;
	struct fc_bsg_request *bsg_request = job->request;
	struct fc_bsg_reply *bsg_reply = job->reply;
	uint32_t elscmd;
	uint32_t cmdsize;
	struct lpfc_iocbq *cmdiocbq;
	uint16_t rpi = 0;
	struct bsg_job_data *dd_data;
	unsigned long flags;
	uint32_t creg_val;
	int rc = 0;

	/* in case no data is transferred */
	bsg_reply->reply_payload_rcv_len = 0;

	/* verify the els command is not greater than the
	 * maximum ELS transfer size.
	 */

	if (job->request_payload.payload_len > FCELSSIZE) {
		rc = -EINVAL;
		goto no_dd_data;
	}

	/* allocate our bsg tracking structure */
	dd_data = kmalloc(sizeof(struct bsg_job_data), GFP_KERNEL);
	if (!dd_data) {
		lpfc_printf_log(phba, KERN_WARNING, LOG_LIBDFC,
				"2735 Failed allocation of dd_data\n");
		rc = -ENOMEM;
		goto no_dd_data;
	}

	elscmd = bsg_request->rqst_data.r_els.els_code;
	cmdsize = job->request_payload.payload_len;

	if (!lpfc_nlp_get(ndlp)) {
		rc = -ENODEV;
		goto free_dd_data;
	}

	/* We will use the allocated dma buffers by prep els iocb for command
	 * and response to ensure if the job times out and the request is freed,
	 * we won't be dma into memory that is no longer allocated to for the
	 * request.
	 */
	cmdiocbq = lpfc_prep_els_iocb(vport, 1, cmdsize, 0, ndlp,
				      ndlp->nlp_DID, elscmd);
	if (!cmdiocbq) {
		rc = -EIO;
		goto release_ndlp;
	}

	/* Transfer the request payload to allocated command dma buffer */
	sg_copy_to_buffer(job->request_payload.sg_list,
			  job->request_payload.sg_cnt,
<<<<<<< HEAD
			  ((struct lpfc_dmabuf *)cmdiocbq->context2)->virt,
			  job->request_payload.payload_len);
=======
			  cmdiocbq->cmd_dmabuf->virt,
			  cmdsize);
>>>>>>> 88084a3d

	rpi = ndlp->nlp_rpi;

	if (phba->sli_rev == LPFC_SLI_REV4)
		bf_set(wqe_ctxt_tag, &cmdiocbq->wqe.generic.wqe_com,
		       phba->sli4_hba.rpi_ids[rpi]);
	else
		cmdiocbq->iocb.ulpContext = rpi;
	cmdiocbq->cmd_flag |= LPFC_IO_LIBDFC;
<<<<<<< HEAD
	cmdiocbq->context1 = dd_data;
	cmdiocbq->context_un.ndlp = ndlp;
=======
	cmdiocbq->context_un.dd_data = dd_data;
	cmdiocbq->ndlp = ndlp;
>>>>>>> 88084a3d
	cmdiocbq->cmd_cmpl = lpfc_bsg_rport_els_cmp;
	dd_data->type = TYPE_IOCB;
	dd_data->set_job = job;
	dd_data->context_un.iocb.cmdiocbq = cmdiocbq;
	dd_data->context_un.iocb.ndlp = ndlp;
	dd_data->context_un.iocb.rmp = NULL;
	job->dd_data = dd_data;

	if (phba->cfg_poll & DISABLE_FCP_RING_INT) {
		if (lpfc_readl(phba->HCregaddr, &creg_val)) {
			rc = -EIO;
			goto linkdown_err;
		}
		creg_val |= (HC_R0INT_ENA << LPFC_FCP_RING);
		writel(creg_val, phba->HCregaddr);
		readl(phba->HCregaddr); /* flush */
	}

	rc = lpfc_sli_issue_iocb(phba, LPFC_ELS_RING, cmdiocbq, 0);
	if (rc == IOCB_SUCCESS) {
		spin_lock_irqsave(&phba->hbalock, flags);
		/* make sure the I/O had not been completed/released */
		if (cmdiocbq->cmd_flag & LPFC_IO_LIBDFC) {
			/* open up abort window to timeout handler */
			cmdiocbq->cmd_flag |= LPFC_IO_CMD_OUTSTANDING;
		}
		spin_unlock_irqrestore(&phba->hbalock, flags);
		return 0; /* done for now */
	} else if (rc == IOCB_BUSY) {
		rc = -EAGAIN;
	} else {
		rc = -EIO;
	}

	/* I/O issue failed.  Cleanup resources. */

linkdown_err:
	lpfc_els_free_iocb(phba, cmdiocbq);

release_ndlp:
	lpfc_nlp_put(ndlp);

free_dd_data:
	kfree(dd_data);

no_dd_data:
	/* make error code available to userspace */
	bsg_reply->result = rc;
	job->dd_data = NULL;
	return rc;
}

/**
 * lpfc_bsg_event_free - frees an allocated event structure
 * @kref: Pointer to a kref.
 *
 * Called from kref_put. Back cast the kref into an event structure address.
 * Free any events to get, delete associated nodes, free any events to see,
 * free any data then free the event itself.
 **/
static void
lpfc_bsg_event_free(struct kref *kref)
{
	struct lpfc_bsg_event *evt = container_of(kref, struct lpfc_bsg_event,
						  kref);
	struct event_data *ed;

	list_del(&evt->node);

	while (!list_empty(&evt->events_to_get)) {
		ed = list_entry(evt->events_to_get.next, typeof(*ed), node);
		list_del(&ed->node);
		kfree(ed->data);
		kfree(ed);
	}

	while (!list_empty(&evt->events_to_see)) {
		ed = list_entry(evt->events_to_see.next, typeof(*ed), node);
		list_del(&ed->node);
		kfree(ed->data);
		kfree(ed);
	}

	kfree(evt->dd_data);
	kfree(evt);
}

/**
 * lpfc_bsg_event_ref - increments the kref for an event
 * @evt: Pointer to an event structure.
 **/
static inline void
lpfc_bsg_event_ref(struct lpfc_bsg_event *evt)
{
	kref_get(&evt->kref);
}

/**
 * lpfc_bsg_event_unref - Uses kref_put to free an event structure
 * @evt: Pointer to an event structure.
 **/
static inline void
lpfc_bsg_event_unref(struct lpfc_bsg_event *evt)
{
	kref_put(&evt->kref, lpfc_bsg_event_free);
}

/**
 * lpfc_bsg_event_new - allocate and initialize a event structure
 * @ev_mask: Mask of events.
 * @ev_reg_id: Event reg id.
 * @ev_req_id: Event request id.
 **/
static struct lpfc_bsg_event *
lpfc_bsg_event_new(uint32_t ev_mask, int ev_reg_id, uint32_t ev_req_id)
{
	struct lpfc_bsg_event *evt = kzalloc(sizeof(*evt), GFP_KERNEL);

	if (!evt)
		return NULL;

	INIT_LIST_HEAD(&evt->events_to_get);
	INIT_LIST_HEAD(&evt->events_to_see);
	evt->type_mask = ev_mask;
	evt->req_id = ev_req_id;
	evt->reg_id = ev_reg_id;
	evt->wait_time_stamp = jiffies;
	evt->dd_data = NULL;
	init_waitqueue_head(&evt->wq);
	kref_init(&evt->kref);
	return evt;
}

/**
 * diag_cmd_data_free - Frees an lpfc dma buffer extension
 * @phba: Pointer to HBA context object.
 * @mlist: Pointer to an lpfc dma buffer extension.
 **/
static int
diag_cmd_data_free(struct lpfc_hba *phba, struct lpfc_dmabufext *mlist)
{
	struct lpfc_dmabufext *mlast;
	struct pci_dev *pcidev;
	struct list_head head, *curr, *next;

	if ((!mlist) || (!lpfc_is_link_up(phba) &&
		(phba->link_flag & LS_LOOPBACK_MODE))) {
		return 0;
	}

	pcidev = phba->pcidev;
	list_add_tail(&head, &mlist->dma.list);

	list_for_each_safe(curr, next, &head) {
		mlast = list_entry(curr, struct lpfc_dmabufext , dma.list);
		if (mlast->dma.virt)
			dma_free_coherent(&pcidev->dev,
					  mlast->size,
					  mlast->dma.virt,
					  mlast->dma.phys);
		kfree(mlast);
	}
	return 0;
}

/*
 * lpfc_bsg_ct_unsol_event - process an unsolicited CT command
 *
 * This function is called when an unsolicited CT command is received.  It
 * forwards the event to any processes registered to receive CT events.
 **/
int
lpfc_bsg_ct_unsol_event(struct lpfc_hba *phba, struct lpfc_sli_ring *pring,
			struct lpfc_iocbq *piocbq)
{
	uint32_t evt_req_id = 0;
	uint32_t cmd;
	struct lpfc_dmabuf *dmabuf = NULL;
	struct lpfc_bsg_event *evt;
	struct event_data *evt_dat = NULL;
	struct lpfc_iocbq *iocbq;
	IOCB_t *iocb = NULL;
	size_t offset = 0;
	struct list_head head;
	struct ulp_bde64 *bde;
	dma_addr_t dma_addr;
	int i;
<<<<<<< HEAD
	struct lpfc_dmabuf *bdeBuf1 = piocbq->context2;
	struct lpfc_dmabuf *bdeBuf2 = piocbq->context3;
=======
	struct lpfc_dmabuf *bdeBuf1 = piocbq->cmd_dmabuf;
	struct lpfc_dmabuf *bdeBuf2 = piocbq->bpl_dmabuf;
>>>>>>> 88084a3d
	struct lpfc_sli_ct_request *ct_req;
	struct bsg_job *job = NULL;
	struct fc_bsg_reply *bsg_reply;
	struct bsg_job_data *dd_data = NULL;
	unsigned long flags;
	int size = 0;
	u32 bde_count = 0;

	INIT_LIST_HEAD(&head);
	list_add_tail(&head, &piocbq->list);

	ct_req = (struct lpfc_sli_ct_request *)bdeBuf1->virt;
	evt_req_id = ct_req->FsType;
	cmd = ct_req->CommandResponse.bits.CmdRsp;

	spin_lock_irqsave(&phba->ct_ev_lock, flags);
	list_for_each_entry(evt, &phba->ct_ev_waiters, node) {
		if (!(evt->type_mask & FC_REG_CT_EVENT) ||
			evt->req_id != evt_req_id)
			continue;

		lpfc_bsg_event_ref(evt);
		spin_unlock_irqrestore(&phba->ct_ev_lock, flags);
		evt_dat = kzalloc(sizeof(*evt_dat), GFP_KERNEL);
		if (evt_dat == NULL) {
			spin_lock_irqsave(&phba->ct_ev_lock, flags);
			lpfc_bsg_event_unref(evt);
			lpfc_printf_log(phba, KERN_WARNING, LOG_LIBDFC,
					"2614 Memory allocation failed for "
					"CT event\n");
			break;
		}

		if (phba->sli3_options & LPFC_SLI3_HBQ_ENABLED) {
			/* take accumulated byte count from the last iocbq */
			iocbq = list_entry(head.prev, typeof(*iocbq), list);
			if (phba->sli_rev == LPFC_SLI_REV4)
				evt_dat->len = iocbq->wcqe_cmpl.total_data_placed;
			else
				evt_dat->len = iocbq->iocb.unsli3.rcvsli3.acc_len;
		} else {
			list_for_each_entry(iocbq, &head, list) {
				iocb = &iocbq->iocb;
				for (i = 0; i < iocb->ulpBdeCount;
				     i++)
					evt_dat->len +=
					iocb->un.cont64[i].tus.f.bdeSize;
			}
		}

		evt_dat->data = kzalloc(evt_dat->len, GFP_KERNEL);
		if (evt_dat->data == NULL) {
			lpfc_printf_log(phba, KERN_WARNING, LOG_LIBDFC,
					"2615 Memory allocation failed for "
					"CT event data, size %d\n",
					evt_dat->len);
			kfree(evt_dat);
			spin_lock_irqsave(&phba->ct_ev_lock, flags);
			lpfc_bsg_event_unref(evt);
			spin_unlock_irqrestore(&phba->ct_ev_lock, flags);
			goto error_ct_unsol_exit;
		}

		list_for_each_entry(iocbq, &head, list) {
			size = 0;
			if (phba->sli3_options & LPFC_SLI3_HBQ_ENABLED) {
<<<<<<< HEAD
				bdeBuf1 = iocbq->context2;
				bdeBuf2 = iocbq->context3;

=======
				bdeBuf1 = iocbq->cmd_dmabuf;
				bdeBuf2 = iocbq->bpl_dmabuf;
>>>>>>> 88084a3d
			}
			if (phba->sli_rev == LPFC_SLI_REV4)
				bde_count = iocbq->wcqe_cmpl.word3;
			else
				bde_count = iocbq->iocb.ulpBdeCount;
			for (i = 0; i < bde_count; i++) {
				if (phba->sli3_options &
				    LPFC_SLI3_HBQ_ENABLED) {
					if (i == 0) {
						size = iocbq->wqe.gen_req.bde.tus.f.bdeSize;
						dmabuf = bdeBuf1;
					} else if (i == 1) {
						size = iocbq->unsol_rcv_len;
						dmabuf = bdeBuf2;
					}
					if ((offset + size) > evt_dat->len)
						size = evt_dat->len - offset;
				} else {
					size = iocbq->iocb.un.cont64[i].
						tus.f.bdeSize;
					bde = &iocbq->iocb.un.cont64[i];
					dma_addr = getPaddr(bde->addrHigh,
							    bde->addrLow);
					dmabuf = lpfc_sli_ringpostbuf_get(phba,
							pring, dma_addr);
				}
				if (!dmabuf) {
					lpfc_printf_log(phba, KERN_ERR,
						LOG_LIBDFC, "2616 No dmabuf "
						"found for iocbq x%px\n",
						iocbq);
					kfree(evt_dat->data);
					kfree(evt_dat);
					spin_lock_irqsave(&phba->ct_ev_lock,
						flags);
					lpfc_bsg_event_unref(evt);
					spin_unlock_irqrestore(
						&phba->ct_ev_lock, flags);
					goto error_ct_unsol_exit;
				}
				memcpy((char *)(evt_dat->data) + offset,
				       dmabuf->virt, size);
				offset += size;
				if (evt_req_id != SLI_CT_ELX_LOOPBACK &&
				    !(phba->sli3_options &
				      LPFC_SLI3_HBQ_ENABLED)) {
					lpfc_sli_ringpostbuf_put(phba, pring,
								 dmabuf);
				} else {
					switch (cmd) {
					case ELX_LOOPBACK_DATA:
						if (phba->sli_rev <
						    LPFC_SLI_REV4)
							diag_cmd_data_free(phba,
							(struct lpfc_dmabufext
							 *)dmabuf);
						break;
					case ELX_LOOPBACK_XRI_SETUP:
						if ((phba->sli_rev ==
							LPFC_SLI_REV2) ||
							(phba->sli3_options &
							LPFC_SLI3_HBQ_ENABLED
							)) {
							lpfc_in_buf_free(phba,
									dmabuf);
						} else {
							lpfc_sli3_post_buffer(phba,
									      pring,
									      1);
						}
						break;
					default:
						if (!(phba->sli3_options &
						      LPFC_SLI3_HBQ_ENABLED))
							lpfc_sli3_post_buffer(phba,
									      pring,
									      1);
						break;
					}
				}
			}
		}

		spin_lock_irqsave(&phba->ct_ev_lock, flags);
		if (phba->sli_rev == LPFC_SLI_REV4) {
			evt_dat->immed_dat = phba->ctx_idx;
			phba->ctx_idx = (phba->ctx_idx + 1) % LPFC_CT_CTX_MAX;
			/* Provide warning for over-run of the ct_ctx array */
			if (phba->ct_ctx[evt_dat->immed_dat].valid ==
			    UNSOL_VALID)
				lpfc_printf_log(phba, KERN_WARNING, LOG_ELS,
						"2717 CT context array entry "
						"[%d] over-run: oxid:x%x, "
						"sid:x%x\n", phba->ctx_idx,
						phba->ct_ctx[
						    evt_dat->immed_dat].oxid,
						phba->ct_ctx[
						    evt_dat->immed_dat].SID);
			phba->ct_ctx[evt_dat->immed_dat].rxid =
				get_job_ulpcontext(phba, piocbq);
			phba->ct_ctx[evt_dat->immed_dat].oxid =
				get_job_rcvoxid(phba, piocbq);
			phba->ct_ctx[evt_dat->immed_dat].SID =
				bf_get(wqe_els_did,
				       &piocbq->wqe.xmit_els_rsp.wqe_dest);
			phba->ct_ctx[evt_dat->immed_dat].valid = UNSOL_VALID;
		} else
			evt_dat->immed_dat = get_job_ulpcontext(phba, piocbq);

		evt_dat->type = FC_REG_CT_EVENT;
		list_add(&evt_dat->node, &evt->events_to_see);
		if (evt_req_id == SLI_CT_ELX_LOOPBACK) {
			wake_up_interruptible(&evt->wq);
			lpfc_bsg_event_unref(evt);
			break;
		}

		list_move(evt->events_to_see.prev, &evt->events_to_get);

		dd_data = (struct bsg_job_data *)evt->dd_data;
		job = dd_data->set_job;
		dd_data->set_job = NULL;
		lpfc_bsg_event_unref(evt);
		if (job) {
			bsg_reply = job->reply;
			bsg_reply->reply_payload_rcv_len = size;
			/* make error code available to userspace */
			bsg_reply->result = 0;
			job->dd_data = NULL;
			/* complete the job back to userspace */
			spin_unlock_irqrestore(&phba->ct_ev_lock, flags);
			bsg_job_done(job, bsg_reply->result,
				       bsg_reply->reply_payload_rcv_len);
			spin_lock_irqsave(&phba->ct_ev_lock, flags);
		}
	}
	spin_unlock_irqrestore(&phba->ct_ev_lock, flags);

error_ct_unsol_exit:
	if (!list_empty(&head))
		list_del(&head);
	if ((phba->sli_rev < LPFC_SLI_REV4) &&
	    (evt_req_id == SLI_CT_ELX_LOOPBACK))
		return 0;
	return 1;
}

/**
 * lpfc_bsg_ct_unsol_abort - handler ct abort to management plane
 * @phba: Pointer to HBA context object.
 * @dmabuf: pointer to a dmabuf that describes the FC sequence
 *
 * This function handles abort to the CT command toward management plane
 * for SLI4 port.
 *
 * If the pending context of a CT command to management plane present, clears
 * such context and returns 1 for handled; otherwise, it returns 0 indicating
 * no context exists.
 **/
int
lpfc_bsg_ct_unsol_abort(struct lpfc_hba *phba, struct hbq_dmabuf *dmabuf)
{
	struct fc_frame_header fc_hdr;
	struct fc_frame_header *fc_hdr_ptr = &fc_hdr;
	int ctx_idx, handled = 0;
	uint16_t oxid, rxid;
	uint32_t sid;

	memcpy(fc_hdr_ptr, dmabuf->hbuf.virt, sizeof(struct fc_frame_header));
	sid = sli4_sid_from_fc_hdr(fc_hdr_ptr);
	oxid = be16_to_cpu(fc_hdr_ptr->fh_ox_id);
	rxid = be16_to_cpu(fc_hdr_ptr->fh_rx_id);

	for (ctx_idx = 0; ctx_idx < LPFC_CT_CTX_MAX; ctx_idx++) {
		if (phba->ct_ctx[ctx_idx].valid != UNSOL_VALID)
			continue;
		if (phba->ct_ctx[ctx_idx].rxid != rxid)
			continue;
		if (phba->ct_ctx[ctx_idx].oxid != oxid)
			continue;
		if (phba->ct_ctx[ctx_idx].SID != sid)
			continue;
		phba->ct_ctx[ctx_idx].valid = UNSOL_INVALID;
		handled = 1;
	}
	return handled;
}

/**
 * lpfc_bsg_hba_set_event - process a SET_EVENT bsg vendor command
 * @job: SET_EVENT fc_bsg_job
 **/
static int
lpfc_bsg_hba_set_event(struct bsg_job *job)
{
	struct lpfc_vport *vport = shost_priv(fc_bsg_to_shost(job));
	struct lpfc_hba *phba = vport->phba;
	struct fc_bsg_request *bsg_request = job->request;
	struct set_ct_event *event_req;
	struct lpfc_bsg_event *evt;
	int rc = 0;
	struct bsg_job_data *dd_data = NULL;
	uint32_t ev_mask;
	unsigned long flags;

	if (job->request_len <
	    sizeof(struct fc_bsg_request) + sizeof(struct set_ct_event)) {
		lpfc_printf_log(phba, KERN_WARNING, LOG_LIBDFC,
				"2612 Received SET_CT_EVENT below minimum "
				"size\n");
		rc = -EINVAL;
		goto job_error;
	}

	event_req = (struct set_ct_event *)
		bsg_request->rqst_data.h_vendor.vendor_cmd;
	ev_mask = ((uint32_t)(unsigned long)event_req->type_mask &
				FC_REG_EVENT_MASK);
	spin_lock_irqsave(&phba->ct_ev_lock, flags);
	list_for_each_entry(evt, &phba->ct_ev_waiters, node) {
		if (evt->reg_id == event_req->ev_reg_id) {
			lpfc_bsg_event_ref(evt);
			evt->wait_time_stamp = jiffies;
			dd_data = (struct bsg_job_data *)evt->dd_data;
			break;
		}
	}
	spin_unlock_irqrestore(&phba->ct_ev_lock, flags);

	if (&evt->node == &phba->ct_ev_waiters) {
		/* no event waiting struct yet - first call */
		dd_data = kmalloc(sizeof(struct bsg_job_data), GFP_KERNEL);
		if (dd_data == NULL) {
			lpfc_printf_log(phba, KERN_WARNING, LOG_LIBDFC,
					"2734 Failed allocation of dd_data\n");
			rc = -ENOMEM;
			goto job_error;
		}
		evt = lpfc_bsg_event_new(ev_mask, event_req->ev_reg_id,
					event_req->ev_req_id);
		if (!evt) {
			lpfc_printf_log(phba, KERN_WARNING, LOG_LIBDFC,
					"2617 Failed allocation of event "
					"waiter\n");
			rc = -ENOMEM;
			goto job_error;
		}
		dd_data->type = TYPE_EVT;
		dd_data->set_job = NULL;
		dd_data->context_un.evt = evt;
		evt->dd_data = (void *)dd_data;
		spin_lock_irqsave(&phba->ct_ev_lock, flags);
		list_add(&evt->node, &phba->ct_ev_waiters);
		lpfc_bsg_event_ref(evt);
		evt->wait_time_stamp = jiffies;
		spin_unlock_irqrestore(&phba->ct_ev_lock, flags);
	}

	spin_lock_irqsave(&phba->ct_ev_lock, flags);
	evt->waiting = 1;
	dd_data->set_job = job; /* for unsolicited command */
	job->dd_data = dd_data; /* for fc transport timeout callback*/
	spin_unlock_irqrestore(&phba->ct_ev_lock, flags);
	return 0; /* call job done later */

job_error:
	kfree(dd_data);
	job->dd_data = NULL;
	return rc;
}

/**
 * lpfc_bsg_hba_get_event - process a GET_EVENT bsg vendor command
 * @job: GET_EVENT fc_bsg_job
 **/
static int
lpfc_bsg_hba_get_event(struct bsg_job *job)
{
	struct lpfc_vport *vport = shost_priv(fc_bsg_to_shost(job));
	struct lpfc_hba *phba = vport->phba;
	struct fc_bsg_request *bsg_request = job->request;
	struct fc_bsg_reply *bsg_reply = job->reply;
	struct get_ct_event *event_req;
	struct get_ct_event_reply *event_reply;
	struct lpfc_bsg_event *evt, *evt_next;
	struct event_data *evt_dat = NULL;
	unsigned long flags;
	uint32_t rc = 0;

	if (job->request_len <
	    sizeof(struct fc_bsg_request) + sizeof(struct get_ct_event)) {
		lpfc_printf_log(phba, KERN_WARNING, LOG_LIBDFC,
				"2613 Received GET_CT_EVENT request below "
				"minimum size\n");
		rc = -EINVAL;
		goto job_error;
	}

	event_req = (struct get_ct_event *)
		bsg_request->rqst_data.h_vendor.vendor_cmd;

	event_reply = (struct get_ct_event_reply *)
		bsg_reply->reply_data.vendor_reply.vendor_rsp;
	spin_lock_irqsave(&phba->ct_ev_lock, flags);
	list_for_each_entry_safe(evt, evt_next, &phba->ct_ev_waiters, node) {
		if (evt->reg_id == event_req->ev_reg_id) {
			if (list_empty(&evt->events_to_get))
				break;
			lpfc_bsg_event_ref(evt);
			evt->wait_time_stamp = jiffies;
			evt_dat = list_entry(evt->events_to_get.prev,
					     struct event_data, node);
			list_del(&evt_dat->node);
			break;
		}
	}
	spin_unlock_irqrestore(&phba->ct_ev_lock, flags);

	/* The app may continue to ask for event data until it gets
	 * an error indicating that there isn't anymore
	 */
	if (evt_dat == NULL) {
		bsg_reply->reply_payload_rcv_len = 0;
		rc = -ENOENT;
		goto job_error;
	}

	if (evt_dat->len > job->request_payload.payload_len) {
		evt_dat->len = job->request_payload.payload_len;
		lpfc_printf_log(phba, KERN_WARNING, LOG_LIBDFC,
				"2618 Truncated event data at %d "
				"bytes\n",
				job->request_payload.payload_len);
	}

	event_reply->type = evt_dat->type;
	event_reply->immed_data = evt_dat->immed_dat;
	if (evt_dat->len > 0)
		bsg_reply->reply_payload_rcv_len =
			sg_copy_from_buffer(job->request_payload.sg_list,
					    job->request_payload.sg_cnt,
					    evt_dat->data, evt_dat->len);
	else
		bsg_reply->reply_payload_rcv_len = 0;

	if (evt_dat) {
		kfree(evt_dat->data);
		kfree(evt_dat);
	}

	spin_lock_irqsave(&phba->ct_ev_lock, flags);
	lpfc_bsg_event_unref(evt);
	spin_unlock_irqrestore(&phba->ct_ev_lock, flags);
	job->dd_data = NULL;
	bsg_reply->result = 0;
	bsg_job_done(job, bsg_reply->result,
		       bsg_reply->reply_payload_rcv_len);
	return 0;

job_error:
	job->dd_data = NULL;
	bsg_reply->result = rc;
	return rc;
}

/**
 * lpfc_issue_ct_rsp_cmp - lpfc_issue_ct_rsp's completion handler
 * @phba: Pointer to HBA context object.
 * @cmdiocbq: Pointer to command iocb.
 * @rspiocbq: Pointer to response iocb.
 *
 * This function is the completion handler for iocbs issued using
 * lpfc_issue_ct_rsp_cmp function. This function is called by the
 * ring event handler function without any lock held. This function
 * can be called from both worker thread context and interrupt
 * context. This function also can be called from other thread which
 * cleans up the SLI layer objects.
 * This function copy the contents of the response iocb to the
 * response iocb memory object provided by the caller of
 * lpfc_sli_issue_iocb_wait and then wakes up the thread which
 * sleeps for the iocb completion.
 **/
static void
lpfc_issue_ct_rsp_cmp(struct lpfc_hba *phba,
			struct lpfc_iocbq *cmdiocbq,
			struct lpfc_iocbq *rspiocbq)
{
	struct bsg_job_data *dd_data;
	struct bsg_job *job;
	struct fc_bsg_reply *bsg_reply;
	struct lpfc_dmabuf *bmp, *cmp;
	struct lpfc_nodelist *ndlp;
	unsigned long flags;
	int rc = 0;
	u32 ulp_status, ulp_word4;

	dd_data = cmdiocbq->context_un.dd_data;

	/* Determine if job has been aborted */
	spin_lock_irqsave(&phba->ct_ev_lock, flags);
	job = dd_data->set_job;
	if (job) {
		/* Prevent timeout handling from trying to abort job  */
		job->dd_data = NULL;
	}
	spin_unlock_irqrestore(&phba->ct_ev_lock, flags);

	/* Close the timeout handler abort window */
	spin_lock_irqsave(&phba->hbalock, flags);
	cmdiocbq->cmd_flag &= ~LPFC_IO_CMD_OUTSTANDING;
	spin_unlock_irqrestore(&phba->hbalock, flags);

	ndlp = dd_data->context_un.iocb.ndlp;
<<<<<<< HEAD
	cmp = cmdiocbq->context2;
	bmp = cmdiocbq->context3;
=======
	cmp = cmdiocbq->cmd_dmabuf;
	bmp = cmdiocbq->bpl_dmabuf;
>>>>>>> 88084a3d

	ulp_status = get_job_ulpstatus(phba, rspiocbq);
	ulp_word4 = get_job_word4(phba, rspiocbq);

	/* Copy the completed job data or set the error status */

	if (job) {
		bsg_reply = job->reply;
		if (ulp_status) {
			if (ulp_status == IOSTAT_LOCAL_REJECT) {
				switch (ulp_word4 & IOERR_PARAM_MASK) {
				case IOERR_SEQUENCE_TIMEOUT:
					rc = -ETIMEDOUT;
					break;
				case IOERR_INVALID_RPI:
					rc = -EFAULT;
					break;
				default:
					rc = -EACCES;
					break;
				}
			} else {
				rc = -EACCES;
			}
		} else {
			bsg_reply->reply_payload_rcv_len = 0;
		}
	}

	lpfc_free_bsg_buffers(phba, cmp);
	lpfc_mbuf_free(phba, bmp->virt, bmp->phys);
	kfree(bmp);
	lpfc_sli_release_iocbq(phba, cmdiocbq);
	lpfc_nlp_put(ndlp);
	kfree(dd_data);

	/* Complete the job if the job is still active */

	if (job) {
		bsg_reply->result = rc;
		bsg_job_done(job, bsg_reply->result,
			       bsg_reply->reply_payload_rcv_len);
	}
	return;
}

/**
 * lpfc_issue_ct_rsp - issue a ct response
 * @phba: Pointer to HBA context object.
 * @job: Pointer to the job object.
 * @tag: tag index value into the ports context exchange array.
 * @cmp: Pointer to a cmp dma buffer descriptor.
 * @bmp: Pointer to a bmp dma buffer descriptor.
 * @num_entry: Number of enties in the bde.
 **/
static int
lpfc_issue_ct_rsp(struct lpfc_hba *phba, struct bsg_job *job, uint32_t tag,
		  struct lpfc_dmabuf *cmp, struct lpfc_dmabuf *bmp,
		  int num_entry)
{
	struct lpfc_iocbq *ctiocb = NULL;
	int rc = 0;
	struct lpfc_nodelist *ndlp = NULL;
	struct bsg_job_data *dd_data;
	unsigned long flags;
	uint32_t creg_val;
	u16 ulp_context, iotag;

	ndlp = lpfc_findnode_did(phba->pport, phba->ct_ctx[tag].SID);
	if (!ndlp) {
		lpfc_printf_log(phba, KERN_WARNING, LOG_ELS,
				"2721 ndlp null for oxid %x SID %x\n",
				phba->ct_ctx[tag].rxid,
				phba->ct_ctx[tag].SID);
		return IOCB_ERROR;
	}

	/* allocate our bsg tracking structure */
	dd_data = kmalloc(sizeof(struct bsg_job_data), GFP_KERNEL);
	if (!dd_data) {
		lpfc_printf_log(phba, KERN_WARNING, LOG_LIBDFC,
				"2736 Failed allocation of dd_data\n");
		rc = -ENOMEM;
		goto no_dd_data;
	}

	/* Allocate buffer for  command iocb */
	ctiocb = lpfc_sli_get_iocbq(phba);
	if (!ctiocb) {
		rc = -ENOMEM;
		goto no_ctiocb;
	}

	if (phba->sli_rev == LPFC_SLI_REV4) {
		/* Do not issue unsol response if oxid not marked as valid */
		if (phba->ct_ctx[tag].valid != UNSOL_VALID) {
			rc = IOCB_ERROR;
			goto issue_ct_rsp_exit;
		}

		lpfc_sli_prep_xmit_seq64(phba, ctiocb, bmp,
					 phba->sli4_hba.rpi_ids[ndlp->nlp_rpi],
					 phba->ct_ctx[tag].oxid, num_entry,
					 FC_RCTL_DD_SOL_CTL, 1,
					 CMD_XMIT_SEQUENCE64_WQE);

		/* The exchange is done, mark the entry as invalid */
		phba->ct_ctx[tag].valid = UNSOL_INVALID;
		iotag = get_wqe_reqtag(ctiocb);
	} else {
		lpfc_sli_prep_xmit_seq64(phba, ctiocb, bmp, 0, tag, num_entry,
					 FC_RCTL_DD_SOL_CTL, 1,
					 CMD_XMIT_SEQUENCE64_CX);
		ctiocb->num_bdes = num_entry;
		iotag = ctiocb->iocb.ulpIoTag;
	}

	ulp_context = get_job_ulpcontext(phba, ctiocb);

	/* Xmit CT response on exchange <xid> */
	lpfc_printf_log(phba, KERN_INFO, LOG_ELS,
			"2722 Xmit CT response on exchange x%x Data: x%x x%x x%x\n",
			ulp_context, iotag, tag, phba->link_state);

	ctiocb->cmd_flag |= LPFC_IO_LIBDFC;
	ctiocb->vport = phba->pport;
<<<<<<< HEAD
	ctiocb->context1 = dd_data;
	ctiocb->context2 = cmp;
	ctiocb->context3 = bmp;
	ctiocb->context_un.ndlp = ndlp;
=======
	ctiocb->context_un.dd_data = dd_data;
	ctiocb->cmd_dmabuf = cmp;
	ctiocb->bpl_dmabuf = bmp;
	ctiocb->ndlp = ndlp;
>>>>>>> 88084a3d
	ctiocb->cmd_cmpl = lpfc_issue_ct_rsp_cmp;

	dd_data->type = TYPE_IOCB;
	dd_data->set_job = job;
	dd_data->context_un.iocb.cmdiocbq = ctiocb;
	dd_data->context_un.iocb.ndlp = lpfc_nlp_get(ndlp);
	if (!dd_data->context_un.iocb.ndlp) {
		rc = -IOCB_ERROR;
		goto issue_ct_rsp_exit;
	}
	dd_data->context_un.iocb.rmp = NULL;
	job->dd_data = dd_data;

	if (phba->cfg_poll & DISABLE_FCP_RING_INT) {
		if (lpfc_readl(phba->HCregaddr, &creg_val)) {
			rc = -IOCB_ERROR;
			goto issue_ct_rsp_exit;
		}
		creg_val |= (HC_R0INT_ENA << LPFC_FCP_RING);
		writel(creg_val, phba->HCregaddr);
		readl(phba->HCregaddr); /* flush */
	}

	rc = lpfc_sli_issue_iocb(phba, LPFC_ELS_RING, ctiocb, 0);
	if (rc == IOCB_SUCCESS) {
		spin_lock_irqsave(&phba->hbalock, flags);
		/* make sure the I/O had not been completed/released */
		if (ctiocb->cmd_flag & LPFC_IO_LIBDFC) {
			/* open up abort window to timeout handler */
			ctiocb->cmd_flag |= LPFC_IO_CMD_OUTSTANDING;
		}
		spin_unlock_irqrestore(&phba->hbalock, flags);
		return 0; /* done for now */
	}

	/* iocb failed so cleanup */
	job->dd_data = NULL;
	lpfc_nlp_put(ndlp);

issue_ct_rsp_exit:
	lpfc_sli_release_iocbq(phba, ctiocb);
no_ctiocb:
	kfree(dd_data);
no_dd_data:
	return rc;
}

/**
 * lpfc_bsg_send_mgmt_rsp - process a SEND_MGMT_RESP bsg vendor command
 * @job: SEND_MGMT_RESP fc_bsg_job
 **/
static int
lpfc_bsg_send_mgmt_rsp(struct bsg_job *job)
{
	struct lpfc_vport *vport = shost_priv(fc_bsg_to_shost(job));
	struct lpfc_hba *phba = vport->phba;
	struct fc_bsg_request *bsg_request = job->request;
	struct fc_bsg_reply *bsg_reply = job->reply;
	struct send_mgmt_resp *mgmt_resp = (struct send_mgmt_resp *)
		bsg_request->rqst_data.h_vendor.vendor_cmd;
	struct ulp_bde64 *bpl;
	struct lpfc_dmabuf *bmp = NULL, *cmp = NULL;
	int bpl_entries;
	uint32_t tag = mgmt_resp->tag;
	unsigned long reqbfrcnt =
			(unsigned long)job->request_payload.payload_len;
	int rc = 0;

	/* in case no data is transferred */
	bsg_reply->reply_payload_rcv_len = 0;

	if (!reqbfrcnt || (reqbfrcnt > (80 * BUF_SZ_4K))) {
		rc = -ERANGE;
		goto send_mgmt_rsp_exit;
	}

	bmp = kmalloc(sizeof(struct lpfc_dmabuf), GFP_KERNEL);
	if (!bmp) {
		rc = -ENOMEM;
		goto send_mgmt_rsp_exit;
	}

	bmp->virt = lpfc_mbuf_alloc(phba, 0, &bmp->phys);
	if (!bmp->virt) {
		rc = -ENOMEM;
		goto send_mgmt_rsp_free_bmp;
	}

	INIT_LIST_HEAD(&bmp->list);
	bpl = (struct ulp_bde64 *) bmp->virt;
	bpl_entries = (LPFC_BPL_SIZE/sizeof(struct ulp_bde64));
	cmp = lpfc_alloc_bsg_buffers(phba, job->request_payload.payload_len,
				     1, bpl, &bpl_entries);
	if (!cmp) {
		rc = -ENOMEM;
		goto send_mgmt_rsp_free_bmp;
	}
	lpfc_bsg_copy_data(cmp, &job->request_payload,
			   job->request_payload.payload_len, 1);

	rc = lpfc_issue_ct_rsp(phba, job, tag, cmp, bmp, bpl_entries);

	if (rc == IOCB_SUCCESS)
		return 0; /* done for now */

	rc = -EACCES;

	lpfc_free_bsg_buffers(phba, cmp);

send_mgmt_rsp_free_bmp:
	if (bmp->virt)
		lpfc_mbuf_free(phba, bmp->virt, bmp->phys);
	kfree(bmp);
send_mgmt_rsp_exit:
	/* make error code available to userspace */
	bsg_reply->result = rc;
	job->dd_data = NULL;
	return rc;
}

/**
 * lpfc_bsg_diag_mode_enter - process preparing into device diag loopback mode
 * @phba: Pointer to HBA context object.
 *
 * This function is responsible for preparing driver for diag loopback
 * on device.
 */
static int
lpfc_bsg_diag_mode_enter(struct lpfc_hba *phba)
{
	struct lpfc_vport **vports;
	struct Scsi_Host *shost;
	struct lpfc_sli *psli;
	struct lpfc_queue *qp = NULL;
	struct lpfc_sli_ring *pring;
	int i = 0;

	psli = &phba->sli;
	if (!psli)
		return -ENODEV;


	if ((phba->link_state == LPFC_HBA_ERROR) ||
	    (psli->sli_flag & LPFC_BLOCK_MGMT_IO) ||
	    (!(psli->sli_flag & LPFC_SLI_ACTIVE)))
		return -EACCES;

	vports = lpfc_create_vport_work_array(phba);
	if (vports) {
		for (i = 0; i <= phba->max_vpi && vports[i] != NULL; i++) {
			shost = lpfc_shost_from_vport(vports[i]);
			scsi_block_requests(shost);
		}
		lpfc_destroy_vport_work_array(phba, vports);
	} else {
		shost = lpfc_shost_from_vport(phba->pport);
		scsi_block_requests(shost);
	}

	if (phba->sli_rev != LPFC_SLI_REV4) {
		pring = &psli->sli3_ring[LPFC_FCP_RING];
		lpfc_emptyq_wait(phba, &pring->txcmplq, &phba->hbalock);
		return 0;
	}
	list_for_each_entry(qp, &phba->sli4_hba.lpfc_wq_list, wq_list) {
		pring = qp->pring;
		if (!pring || (pring->ringno != LPFC_FCP_RING))
			continue;
		if (!lpfc_emptyq_wait(phba, &pring->txcmplq,
				      &pring->ring_lock))
			break;
	}
	return 0;
}

/**
 * lpfc_bsg_diag_mode_exit - exit process from device diag loopback mode
 * @phba: Pointer to HBA context object.
 *
 * This function is responsible for driver exit processing of setting up
 * diag loopback mode on device.
 */
static void
lpfc_bsg_diag_mode_exit(struct lpfc_hba *phba)
{
	struct Scsi_Host *shost;
	struct lpfc_vport **vports;
	int i;

	vports = lpfc_create_vport_work_array(phba);
	if (vports) {
		for (i = 0; i <= phba->max_vpi && vports[i] != NULL; i++) {
			shost = lpfc_shost_from_vport(vports[i]);
			scsi_unblock_requests(shost);
		}
		lpfc_destroy_vport_work_array(phba, vports);
	} else {
		shost = lpfc_shost_from_vport(phba->pport);
		scsi_unblock_requests(shost);
	}
	return;
}

/**
 * lpfc_sli3_bsg_diag_loopback_mode - process an sli3 bsg vendor command
 * @phba: Pointer to HBA context object.
 * @job: LPFC_BSG_VENDOR_DIAG_MODE
 *
 * This function is responsible for placing an sli3  port into diagnostic
 * loopback mode in order to perform a diagnostic loopback test.
 * All new scsi requests are blocked, a small delay is used to allow the
 * scsi requests to complete then the link is brought down. If the link is
 * is placed in loopback mode then scsi requests are again allowed
 * so the scsi mid-layer doesn't give up on the port.
 * All of this is done in-line.
 */
static int
lpfc_sli3_bsg_diag_loopback_mode(struct lpfc_hba *phba, struct bsg_job *job)
{
	struct fc_bsg_request *bsg_request = job->request;
	struct fc_bsg_reply *bsg_reply = job->reply;
	struct diag_mode_set *loopback_mode;
	uint32_t link_flags;
	uint32_t timeout;
	LPFC_MBOXQ_t *pmboxq  = NULL;
	int mbxstatus = MBX_SUCCESS;
	int i = 0;
	int rc = 0;

	/* no data to return just the return code */
	bsg_reply->reply_payload_rcv_len = 0;

	if (job->request_len < sizeof(struct fc_bsg_request) +
	    sizeof(struct diag_mode_set)) {
		lpfc_printf_log(phba, KERN_WARNING, LOG_LIBDFC,
				"2738 Received DIAG MODE request size:%d "
				"below the minimum size:%d\n",
				job->request_len,
				(int)(sizeof(struct fc_bsg_request) +
				sizeof(struct diag_mode_set)));
		rc = -EINVAL;
		goto job_error;
	}

	rc = lpfc_bsg_diag_mode_enter(phba);
	if (rc)
		goto job_error;

	/* bring the link to diagnostic mode */
	loopback_mode = (struct diag_mode_set *)
		bsg_request->rqst_data.h_vendor.vendor_cmd;
	link_flags = loopback_mode->type;
	timeout = loopback_mode->timeout * 100;

	pmboxq = mempool_alloc(phba->mbox_mem_pool, GFP_KERNEL);
	if (!pmboxq) {
		rc = -ENOMEM;
		goto loopback_mode_exit;
	}
	memset((void *)pmboxq, 0, sizeof(LPFC_MBOXQ_t));
	pmboxq->u.mb.mbxCommand = MBX_DOWN_LINK;
	pmboxq->u.mb.mbxOwner = OWN_HOST;

	mbxstatus = lpfc_sli_issue_mbox_wait(phba, pmboxq, LPFC_MBOX_TMO);

	if ((mbxstatus == MBX_SUCCESS) && (pmboxq->u.mb.mbxStatus == 0)) {
		/* wait for link down before proceeding */
		i = 0;
		while (phba->link_state != LPFC_LINK_DOWN) {
			if (i++ > timeout) {
				rc = -ETIMEDOUT;
				goto loopback_mode_exit;
			}
			msleep(10);
		}

		memset((void *)pmboxq, 0, sizeof(LPFC_MBOXQ_t));
		if (link_flags == INTERNAL_LOOP_BACK)
			pmboxq->u.mb.un.varInitLnk.link_flags = FLAGS_LOCAL_LB;
		else
			pmboxq->u.mb.un.varInitLnk.link_flags =
				FLAGS_TOPOLOGY_MODE_LOOP;

		pmboxq->u.mb.mbxCommand = MBX_INIT_LINK;
		pmboxq->u.mb.mbxOwner = OWN_HOST;

		mbxstatus = lpfc_sli_issue_mbox_wait(phba, pmboxq,
						     LPFC_MBOX_TMO);

		if ((mbxstatus != MBX_SUCCESS) || (pmboxq->u.mb.mbxStatus))
			rc = -ENODEV;
		else {
			spin_lock_irq(&phba->hbalock);
			phba->link_flag |= LS_LOOPBACK_MODE;
			spin_unlock_irq(&phba->hbalock);
			/* wait for the link attention interrupt */
			msleep(100);

			i = 0;
			while (phba->link_state != LPFC_HBA_READY) {
				if (i++ > timeout) {
					rc = -ETIMEDOUT;
					break;
				}

				msleep(10);
			}
		}

	} else
		rc = -ENODEV;

loopback_mode_exit:
	lpfc_bsg_diag_mode_exit(phba);

	/*
	 * Let SLI layer release mboxq if mbox command completed after timeout.
	 */
	if (pmboxq && mbxstatus != MBX_TIMEOUT)
		mempool_free(pmboxq, phba->mbox_mem_pool);

job_error:
	/* make error code available to userspace */
	bsg_reply->result = rc;
	/* complete the job back to userspace if no error */
	if (rc == 0)
		bsg_job_done(job, bsg_reply->result,
			       bsg_reply->reply_payload_rcv_len);
	return rc;
}

/**
 * lpfc_sli4_bsg_set_link_diag_state - set sli4 link diag state
 * @phba: Pointer to HBA context object.
 * @diag: Flag for set link to diag or nomral operation state.
 *
 * This function is responsible for issuing a sli4 mailbox command for setting
 * link to either diag state or normal operation state.
 */
static int
lpfc_sli4_bsg_set_link_diag_state(struct lpfc_hba *phba, uint32_t diag)
{
	LPFC_MBOXQ_t *pmboxq;
	struct lpfc_mbx_set_link_diag_state *link_diag_state;
	uint32_t req_len, alloc_len;
	int mbxstatus = MBX_SUCCESS, rc;

	pmboxq = mempool_alloc(phba->mbox_mem_pool, GFP_KERNEL);
	if (!pmboxq)
		return -ENOMEM;

	req_len = (sizeof(struct lpfc_mbx_set_link_diag_state) -
		   sizeof(struct lpfc_sli4_cfg_mhdr));
	alloc_len = lpfc_sli4_config(phba, pmboxq, LPFC_MBOX_SUBSYSTEM_FCOE,
				LPFC_MBOX_OPCODE_FCOE_LINK_DIAG_STATE,
				req_len, LPFC_SLI4_MBX_EMBED);
	if (alloc_len != req_len) {
		rc = -ENOMEM;
		goto link_diag_state_set_out;
	}
	lpfc_printf_log(phba, KERN_INFO, LOG_LIBDFC,
			"3128 Set link to diagnostic state:x%x (x%x/x%x)\n",
			diag, phba->sli4_hba.lnk_info.lnk_tp,
			phba->sli4_hba.lnk_info.lnk_no);

	link_diag_state = &pmboxq->u.mqe.un.link_diag_state;
	bf_set(lpfc_mbx_set_diag_state_diag_bit_valid, &link_diag_state->u.req,
	       LPFC_DIAG_STATE_DIAG_BIT_VALID_CHANGE);
	bf_set(lpfc_mbx_set_diag_state_link_num, &link_diag_state->u.req,
	       phba->sli4_hba.lnk_info.lnk_no);
	bf_set(lpfc_mbx_set_diag_state_link_type, &link_diag_state->u.req,
	       phba->sli4_hba.lnk_info.lnk_tp);
	if (diag)
		bf_set(lpfc_mbx_set_diag_state_diag,
		       &link_diag_state->u.req, 1);
	else
		bf_set(lpfc_mbx_set_diag_state_diag,
		       &link_diag_state->u.req, 0);

	mbxstatus = lpfc_sli_issue_mbox_wait(phba, pmboxq, LPFC_MBOX_TMO);

	if ((mbxstatus == MBX_SUCCESS) && (pmboxq->u.mb.mbxStatus == 0))
		rc = 0;
	else
		rc = -ENODEV;

link_diag_state_set_out:
	if (pmboxq && (mbxstatus != MBX_TIMEOUT))
		mempool_free(pmboxq, phba->mbox_mem_pool);

	return rc;
}

/**
 * lpfc_sli4_bsg_set_loopback_mode - set sli4 internal loopback diagnostic
 * @phba: Pointer to HBA context object.
 * @mode: loopback mode to set
 * @link_no: link number for loopback mode to set
 *
 * This function is responsible for issuing a sli4 mailbox command for setting
 * up loopback diagnostic for a link.
 */
static int
lpfc_sli4_bsg_set_loopback_mode(struct lpfc_hba *phba, int mode,
				uint32_t link_no)
{
	LPFC_MBOXQ_t *pmboxq;
	uint32_t req_len, alloc_len;
	struct lpfc_mbx_set_link_diag_loopback *link_diag_loopback;
	int mbxstatus = MBX_SUCCESS, rc = 0;

	pmboxq = mempool_alloc(phba->mbox_mem_pool, GFP_KERNEL);
	if (!pmboxq)
		return -ENOMEM;
	req_len = (sizeof(struct lpfc_mbx_set_link_diag_loopback) -
		   sizeof(struct lpfc_sli4_cfg_mhdr));
	alloc_len = lpfc_sli4_config(phba, pmboxq, LPFC_MBOX_SUBSYSTEM_FCOE,
				LPFC_MBOX_OPCODE_FCOE_LINK_DIAG_LOOPBACK,
				req_len, LPFC_SLI4_MBX_EMBED);
	if (alloc_len != req_len) {
		mempool_free(pmboxq, phba->mbox_mem_pool);
		return -ENOMEM;
	}
	link_diag_loopback = &pmboxq->u.mqe.un.link_diag_loopback;
	bf_set(lpfc_mbx_set_diag_state_link_num,
	       &link_diag_loopback->u.req, link_no);

	if (phba->sli4_hba.conf_trunk & (1 << link_no)) {
		bf_set(lpfc_mbx_set_diag_state_link_type,
		       &link_diag_loopback->u.req, LPFC_LNK_FC_TRUNKED);
	} else {
		bf_set(lpfc_mbx_set_diag_state_link_type,
		       &link_diag_loopback->u.req,
		       phba->sli4_hba.lnk_info.lnk_tp);
	}

	bf_set(lpfc_mbx_set_diag_lpbk_type, &link_diag_loopback->u.req,
	       mode);

	mbxstatus = lpfc_sli_issue_mbox_wait(phba, pmboxq, LPFC_MBOX_TMO);
	if ((mbxstatus != MBX_SUCCESS) || (pmboxq->u.mb.mbxStatus)) {
		lpfc_printf_log(phba, KERN_WARNING, LOG_LIBDFC,
				"3127 Failed setup loopback mode mailbox "
				"command, rc:x%x, status:x%x\n", mbxstatus,
				pmboxq->u.mb.mbxStatus);
		rc = -ENODEV;
	}
	if (pmboxq && (mbxstatus != MBX_TIMEOUT))
		mempool_free(pmboxq, phba->mbox_mem_pool);
	return rc;
}

/**
 * lpfc_sli4_diag_fcport_reg_setup - setup port registrations for diagnostic
 * @phba: Pointer to HBA context object.
 *
 * This function set up SLI4 FC port registrations for diagnostic run, which
 * includes all the rpis, vfi, and also vpi.
 */
static int
lpfc_sli4_diag_fcport_reg_setup(struct lpfc_hba *phba)
{
	int rc;

	if (phba->pport->fc_flag & FC_VFI_REGISTERED) {
		lpfc_printf_log(phba, KERN_WARNING, LOG_LIBDFC,
				"3136 Port still had vfi registered: "
				"mydid:x%x, fcfi:%d, vfi:%d, vpi:%d\n",
				phba->pport->fc_myDID, phba->fcf.fcfi,
				phba->sli4_hba.vfi_ids[phba->pport->vfi],
				phba->vpi_ids[phba->pport->vpi]);
		return -EINVAL;
	}
	rc = lpfc_issue_reg_vfi(phba->pport);
	return rc;
}

/**
 * lpfc_sli4_bsg_diag_loopback_mode - process an sli4 bsg vendor command
 * @phba: Pointer to HBA context object.
 * @job: LPFC_BSG_VENDOR_DIAG_MODE
 *
 * This function is responsible for placing an sli4 port into diagnostic
 * loopback mode in order to perform a diagnostic loopback test.
 */
static int
lpfc_sli4_bsg_diag_loopback_mode(struct lpfc_hba *phba, struct bsg_job *job)
{
	struct fc_bsg_request *bsg_request = job->request;
	struct fc_bsg_reply *bsg_reply = job->reply;
	struct diag_mode_set *loopback_mode;
	uint32_t link_flags, timeout, link_no;
	int i, rc = 0;

	/* no data to return just the return code */
	bsg_reply->reply_payload_rcv_len = 0;

	if (job->request_len < sizeof(struct fc_bsg_request) +
	    sizeof(struct diag_mode_set)) {
		lpfc_printf_log(phba, KERN_WARNING, LOG_LIBDFC,
				"3011 Received DIAG MODE request size:%d "
				"below the minimum size:%d\n",
				job->request_len,
				(int)(sizeof(struct fc_bsg_request) +
				sizeof(struct diag_mode_set)));
		rc = -EINVAL;
		goto job_done;
	}

	loopback_mode = (struct diag_mode_set *)
		bsg_request->rqst_data.h_vendor.vendor_cmd;
	link_flags = loopback_mode->type;
	timeout = loopback_mode->timeout * 100;

	if (loopback_mode->physical_link == -1)
		link_no = phba->sli4_hba.lnk_info.lnk_no;
	else
		link_no = loopback_mode->physical_link;

	if (link_flags == DISABLE_LOOP_BACK) {
		rc = lpfc_sli4_bsg_set_loopback_mode(phba,
					LPFC_DIAG_LOOPBACK_TYPE_DISABLE,
					link_no);
		if (!rc) {
			/* Unset the need disable bit */
			phba->sli4_hba.conf_trunk &= ~((1 << link_no) << 4);
		}
		goto job_done;
	} else {
		/* Check if we need to disable the loopback state */
		if (phba->sli4_hba.conf_trunk & ((1 << link_no) << 4)) {
			rc = -EPERM;
			goto job_done;
		}
	}

	rc = lpfc_bsg_diag_mode_enter(phba);
	if (rc)
		goto job_done;

	/* indicate we are in loobpack diagnostic mode */
	spin_lock_irq(&phba->hbalock);
	phba->link_flag |= LS_LOOPBACK_MODE;
	spin_unlock_irq(&phba->hbalock);

	/* reset port to start frome scratch */
	rc = lpfc_selective_reset(phba);
	if (rc)
		goto job_done;

	/* bring the link to diagnostic mode */
	lpfc_printf_log(phba, KERN_INFO, LOG_LIBDFC,
			"3129 Bring link to diagnostic state.\n");

	rc = lpfc_sli4_bsg_set_link_diag_state(phba, 1);
	if (rc) {
		lpfc_printf_log(phba, KERN_WARNING, LOG_LIBDFC,
				"3130 Failed to bring link to diagnostic "
				"state, rc:x%x\n", rc);
		goto loopback_mode_exit;
	}

	/* wait for link down before proceeding */
	i = 0;
	while (phba->link_state != LPFC_LINK_DOWN) {
		if (i++ > timeout) {
			rc = -ETIMEDOUT;
			lpfc_printf_log(phba, KERN_INFO, LOG_LIBDFC,
					"3131 Timeout waiting for link to "
					"diagnostic mode, timeout:%d ms\n",
					timeout * 10);
			goto loopback_mode_exit;
		}
		msleep(10);
	}

	/* set up loopback mode */
	lpfc_printf_log(phba, KERN_INFO, LOG_LIBDFC,
			"3132 Set up loopback mode:x%x\n", link_flags);

	switch (link_flags) {
	case INTERNAL_LOOP_BACK:
		if (phba->sli4_hba.conf_trunk & (1 << link_no)) {
			rc = lpfc_sli4_bsg_set_loopback_mode(phba,
					LPFC_DIAG_LOOPBACK_TYPE_INTERNAL,
					link_no);
		} else {
			/* Trunk is configured, but link is not in this trunk */
			if (phba->sli4_hba.conf_trunk) {
				rc = -ELNRNG;
				goto loopback_mode_exit;
			}

			rc = lpfc_sli4_bsg_set_loopback_mode(phba,
					LPFC_DIAG_LOOPBACK_TYPE_INTERNAL,
					link_no);
		}

		if (!rc) {
			/* Set the need disable bit */
			phba->sli4_hba.conf_trunk |= (1 << link_no) << 4;
		}

		break;
	case EXTERNAL_LOOP_BACK:
		if (phba->sli4_hba.conf_trunk & (1 << link_no)) {
			rc = lpfc_sli4_bsg_set_loopback_mode(phba,
				LPFC_DIAG_LOOPBACK_TYPE_EXTERNAL_TRUNKED,
				link_no);
		} else {
			/* Trunk is configured, but link is not in this trunk */
			if (phba->sli4_hba.conf_trunk) {
				rc = -ELNRNG;
				goto loopback_mode_exit;
			}

			rc = lpfc_sli4_bsg_set_loopback_mode(phba,
						LPFC_DIAG_LOOPBACK_TYPE_SERDES,
						link_no);
		}

		if (!rc) {
			/* Set the need disable bit */
			phba->sli4_hba.conf_trunk |= (1 << link_no) << 4;
		}

		break;
	default:
		rc = -EINVAL;
		lpfc_printf_log(phba, KERN_ERR, LOG_LIBDFC,
				"3141 Loopback mode:x%x not supported\n",
				link_flags);
		goto loopback_mode_exit;
	}

	if (!rc) {
		/* wait for the link attention interrupt */
		msleep(100);
		i = 0;
		while (phba->link_state < LPFC_LINK_UP) {
			if (i++ > timeout) {
				rc = -ETIMEDOUT;
				lpfc_printf_log(phba, KERN_INFO, LOG_LIBDFC,
					"3137 Timeout waiting for link up "
					"in loopback mode, timeout:%d ms\n",
					timeout * 10);
				break;
			}
			msleep(10);
		}
	}

	/* port resource registration setup for loopback diagnostic */
	if (!rc) {
		/* set up a none zero myDID for loopback test */
		phba->pport->fc_myDID = 1;
		rc = lpfc_sli4_diag_fcport_reg_setup(phba);
	} else
		goto loopback_mode_exit;

	if (!rc) {
		/* wait for the port ready */
		msleep(100);
		i = 0;
		while (phba->link_state != LPFC_HBA_READY) {
			if (i++ > timeout) {
				rc = -ETIMEDOUT;
				lpfc_printf_log(phba, KERN_INFO, LOG_LIBDFC,
					"3133 Timeout waiting for port "
					"loopback mode ready, timeout:%d ms\n",
					timeout * 10);
				break;
			}
			msleep(10);
		}
	}

loopback_mode_exit:
	/* clear loopback diagnostic mode */
	if (rc) {
		spin_lock_irq(&phba->hbalock);
		phba->link_flag &= ~LS_LOOPBACK_MODE;
		spin_unlock_irq(&phba->hbalock);
	}
	lpfc_bsg_diag_mode_exit(phba);

job_done:
	/* make error code available to userspace */
	bsg_reply->result = rc;
	/* complete the job back to userspace if no error */
	if (rc == 0)
		bsg_job_done(job, bsg_reply->result,
			       bsg_reply->reply_payload_rcv_len);
	return rc;
}

/**
 * lpfc_bsg_diag_loopback_mode - bsg vendor command for diag loopback mode
 * @job: LPFC_BSG_VENDOR_DIAG_MODE
 *
 * This function is responsible for responding to check and dispatch bsg diag
 * command from the user to proper driver action routines.
 */
static int
lpfc_bsg_diag_loopback_mode(struct bsg_job *job)
{
	struct Scsi_Host *shost;
	struct lpfc_vport *vport;
	struct lpfc_hba *phba;
	int rc;

	shost = fc_bsg_to_shost(job);
	if (!shost)
		return -ENODEV;
	vport = shost_priv(shost);
	if (!vport)
		return -ENODEV;
	phba = vport->phba;
	if (!phba)
		return -ENODEV;

	if (phba->sli_rev < LPFC_SLI_REV4)
		rc = lpfc_sli3_bsg_diag_loopback_mode(phba, job);
	else if (bf_get(lpfc_sli_intf_if_type, &phba->sli4_hba.sli_intf) >=
		 LPFC_SLI_INTF_IF_TYPE_2)
		rc = lpfc_sli4_bsg_diag_loopback_mode(phba, job);
	else
		rc = -ENODEV;

	return rc;
}

/**
 * lpfc_sli4_bsg_diag_mode_end - sli4 bsg vendor command for ending diag mode
 * @job: LPFC_BSG_VENDOR_DIAG_MODE_END
 *
 * This function is responsible for responding to check and dispatch bsg diag
 * command from the user to proper driver action routines.
 */
static int
lpfc_sli4_bsg_diag_mode_end(struct bsg_job *job)
{
	struct fc_bsg_request *bsg_request = job->request;
	struct fc_bsg_reply *bsg_reply = job->reply;
	struct Scsi_Host *shost;
	struct lpfc_vport *vport;
	struct lpfc_hba *phba;
	struct diag_mode_set *loopback_mode_end_cmd;
	uint32_t timeout;
	int rc, i;

	shost = fc_bsg_to_shost(job);
	if (!shost)
		return -ENODEV;
	vport = shost_priv(shost);
	if (!vport)
		return -ENODEV;
	phba = vport->phba;
	if (!phba)
		return -ENODEV;

	if (phba->sli_rev < LPFC_SLI_REV4)
		return -ENODEV;
	if (bf_get(lpfc_sli_intf_if_type, &phba->sli4_hba.sli_intf) <
	    LPFC_SLI_INTF_IF_TYPE_2)
		return -ENODEV;

	/* clear loopback diagnostic mode */
	spin_lock_irq(&phba->hbalock);
	phba->link_flag &= ~LS_LOOPBACK_MODE;
	spin_unlock_irq(&phba->hbalock);
	loopback_mode_end_cmd = (struct diag_mode_set *)
			bsg_request->rqst_data.h_vendor.vendor_cmd;
	timeout = loopback_mode_end_cmd->timeout * 100;

	rc = lpfc_sli4_bsg_set_link_diag_state(phba, 0);
	if (rc) {
		lpfc_printf_log(phba, KERN_WARNING, LOG_LIBDFC,
				"3139 Failed to bring link to diagnostic "
				"state, rc:x%x\n", rc);
		goto loopback_mode_end_exit;
	}

	/* wait for link down before proceeding */
	i = 0;
	while (phba->link_state != LPFC_LINK_DOWN) {
		if (i++ > timeout) {
			lpfc_printf_log(phba, KERN_INFO, LOG_LIBDFC,
					"3140 Timeout waiting for link to "
					"diagnostic mode_end, timeout:%d ms\n",
					timeout * 10);
			/* there is nothing much we can do here */
			break;
		}
		msleep(10);
	}

	/* reset port resource registrations */
	rc = lpfc_selective_reset(phba);
	phba->pport->fc_myDID = 0;

loopback_mode_end_exit:
	/* make return code available to userspace */
	bsg_reply->result = rc;
	/* complete the job back to userspace if no error */
	if (rc == 0)
		bsg_job_done(job, bsg_reply->result,
			       bsg_reply->reply_payload_rcv_len);
	return rc;
}

/**
 * lpfc_sli4_bsg_link_diag_test - sli4 bsg vendor command for diag link test
 * @job: LPFC_BSG_VENDOR_DIAG_LINK_TEST
 *
 * This function is to perform SLI4 diag link test request from the user
 * applicaiton.
 */
static int
lpfc_sli4_bsg_link_diag_test(struct bsg_job *job)
{
	struct fc_bsg_request *bsg_request = job->request;
	struct fc_bsg_reply *bsg_reply = job->reply;
	struct Scsi_Host *shost;
	struct lpfc_vport *vport;
	struct lpfc_hba *phba;
	LPFC_MBOXQ_t *pmboxq;
	struct sli4_link_diag *link_diag_test_cmd;
	uint32_t req_len, alloc_len;
	struct lpfc_mbx_run_link_diag_test *run_link_diag_test;
	union lpfc_sli4_cfg_shdr *shdr;
	uint32_t shdr_status, shdr_add_status;
	struct diag_status *diag_status_reply;
	int mbxstatus, rc = -ENODEV, rc1 = 0;

	shost = fc_bsg_to_shost(job);
	if (!shost)
		goto job_error;

	vport = shost_priv(shost);
	if (!vport)
		goto job_error;

	phba = vport->phba;
	if (!phba)
		goto job_error;


	if (phba->sli_rev < LPFC_SLI_REV4)
		goto job_error;

	if (bf_get(lpfc_sli_intf_if_type, &phba->sli4_hba.sli_intf) <
	    LPFC_SLI_INTF_IF_TYPE_2)
		goto job_error;

	if (job->request_len < sizeof(struct fc_bsg_request) +
	    sizeof(struct sli4_link_diag)) {
		lpfc_printf_log(phba, KERN_WARNING, LOG_LIBDFC,
				"3013 Received LINK DIAG TEST request "
				" size:%d below the minimum size:%d\n",
				job->request_len,
				(int)(sizeof(struct fc_bsg_request) +
				sizeof(struct sli4_link_diag)));
		rc = -EINVAL;
		goto job_error;
	}

	rc = lpfc_bsg_diag_mode_enter(phba);
	if (rc)
		goto job_error;

	link_diag_test_cmd = (struct sli4_link_diag *)
			 bsg_request->rqst_data.h_vendor.vendor_cmd;

	rc = lpfc_sli4_bsg_set_link_diag_state(phba, 1);

	if (rc)
		goto job_error;

	pmboxq = mempool_alloc(phba->mbox_mem_pool, GFP_KERNEL);
	if (!pmboxq) {
		rc = -ENOMEM;
		goto link_diag_test_exit;
	}

	req_len = (sizeof(struct lpfc_mbx_set_link_diag_state) -
		   sizeof(struct lpfc_sli4_cfg_mhdr));
	alloc_len = lpfc_sli4_config(phba, pmboxq, LPFC_MBOX_SUBSYSTEM_FCOE,
				     LPFC_MBOX_OPCODE_FCOE_LINK_DIAG_STATE,
				     req_len, LPFC_SLI4_MBX_EMBED);
	if (alloc_len != req_len) {
		rc = -ENOMEM;
		goto link_diag_test_exit;
	}

	run_link_diag_test = &pmboxq->u.mqe.un.link_diag_test;
	bf_set(lpfc_mbx_run_diag_test_link_num, &run_link_diag_test->u.req,
	       phba->sli4_hba.lnk_info.lnk_no);
	bf_set(lpfc_mbx_run_diag_test_link_type, &run_link_diag_test->u.req,
	       phba->sli4_hba.lnk_info.lnk_tp);
	bf_set(lpfc_mbx_run_diag_test_test_id, &run_link_diag_test->u.req,
	       link_diag_test_cmd->test_id);
	bf_set(lpfc_mbx_run_diag_test_loops, &run_link_diag_test->u.req,
	       link_diag_test_cmd->loops);
	bf_set(lpfc_mbx_run_diag_test_test_ver, &run_link_diag_test->u.req,
	       link_diag_test_cmd->test_version);
	bf_set(lpfc_mbx_run_diag_test_err_act, &run_link_diag_test->u.req,
	       link_diag_test_cmd->error_action);

	mbxstatus = lpfc_sli_issue_mbox(phba, pmboxq, MBX_POLL);

	shdr = (union lpfc_sli4_cfg_shdr *)
		&pmboxq->u.mqe.un.sli4_config.header.cfg_shdr;
	shdr_status = bf_get(lpfc_mbox_hdr_status, &shdr->response);
	shdr_add_status = bf_get(lpfc_mbox_hdr_add_status, &shdr->response);
	if (shdr_status || shdr_add_status || mbxstatus) {
		lpfc_printf_log(phba, KERN_ERR, LOG_LIBDFC,
				"3010 Run link diag test mailbox failed with "
				"mbx_status x%x status x%x, add_status x%x\n",
				mbxstatus, shdr_status, shdr_add_status);
	}

	diag_status_reply = (struct diag_status *)
			    bsg_reply->reply_data.vendor_reply.vendor_rsp;

	if (job->reply_len < sizeof(*bsg_reply) + sizeof(*diag_status_reply)) {
		lpfc_printf_log(phba, KERN_WARNING, LOG_LIBDFC,
				"3012 Received Run link diag test reply "
				"below minimum size (%d): reply_len:%d\n",
				(int)(sizeof(*bsg_reply) +
				sizeof(*diag_status_reply)),
				job->reply_len);
		rc = -EINVAL;
		goto job_error;
	}

	diag_status_reply->mbox_status = mbxstatus;
	diag_status_reply->shdr_status = shdr_status;
	diag_status_reply->shdr_add_status = shdr_add_status;

link_diag_test_exit:
	rc1 = lpfc_sli4_bsg_set_link_diag_state(phba, 0);

	if (pmboxq)
		mempool_free(pmboxq, phba->mbox_mem_pool);

	lpfc_bsg_diag_mode_exit(phba);

job_error:
	/* make error code available to userspace */
	if (rc1 && !rc)
		rc = rc1;
	bsg_reply->result = rc;
	/* complete the job back to userspace if no error */
	if (rc == 0)
		bsg_job_done(job, bsg_reply->result,
			       bsg_reply->reply_payload_rcv_len);
	return rc;
}

/**
 * lpfcdiag_loop_self_reg - obtains a remote port login id
 * @phba: Pointer to HBA context object
 * @rpi: Pointer to a remote port login id
 *
 * This function obtains a remote port login id so the diag loopback test
 * can send and receive its own unsolicited CT command.
 **/
static int lpfcdiag_loop_self_reg(struct lpfc_hba *phba, uint16_t *rpi)
{
	LPFC_MBOXQ_t *mbox;
	struct lpfc_dmabuf *dmabuff;
	int status;

	mbox = mempool_alloc(phba->mbox_mem_pool, GFP_KERNEL);
	if (!mbox)
		return -ENOMEM;

	if (phba->sli_rev < LPFC_SLI_REV4)
		status = lpfc_reg_rpi(phba, 0, phba->pport->fc_myDID,
				(uint8_t *)&phba->pport->fc_sparam,
				mbox, *rpi);
	else {
		*rpi = lpfc_sli4_alloc_rpi(phba);
		if (*rpi == LPFC_RPI_ALLOC_ERROR) {
			mempool_free(mbox, phba->mbox_mem_pool);
			return -EBUSY;
		}
		status = lpfc_reg_rpi(phba, phba->pport->vpi,
				phba->pport->fc_myDID,
				(uint8_t *)&phba->pport->fc_sparam,
				mbox, *rpi);
	}

	if (status) {
		mempool_free(mbox, phba->mbox_mem_pool);
		if (phba->sli_rev == LPFC_SLI_REV4)
			lpfc_sli4_free_rpi(phba, *rpi);
		return -ENOMEM;
	}

	dmabuff = (struct lpfc_dmabuf *)mbox->ctx_buf;
	mbox->ctx_buf = NULL;
	mbox->ctx_ndlp = NULL;
	status = lpfc_sli_issue_mbox_wait(phba, mbox, LPFC_MBOX_TMO);

	if ((status != MBX_SUCCESS) || (mbox->u.mb.mbxStatus)) {
		lpfc_mbuf_free(phba, dmabuff->virt, dmabuff->phys);
		kfree(dmabuff);
		if (status != MBX_TIMEOUT)
			mempool_free(mbox, phba->mbox_mem_pool);
		if (phba->sli_rev == LPFC_SLI_REV4)
			lpfc_sli4_free_rpi(phba, *rpi);
		return -ENODEV;
	}

	if (phba->sli_rev < LPFC_SLI_REV4)
		*rpi = mbox->u.mb.un.varWords[0];

	lpfc_mbuf_free(phba, dmabuff->virt, dmabuff->phys);
	kfree(dmabuff);
	mempool_free(mbox, phba->mbox_mem_pool);
	return 0;
}

/**
 * lpfcdiag_loop_self_unreg - unregs from the rpi
 * @phba: Pointer to HBA context object
 * @rpi: Remote port login id
 *
 * This function unregisters the rpi obtained in lpfcdiag_loop_self_reg
 **/
static int lpfcdiag_loop_self_unreg(struct lpfc_hba *phba, uint16_t rpi)
{
	LPFC_MBOXQ_t *mbox;
	int status;

	/* Allocate mboxq structure */
	mbox = mempool_alloc(phba->mbox_mem_pool, GFP_KERNEL);
	if (mbox == NULL)
		return -ENOMEM;

	if (phba->sli_rev < LPFC_SLI_REV4)
		lpfc_unreg_login(phba, 0, rpi, mbox);
	else
		lpfc_unreg_login(phba, phba->pport->vpi,
				 phba->sli4_hba.rpi_ids[rpi], mbox);

	status = lpfc_sli_issue_mbox_wait(phba, mbox, LPFC_MBOX_TMO);

	if ((status != MBX_SUCCESS) || (mbox->u.mb.mbxStatus)) {
		if (status != MBX_TIMEOUT)
			mempool_free(mbox, phba->mbox_mem_pool);
		return -EIO;
	}
	mempool_free(mbox, phba->mbox_mem_pool);
	if (phba->sli_rev == LPFC_SLI_REV4)
		lpfc_sli4_free_rpi(phba, rpi);
	return 0;
}

/**
 * lpfcdiag_loop_get_xri - obtains the transmit and receive ids
 * @phba: Pointer to HBA context object
 * @rpi: Remote port login id
 * @txxri: Pointer to transmit exchange id
 * @rxxri: Pointer to response exchabge id
 *
 * This function obtains the transmit and receive ids required to send
 * an unsolicited ct command with a payload. A special lpfc FsType and CmdRsp
 * flags are used to the unsolicted response handler is able to process
 * the ct command sent on the same port.
 **/
static int lpfcdiag_loop_get_xri(struct lpfc_hba *phba, uint16_t rpi,
			 uint16_t *txxri, uint16_t * rxxri)
{
	struct lpfc_bsg_event *evt;
	struct lpfc_iocbq *cmdiocbq, *rspiocbq;
	struct lpfc_dmabuf *dmabuf;
	struct ulp_bde64 *bpl = NULL;
	struct lpfc_sli_ct_request *ctreq = NULL;
	int ret_val = 0;
	int time_left;
	int iocb_stat = IOCB_SUCCESS;
	unsigned long flags;
	u32 status;

	*txxri = 0;
	*rxxri = 0;
	evt = lpfc_bsg_event_new(FC_REG_CT_EVENT, current->pid,
				SLI_CT_ELX_LOOPBACK);
	if (!evt)
		return -ENOMEM;

	spin_lock_irqsave(&phba->ct_ev_lock, flags);
	list_add(&evt->node, &phba->ct_ev_waiters);
	lpfc_bsg_event_ref(evt);
	spin_unlock_irqrestore(&phba->ct_ev_lock, flags);

	cmdiocbq = lpfc_sli_get_iocbq(phba);
	rspiocbq = lpfc_sli_get_iocbq(phba);

	dmabuf = kmalloc(sizeof(struct lpfc_dmabuf), GFP_KERNEL);
	if (dmabuf) {
		dmabuf->virt = lpfc_mbuf_alloc(phba, 0, &dmabuf->phys);
		if (dmabuf->virt) {
			INIT_LIST_HEAD(&dmabuf->list);
			bpl = (struct ulp_bde64 *) dmabuf->virt;
			memset(bpl, 0, sizeof(*bpl));
			ctreq = (struct lpfc_sli_ct_request *)(bpl + 1);
			bpl->addrHigh =
				le32_to_cpu(putPaddrHigh(dmabuf->phys +
					sizeof(*bpl)));
			bpl->addrLow =
				le32_to_cpu(putPaddrLow(dmabuf->phys +
					sizeof(*bpl)));
			bpl->tus.f.bdeFlags = 0;
			bpl->tus.f.bdeSize = ELX_LOOPBACK_HEADER_SZ;
			bpl->tus.w = le32_to_cpu(bpl->tus.w);
		}
	}

	if (cmdiocbq == NULL || rspiocbq == NULL ||
	    dmabuf == NULL || bpl == NULL || ctreq == NULL ||
		dmabuf->virt == NULL) {
		ret_val = -ENOMEM;
		goto err_get_xri_exit;
	}

	memset(ctreq, 0, ELX_LOOPBACK_HEADER_SZ);

	ctreq->RevisionId.bits.Revision = SLI_CT_REVISION;
	ctreq->RevisionId.bits.InId = 0;
	ctreq->FsType = SLI_CT_ELX_LOOPBACK;
	ctreq->FsSubType = 0;
	ctreq->CommandResponse.bits.CmdRsp = ELX_LOOPBACK_XRI_SETUP;
	ctreq->CommandResponse.bits.Size = 0;

<<<<<<< HEAD
	cmdiocbq->context3 = dmabuf;
=======
	cmdiocbq->bpl_dmabuf = dmabuf;
>>>>>>> 88084a3d
	cmdiocbq->cmd_flag |= LPFC_IO_LIBDFC;
	cmdiocbq->vport = phba->pport;
	cmdiocbq->cmd_cmpl = NULL;

	lpfc_sli_prep_xmit_seq64(phba, cmdiocbq, dmabuf, rpi, 0, 1,
				 FC_RCTL_DD_SOL_CTL, 0, CMD_XMIT_SEQUENCE64_CR);

	iocb_stat = lpfc_sli_issue_iocb_wait(phba, LPFC_ELS_RING, cmdiocbq,
					     rspiocbq, (phba->fc_ratov * 2)
					     + LPFC_DRVR_TIMEOUT);

	status = get_job_ulpstatus(phba, rspiocbq);
	if (iocb_stat != IOCB_SUCCESS || status != IOCB_SUCCESS) {
		ret_val = -EIO;
		goto err_get_xri_exit;
	}
	*txxri = get_job_ulpcontext(phba, rspiocbq);

	evt->waiting = 1;
	evt->wait_time_stamp = jiffies;
	time_left = wait_event_interruptible_timeout(
		evt->wq, !list_empty(&evt->events_to_see),
		msecs_to_jiffies(1000 *
			((phba->fc_ratov * 2) + LPFC_DRVR_TIMEOUT)));
	if (list_empty(&evt->events_to_see))
		ret_val = (time_left) ? -EINTR : -ETIMEDOUT;
	else {
		spin_lock_irqsave(&phba->ct_ev_lock, flags);
		list_move(evt->events_to_see.prev, &evt->events_to_get);
		spin_unlock_irqrestore(&phba->ct_ev_lock, flags);
		*rxxri = (list_entry(evt->events_to_get.prev,
				     typeof(struct event_data),
				     node))->immed_dat;
	}
	evt->waiting = 0;

err_get_xri_exit:
	spin_lock_irqsave(&phba->ct_ev_lock, flags);
	lpfc_bsg_event_unref(evt); /* release ref */
	lpfc_bsg_event_unref(evt); /* delete */
	spin_unlock_irqrestore(&phba->ct_ev_lock, flags);

	if (dmabuf) {
		if (dmabuf->virt)
			lpfc_mbuf_free(phba, dmabuf->virt, dmabuf->phys);
		kfree(dmabuf);
	}

	if (cmdiocbq && (iocb_stat != IOCB_TIMEDOUT))
		lpfc_sli_release_iocbq(phba, cmdiocbq);
	if (rspiocbq)
		lpfc_sli_release_iocbq(phba, rspiocbq);
	return ret_val;
}

/**
 * lpfc_bsg_dma_page_alloc - allocate a bsg mbox page sized dma buffers
 * @phba: Pointer to HBA context object
 *
 * This function allocates BSG_MBOX_SIZE (4KB) page size dma buffer and
 * returns the pointer to the buffer.
 **/
static struct lpfc_dmabuf *
lpfc_bsg_dma_page_alloc(struct lpfc_hba *phba)
{
	struct lpfc_dmabuf *dmabuf;
	struct pci_dev *pcidev = phba->pcidev;

	/* allocate dma buffer struct */
	dmabuf = kmalloc(sizeof(struct lpfc_dmabuf), GFP_KERNEL);
	if (!dmabuf)
		return NULL;

	INIT_LIST_HEAD(&dmabuf->list);

	/* now, allocate dma buffer */
	dmabuf->virt = dma_alloc_coherent(&pcidev->dev, BSG_MBOX_SIZE,
					  &(dmabuf->phys), GFP_KERNEL);

	if (!dmabuf->virt) {
		kfree(dmabuf);
		return NULL;
	}

	return dmabuf;
}

/**
 * lpfc_bsg_dma_page_free - free a bsg mbox page sized dma buffer
 * @phba: Pointer to HBA context object.
 * @dmabuf: Pointer to the bsg mbox page sized dma buffer descriptor.
 *
 * This routine just simply frees a dma buffer and its associated buffer
 * descriptor referred by @dmabuf.
 **/
static void
lpfc_bsg_dma_page_free(struct lpfc_hba *phba, struct lpfc_dmabuf *dmabuf)
{
	struct pci_dev *pcidev = phba->pcidev;

	if (!dmabuf)
		return;

	if (dmabuf->virt)
		dma_free_coherent(&pcidev->dev, BSG_MBOX_SIZE,
				  dmabuf->virt, dmabuf->phys);
	kfree(dmabuf);
	return;
}

/**
 * lpfc_bsg_dma_page_list_free - free a list of bsg mbox page sized dma buffers
 * @phba: Pointer to HBA context object.
 * @dmabuf_list: Pointer to a list of bsg mbox page sized dma buffer descs.
 *
 * This routine just simply frees all dma buffers and their associated buffer
 * descriptors referred by @dmabuf_list.
 **/
static void
lpfc_bsg_dma_page_list_free(struct lpfc_hba *phba,
			    struct list_head *dmabuf_list)
{
	struct lpfc_dmabuf *dmabuf, *next_dmabuf;

	if (list_empty(dmabuf_list))
		return;

	list_for_each_entry_safe(dmabuf, next_dmabuf, dmabuf_list, list) {
		list_del_init(&dmabuf->list);
		lpfc_bsg_dma_page_free(phba, dmabuf);
	}
	return;
}

/**
 * diag_cmd_data_alloc - fills in a bde struct with dma buffers
 * @phba: Pointer to HBA context object
 * @bpl: Pointer to 64 bit bde structure
 * @size: Number of bytes to process
 * @nocopydata: Flag to copy user data into the allocated buffer
 *
 * This function allocates page size buffers and populates an lpfc_dmabufext.
 * If allowed the user data pointed to with indataptr is copied into the kernel
 * memory. The chained list of page size buffers is returned.
 **/
static struct lpfc_dmabufext *
diag_cmd_data_alloc(struct lpfc_hba *phba,
		   struct ulp_bde64 *bpl, uint32_t size,
		   int nocopydata)
{
	struct lpfc_dmabufext *mlist = NULL;
	struct lpfc_dmabufext *dmp;
	int cnt, offset = 0, i = 0;
	struct pci_dev *pcidev;

	pcidev = phba->pcidev;

	while (size) {
		/* We get chunks of 4K */
		if (size > BUF_SZ_4K)
			cnt = BUF_SZ_4K;
		else
			cnt = size;

		/* allocate struct lpfc_dmabufext buffer header */
		dmp = kmalloc(sizeof(struct lpfc_dmabufext), GFP_KERNEL);
		if (!dmp)
			goto out;

		INIT_LIST_HEAD(&dmp->dma.list);

		/* Queue it to a linked list */
		if (mlist)
			list_add_tail(&dmp->dma.list, &mlist->dma.list);
		else
			mlist = dmp;

		/* allocate buffer */
		dmp->dma.virt = dma_alloc_coherent(&pcidev->dev,
						   cnt,
						   &(dmp->dma.phys),
						   GFP_KERNEL);

		if (!dmp->dma.virt)
			goto out;

		dmp->size = cnt;

		if (nocopydata) {
			bpl->tus.f.bdeFlags = 0;
		} else {
			memset((uint8_t *)dmp->dma.virt, 0, cnt);
			bpl->tus.f.bdeFlags = BUFF_TYPE_BDE_64I;
		}

		/* build buffer ptr list for IOCB */
		bpl->addrLow = le32_to_cpu(putPaddrLow(dmp->dma.phys));
		bpl->addrHigh = le32_to_cpu(putPaddrHigh(dmp->dma.phys));
		bpl->tus.f.bdeSize = (ushort) cnt;
		bpl->tus.w = le32_to_cpu(bpl->tus.w);
		bpl++;

		i++;
		offset += cnt;
		size -= cnt;
	}

	if (mlist) {
		mlist->flag = i;
		return mlist;
	}
out:
	diag_cmd_data_free(phba, mlist);
	return NULL;
}

/**
 * lpfcdiag_sli3_loop_post_rxbufs - post the receive buffers for an unsol CT cmd
 * @phba: Pointer to HBA context object
 * @rxxri: Receive exchange id
 * @len: Number of data bytes
 *
 * This function allocates and posts a data buffer of sufficient size to receive
 * an unsolicted CT command.
 **/
static int lpfcdiag_sli3_loop_post_rxbufs(struct lpfc_hba *phba, uint16_t rxxri,
					  size_t len)
{
	struct lpfc_sli_ring *pring;
	struct lpfc_iocbq *cmdiocbq;
	IOCB_t *cmd = NULL;
	struct list_head head, *curr, *next;
	struct lpfc_dmabuf *rxbmp;
	struct lpfc_dmabuf *dmp;
	struct lpfc_dmabuf *mp[2] = {NULL, NULL};
	struct ulp_bde64 *rxbpl = NULL;
	uint32_t num_bde;
	struct lpfc_dmabufext *rxbuffer = NULL;
	int ret_val = 0;
	int iocb_stat;
	int i = 0;

	pring = lpfc_phba_elsring(phba);

	cmdiocbq = lpfc_sli_get_iocbq(phba);
	rxbmp = kmalloc(sizeof(struct lpfc_dmabuf), GFP_KERNEL);
	if (rxbmp != NULL) {
		rxbmp->virt = lpfc_mbuf_alloc(phba, 0, &rxbmp->phys);
		if (rxbmp->virt) {
			INIT_LIST_HEAD(&rxbmp->list);
			rxbpl = (struct ulp_bde64 *) rxbmp->virt;
			rxbuffer = diag_cmd_data_alloc(phba, rxbpl, len, 0);
		}
	}

	if (!cmdiocbq || !rxbmp || !rxbpl || !rxbuffer || !pring) {
		ret_val = -ENOMEM;
		goto err_post_rxbufs_exit;
	}

	/* Queue buffers for the receive exchange */
	num_bde = (uint32_t)rxbuffer->flag;
	dmp = &rxbuffer->dma;
	cmd = &cmdiocbq->iocb;
	i = 0;

	INIT_LIST_HEAD(&head);
	list_add_tail(&head, &dmp->list);
	list_for_each_safe(curr, next, &head) {
		mp[i] = list_entry(curr, struct lpfc_dmabuf, list);
		list_del(curr);

		if (phba->sli3_options & LPFC_SLI3_HBQ_ENABLED) {
			mp[i]->buffer_tag = lpfc_sli_get_buffer_tag(phba);
			cmd->un.quexri64cx.buff.bde.addrHigh =
				putPaddrHigh(mp[i]->phys);
			cmd->un.quexri64cx.buff.bde.addrLow =
				putPaddrLow(mp[i]->phys);
			cmd->un.quexri64cx.buff.bde.tus.f.bdeSize =
				((struct lpfc_dmabufext *)mp[i])->size;
			cmd->un.quexri64cx.buff.buffer_tag = mp[i]->buffer_tag;
			cmd->ulpCommand = CMD_QUE_XRI64_CX;
			cmd->ulpPU = 0;
			cmd->ulpLe = 1;
			cmd->ulpBdeCount = 1;
			cmd->unsli3.que_xri64cx_ext_words.ebde_count = 0;

		} else {
			cmd->un.cont64[i].addrHigh = putPaddrHigh(mp[i]->phys);
			cmd->un.cont64[i].addrLow = putPaddrLow(mp[i]->phys);
			cmd->un.cont64[i].tus.f.bdeSize =
				((struct lpfc_dmabufext *)mp[i])->size;
			cmd->ulpBdeCount = ++i;

			if ((--num_bde > 0) && (i < 2))
				continue;

			cmd->ulpCommand = CMD_QUE_XRI_BUF64_CX;
			cmd->ulpLe = 1;
		}

		cmd->ulpClass = CLASS3;
		cmd->ulpContext = rxxri;

		iocb_stat = lpfc_sli_issue_iocb(phba, LPFC_ELS_RING, cmdiocbq,
						0);
		if (iocb_stat == IOCB_ERROR) {
			diag_cmd_data_free(phba,
				(struct lpfc_dmabufext *)mp[0]);
			if (mp[1])
				diag_cmd_data_free(phba,
					  (struct lpfc_dmabufext *)mp[1]);
			dmp = list_entry(next, struct lpfc_dmabuf, list);
			ret_val = -EIO;
			goto err_post_rxbufs_exit;
		}

		lpfc_sli_ringpostbuf_put(phba, pring, mp[0]);
		if (mp[1]) {
			lpfc_sli_ringpostbuf_put(phba, pring, mp[1]);
			mp[1] = NULL;
		}

		/* The iocb was freed by lpfc_sli_issue_iocb */
		cmdiocbq = lpfc_sli_get_iocbq(phba);
		if (!cmdiocbq) {
			dmp = list_entry(next, struct lpfc_dmabuf, list);
			ret_val = -EIO;
			goto err_post_rxbufs_exit;
		}
		cmd = &cmdiocbq->iocb;
		i = 0;
	}
	list_del(&head);

err_post_rxbufs_exit:

	if (rxbmp) {
		if (rxbmp->virt)
			lpfc_mbuf_free(phba, rxbmp->virt, rxbmp->phys);
		kfree(rxbmp);
	}

	if (cmdiocbq)
		lpfc_sli_release_iocbq(phba, cmdiocbq);
	return ret_val;
}

/**
 * lpfc_bsg_diag_loopback_run - run loopback on a port by issue ct cmd to itself
 * @job: LPFC_BSG_VENDOR_DIAG_TEST fc_bsg_job
 *
 * This function receives a user data buffer to be transmitted and received on
 * the same port, the link must be up and in loopback mode prior
 * to being called.
 * 1. A kernel buffer is allocated to copy the user data into.
 * 2. The port registers with "itself".
 * 3. The transmit and receive exchange ids are obtained.
 * 4. The receive exchange id is posted.
 * 5. A new els loopback event is created.
 * 6. The command and response iocbs are allocated.
 * 7. The cmd iocb FsType is set to elx loopback and the CmdRsp to looppback.
 *
 * This function is meant to be called n times while the port is in loopback
 * so it is the apps responsibility to issue a reset to take the port out
 * of loopback mode.
 **/
static int
lpfc_bsg_diag_loopback_run(struct bsg_job *job)
{
	struct lpfc_vport *vport = shost_priv(fc_bsg_to_shost(job));
	struct fc_bsg_reply *bsg_reply = job->reply;
	struct lpfc_hba *phba = vport->phba;
	struct lpfc_bsg_event *evt;
	struct event_data *evdat;
	struct lpfc_sli *psli = &phba->sli;
	uint32_t size;
	uint32_t full_size;
	size_t segment_len = 0, segment_offset = 0, current_offset = 0;
	uint16_t rpi = 0;
	struct lpfc_iocbq *cmdiocbq, *rspiocbq = NULL;
	union lpfc_wqe128 *cmdwqe, *rspwqe;
	struct lpfc_sli_ct_request *ctreq;
	struct lpfc_dmabuf *txbmp;
	struct ulp_bde64 *txbpl = NULL;
	struct lpfc_dmabufext *txbuffer = NULL;
	struct list_head head;
	struct lpfc_dmabuf  *curr;
	uint16_t txxri = 0, rxxri;
	uint32_t num_bde;
	uint8_t *ptr = NULL, *rx_databuf = NULL;
	int rc = 0;
	int time_left;
	int iocb_stat = IOCB_SUCCESS;
	unsigned long flags;
	void *dataout = NULL;
	uint32_t total_mem;

	/* in case no data is returned return just the return code */
	bsg_reply->reply_payload_rcv_len = 0;

	if (job->request_len <
	    sizeof(struct fc_bsg_request) + sizeof(struct diag_mode_test)) {
		lpfc_printf_log(phba, KERN_WARNING, LOG_LIBDFC,
				"2739 Received DIAG TEST request below minimum "
				"size\n");
		rc = -EINVAL;
		goto loopback_test_exit;
	}

	if (job->request_payload.payload_len !=
		job->reply_payload.payload_len) {
		rc = -EINVAL;
		goto loopback_test_exit;
	}

	if ((phba->link_state == LPFC_HBA_ERROR) ||
	    (psli->sli_flag & LPFC_BLOCK_MGMT_IO) ||
	    (!(psli->sli_flag & LPFC_SLI_ACTIVE))) {
		rc = -EACCES;
		goto loopback_test_exit;
	}

	if (!lpfc_is_link_up(phba) || !(phba->link_flag & LS_LOOPBACK_MODE)) {
		rc = -EACCES;
		goto loopback_test_exit;
	}

	size = job->request_payload.payload_len;
	full_size = size + ELX_LOOPBACK_HEADER_SZ; /* plus the header */

	if ((size == 0) || (size > 80 * BUF_SZ_4K)) {
		rc = -ERANGE;
		goto loopback_test_exit;
	}

	if (full_size >= BUF_SZ_4K) {
		/*
		 * Allocate memory for ioctl data. If buffer is bigger than 64k,
		 * then we allocate 64k and re-use that buffer over and over to
		 * xfer the whole block. This is because Linux kernel has a
		 * problem allocating more than 120k of kernel space memory. Saw
		 * problem with GET_FCPTARGETMAPPING...
		 */
		if (size <= (64 * 1024))
			total_mem = full_size;
		else
			total_mem = 64 * 1024;
	} else
		/* Allocate memory for ioctl data */
		total_mem = BUF_SZ_4K;

	dataout = kmalloc(total_mem, GFP_KERNEL);
	if (dataout == NULL) {
		rc = -ENOMEM;
		goto loopback_test_exit;
	}

	ptr = dataout;
	ptr += ELX_LOOPBACK_HEADER_SZ;
	sg_copy_to_buffer(job->request_payload.sg_list,
				job->request_payload.sg_cnt,
				ptr, size);
	rc = lpfcdiag_loop_self_reg(phba, &rpi);
	if (rc)
		goto loopback_test_exit;

	if (phba->sli_rev < LPFC_SLI_REV4) {
		rc = lpfcdiag_loop_get_xri(phba, rpi, &txxri, &rxxri);
		if (rc) {
			lpfcdiag_loop_self_unreg(phba, rpi);
			goto loopback_test_exit;
		}

		rc = lpfcdiag_sli3_loop_post_rxbufs(phba, rxxri, full_size);
		if (rc) {
			lpfcdiag_loop_self_unreg(phba, rpi);
			goto loopback_test_exit;
		}
	}
	evt = lpfc_bsg_event_new(FC_REG_CT_EVENT, current->pid,
				SLI_CT_ELX_LOOPBACK);
	if (!evt) {
		lpfcdiag_loop_self_unreg(phba, rpi);
		rc = -ENOMEM;
		goto loopback_test_exit;
	}

	spin_lock_irqsave(&phba->ct_ev_lock, flags);
	list_add(&evt->node, &phba->ct_ev_waiters);
	lpfc_bsg_event_ref(evt);
	spin_unlock_irqrestore(&phba->ct_ev_lock, flags);

	cmdiocbq = lpfc_sli_get_iocbq(phba);
	if (phba->sli_rev < LPFC_SLI_REV4)
		rspiocbq = lpfc_sli_get_iocbq(phba);
	txbmp = kmalloc(sizeof(struct lpfc_dmabuf), GFP_KERNEL);

	if (txbmp) {
		txbmp->virt = lpfc_mbuf_alloc(phba, 0, &txbmp->phys);
		if (txbmp->virt) {
			INIT_LIST_HEAD(&txbmp->list);
			txbpl = (struct ulp_bde64 *) txbmp->virt;
			txbuffer = diag_cmd_data_alloc(phba,
							txbpl, full_size, 0);
		}
	}

	if (!cmdiocbq || !txbmp || !txbpl || !txbuffer || !txbmp->virt) {
		rc = -ENOMEM;
		goto err_loopback_test_exit;
	}
	if ((phba->sli_rev < LPFC_SLI_REV4) && !rspiocbq) {
		rc = -ENOMEM;
		goto err_loopback_test_exit;
	}

	cmdwqe = &cmdiocbq->wqe;
	memset(cmdwqe, 0, sizeof(union lpfc_wqe));
	if (phba->sli_rev < LPFC_SLI_REV4) {
		rspwqe = &rspiocbq->wqe;
		memset(rspwqe, 0, sizeof(union lpfc_wqe));
	}

	INIT_LIST_HEAD(&head);
	list_add_tail(&head, &txbuffer->dma.list);
	list_for_each_entry(curr, &head, list) {
		segment_len = ((struct lpfc_dmabufext *)curr)->size;
		if (current_offset == 0) {
			ctreq = curr->virt;
			memset(ctreq, 0, ELX_LOOPBACK_HEADER_SZ);
			ctreq->RevisionId.bits.Revision = SLI_CT_REVISION;
			ctreq->RevisionId.bits.InId = 0;
			ctreq->FsType = SLI_CT_ELX_LOOPBACK;
			ctreq->FsSubType = 0;
			ctreq->CommandResponse.bits.CmdRsp = ELX_LOOPBACK_DATA;
			ctreq->CommandResponse.bits.Size   = size;
			segment_offset = ELX_LOOPBACK_HEADER_SZ;
		} else
			segment_offset = 0;

		BUG_ON(segment_offset >= segment_len);
		memcpy(curr->virt + segment_offset,
			ptr + current_offset,
			segment_len - segment_offset);

		current_offset += segment_len - segment_offset;
		BUG_ON(current_offset > size);
	}
	list_del(&head);

	/* Build the XMIT_SEQUENCE iocb */
	num_bde = (uint32_t)txbuffer->flag;

	cmdiocbq->num_bdes = num_bde;
	cmdiocbq->cmd_flag |= LPFC_IO_LIBDFC;
	cmdiocbq->cmd_flag |= LPFC_IO_LOOPBACK;
	cmdiocbq->vport = phba->pport;
	cmdiocbq->cmd_cmpl = NULL;
<<<<<<< HEAD
	cmdiocbq->context3 = txbmp;
=======
	cmdiocbq->bpl_dmabuf = txbmp;
>>>>>>> 88084a3d

	if (phba->sli_rev < LPFC_SLI_REV4) {
		lpfc_sli_prep_xmit_seq64(phba, cmdiocbq, txbmp, 0, txxri,
					 num_bde, FC_RCTL_DD_UNSOL_CTL, 1,
					 CMD_XMIT_SEQUENCE64_CX);

	} else {
		lpfc_sli_prep_xmit_seq64(phba, cmdiocbq, txbmp,
					 phba->sli4_hba.rpi_ids[rpi], 0xffff,
					 full_size, FC_RCTL_DD_UNSOL_CTL, 1,
					 CMD_XMIT_SEQUENCE64_WQE);
		cmdiocbq->sli4_xritag = NO_XRI;
	}

	iocb_stat = lpfc_sli_issue_iocb_wait(phba, LPFC_ELS_RING, cmdiocbq,
					     rspiocbq, (phba->fc_ratov * 2) +
					     LPFC_DRVR_TIMEOUT);
	if (iocb_stat != IOCB_SUCCESS ||
	    (phba->sli_rev < LPFC_SLI_REV4 &&
	     (get_job_ulpstatus(phba, rspiocbq) != IOSTAT_SUCCESS))) {
		lpfc_printf_log(phba, KERN_ERR, LOG_LIBDFC,
				"3126 Failed loopback test issue iocb: "
				"iocb_stat:x%x\n", iocb_stat);
		rc = -EIO;
		goto err_loopback_test_exit;
	}

	evt->waiting = 1;
	time_left = wait_event_interruptible_timeout(
		evt->wq, !list_empty(&evt->events_to_see),
		msecs_to_jiffies(1000 *
			((phba->fc_ratov * 2) + LPFC_DRVR_TIMEOUT)));
	evt->waiting = 0;
	if (list_empty(&evt->events_to_see)) {
		rc = (time_left) ? -EINTR : -ETIMEDOUT;
		lpfc_printf_log(phba, KERN_ERR, LOG_LIBDFC,
				"3125 Not receiving unsolicited event, "
				"rc:x%x\n", rc);
	} else {
		spin_lock_irqsave(&phba->ct_ev_lock, flags);
		list_move(evt->events_to_see.prev, &evt->events_to_get);
		evdat = list_entry(evt->events_to_get.prev,
				   typeof(*evdat), node);
		spin_unlock_irqrestore(&phba->ct_ev_lock, flags);
		rx_databuf = evdat->data;
		if (evdat->len != full_size) {
			lpfc_printf_log(phba, KERN_ERR, LOG_LIBDFC,
				"1603 Loopback test did not receive expected "
				"data length. actual length 0x%x expected "
				"length 0x%x\n",
				evdat->len, full_size);
			rc = -EIO;
		} else if (rx_databuf == NULL)
			rc = -EIO;
		else {
			rc = IOCB_SUCCESS;
			/* skip over elx loopback header */
			rx_databuf += ELX_LOOPBACK_HEADER_SZ;
			bsg_reply->reply_payload_rcv_len =
				sg_copy_from_buffer(job->reply_payload.sg_list,
						    job->reply_payload.sg_cnt,
						    rx_databuf, size);
			bsg_reply->reply_payload_rcv_len = size;
		}
	}

err_loopback_test_exit:
	lpfcdiag_loop_self_unreg(phba, rpi);

	spin_lock_irqsave(&phba->ct_ev_lock, flags);
	lpfc_bsg_event_unref(evt); /* release ref */
	lpfc_bsg_event_unref(evt); /* delete */
	spin_unlock_irqrestore(&phba->ct_ev_lock, flags);

	if ((cmdiocbq != NULL) && (iocb_stat != IOCB_TIMEDOUT))
		lpfc_sli_release_iocbq(phba, cmdiocbq);

	if (rspiocbq != NULL)
		lpfc_sli_release_iocbq(phba, rspiocbq);

	if (txbmp != NULL) {
		if (txbpl != NULL) {
			if (txbuffer != NULL)
				diag_cmd_data_free(phba, txbuffer);
			lpfc_mbuf_free(phba, txbmp->virt, txbmp->phys);
		}
		kfree(txbmp);
	}

loopback_test_exit:
	kfree(dataout);
	/* make error code available to userspace */
	bsg_reply->result = rc;
	job->dd_data = NULL;
	/* complete the job back to userspace if no error */
	if (rc == IOCB_SUCCESS)
		bsg_job_done(job, bsg_reply->result,
			       bsg_reply->reply_payload_rcv_len);
	return rc;
}

/**
 * lpfc_bsg_get_dfc_rev - process a GET_DFC_REV bsg vendor command
 * @job: GET_DFC_REV fc_bsg_job
 **/
static int
lpfc_bsg_get_dfc_rev(struct bsg_job *job)
{
	struct lpfc_vport *vport = shost_priv(fc_bsg_to_shost(job));
	struct fc_bsg_reply *bsg_reply = job->reply;
	struct lpfc_hba *phba = vport->phba;
	struct get_mgmt_rev_reply *event_reply;
	int rc = 0;

	if (job->request_len <
	    sizeof(struct fc_bsg_request) + sizeof(struct get_mgmt_rev)) {
		lpfc_printf_log(phba, KERN_WARNING, LOG_LIBDFC,
				"2740 Received GET_DFC_REV request below "
				"minimum size\n");
		rc = -EINVAL;
		goto job_error;
	}

	event_reply = (struct get_mgmt_rev_reply *)
		bsg_reply->reply_data.vendor_reply.vendor_rsp;

	if (job->reply_len < sizeof(*bsg_reply) + sizeof(*event_reply)) {
		lpfc_printf_log(phba, KERN_WARNING, LOG_LIBDFC,
				"2741 Received GET_DFC_REV reply below "
				"minimum size\n");
		rc = -EINVAL;
		goto job_error;
	}

	event_reply->info.a_Major = MANAGEMENT_MAJOR_REV;
	event_reply->info.a_Minor = MANAGEMENT_MINOR_REV;
job_error:
	bsg_reply->result = rc;
	if (rc == 0)
		bsg_job_done(job, bsg_reply->result,
			       bsg_reply->reply_payload_rcv_len);
	return rc;
}

/**
 * lpfc_bsg_issue_mbox_cmpl - lpfc_bsg_issue_mbox mbox completion handler
 * @phba: Pointer to HBA context object.
 * @pmboxq: Pointer to mailbox command.
 *
 * This is completion handler function for mailbox commands issued from
 * lpfc_bsg_issue_mbox function. This function is called by the
 * mailbox event handler function with no lock held. This function
 * will wake up thread waiting on the wait queue pointed by dd_data
 * of the mailbox.
 **/
static void
lpfc_bsg_issue_mbox_cmpl(struct lpfc_hba *phba, LPFC_MBOXQ_t *pmboxq)
{
	struct bsg_job_data *dd_data;
	struct fc_bsg_reply *bsg_reply;
	struct bsg_job *job;
	uint32_t size;
	unsigned long flags;
	uint8_t *pmb, *pmb_buf;

	dd_data = pmboxq->ctx_ndlp;

	/*
	 * The outgoing buffer is readily referred from the dma buffer,
	 * just need to get header part from mailboxq structure.
	 */
	pmb = (uint8_t *)&pmboxq->u.mb;
	pmb_buf = (uint8_t *)dd_data->context_un.mbox.mb;
	memcpy(pmb_buf, pmb, sizeof(MAILBOX_t));

	/* Determine if job has been aborted */

	spin_lock_irqsave(&phba->ct_ev_lock, flags);
	job = dd_data->set_job;
	if (job) {
		/* Prevent timeout handling from trying to abort job  */
		job->dd_data = NULL;
	}
	spin_unlock_irqrestore(&phba->ct_ev_lock, flags);

	/* Copy the mailbox data to the job if it is still active */

	if (job) {
		bsg_reply = job->reply;
		size = job->reply_payload.payload_len;
		bsg_reply->reply_payload_rcv_len =
			sg_copy_from_buffer(job->reply_payload.sg_list,
					    job->reply_payload.sg_cnt,
					    pmb_buf, size);
	}

	dd_data->set_job = NULL;
	mempool_free(dd_data->context_un.mbox.pmboxq, phba->mbox_mem_pool);
	lpfc_bsg_dma_page_free(phba, dd_data->context_un.mbox.dmabuffers);
	kfree(dd_data);

	/* Complete the job if the job is still active */

	if (job) {
		bsg_reply->result = 0;
		bsg_job_done(job, bsg_reply->result,
			       bsg_reply->reply_payload_rcv_len);
	}
	return;
}

/**
 * lpfc_bsg_check_cmd_access - test for a supported mailbox command
 * @phba: Pointer to HBA context object.
 * @mb: Pointer to a mailbox object.
 * @vport: Pointer to a vport object.
 *
 * Some commands require the port to be offline, some may not be called from
 * the application.
 **/
static int lpfc_bsg_check_cmd_access(struct lpfc_hba *phba,
	MAILBOX_t *mb, struct lpfc_vport *vport)
{
	/* return negative error values for bsg job */
	switch (mb->mbxCommand) {
	/* Offline only */
	case MBX_INIT_LINK:
	case MBX_DOWN_LINK:
	case MBX_CONFIG_LINK:
	case MBX_CONFIG_RING:
	case MBX_RESET_RING:
	case MBX_UNREG_LOGIN:
	case MBX_CLEAR_LA:
	case MBX_DUMP_CONTEXT:
	case MBX_RUN_DIAGS:
	case MBX_RESTART:
	case MBX_SET_MASK:
		if (!(vport->fc_flag & FC_OFFLINE_MODE)) {
			lpfc_printf_log(phba, KERN_WARNING, LOG_LIBDFC,
				"2743 Command 0x%x is illegal in on-line "
				"state\n",
				mb->mbxCommand);
			return -EPERM;
		}
		break;
	case MBX_WRITE_NV:
	case MBX_WRITE_VPARMS:
	case MBX_LOAD_SM:
	case MBX_READ_NV:
	case MBX_READ_CONFIG:
	case MBX_READ_RCONFIG:
	case MBX_READ_STATUS:
	case MBX_READ_XRI:
	case MBX_READ_REV:
	case MBX_READ_LNK_STAT:
	case MBX_DUMP_MEMORY:
	case MBX_DOWN_LOAD:
	case MBX_UPDATE_CFG:
	case MBX_KILL_BOARD:
	case MBX_READ_TOPOLOGY:
	case MBX_LOAD_AREA:
	case MBX_LOAD_EXP_ROM:
	case MBX_BEACON:
	case MBX_DEL_LD_ENTRY:
	case MBX_SET_DEBUG:
	case MBX_WRITE_WWN:
	case MBX_SLI4_CONFIG:
	case MBX_READ_EVENT_LOG:
	case MBX_READ_EVENT_LOG_STATUS:
	case MBX_WRITE_EVENT_LOG:
	case MBX_PORT_CAPABILITIES:
	case MBX_PORT_IOV_CONTROL:
	case MBX_RUN_BIU_DIAG64:
		break;
	case MBX_SET_VARIABLE:
		lpfc_printf_log(phba, KERN_INFO, LOG_INIT,
			"1226 mbox: set_variable 0x%x, 0x%x\n",
			mb->un.varWords[0],
			mb->un.varWords[1]);
		if ((mb->un.varWords[0] == SETVAR_MLOMNT)
			&& (mb->un.varWords[1] == 1)) {
			phba->wait_4_mlo_maint_flg = 1;
		} else if (mb->un.varWords[0] == SETVAR_MLORST) {
			spin_lock_irq(&phba->hbalock);
			phba->link_flag &= ~LS_LOOPBACK_MODE;
			spin_unlock_irq(&phba->hbalock);
			phba->fc_topology = LPFC_TOPOLOGY_PT_PT;
		}
		break;
	case MBX_READ_SPARM64:
	case MBX_REG_LOGIN:
	case MBX_REG_LOGIN64:
	case MBX_CONFIG_PORT:
	case MBX_RUN_BIU_DIAG:
	default:
		lpfc_printf_log(phba, KERN_WARNING, LOG_LIBDFC,
			"2742 Unknown Command 0x%x\n",
			mb->mbxCommand);
		return -EPERM;
	}

	return 0; /* ok */
}

/**
 * lpfc_bsg_mbox_ext_session_reset - clean up context of multi-buffer mbox session
 * @phba: Pointer to HBA context object.
 *
 * This is routine clean up and reset BSG handling of multi-buffer mbox
 * command session.
 **/
static void
lpfc_bsg_mbox_ext_session_reset(struct lpfc_hba *phba)
{
	if (phba->mbox_ext_buf_ctx.state == LPFC_BSG_MBOX_IDLE)
		return;

	/* free all memory, including dma buffers */
	lpfc_bsg_dma_page_list_free(phba,
				    &phba->mbox_ext_buf_ctx.ext_dmabuf_list);
	lpfc_bsg_dma_page_free(phba, phba->mbox_ext_buf_ctx.mbx_dmabuf);
	/* multi-buffer write mailbox command pass-through complete */
	memset((char *)&phba->mbox_ext_buf_ctx, 0,
	       sizeof(struct lpfc_mbox_ext_buf_ctx));
	INIT_LIST_HEAD(&phba->mbox_ext_buf_ctx.ext_dmabuf_list);

	return;
}

/**
 * lpfc_bsg_issue_mbox_ext_handle_job - job handler for multi-buffer mbox cmpl
 * @phba: Pointer to HBA context object.
 * @pmboxq: Pointer to mailbox command.
 *
 * This is routine handles BSG job for mailbox commands completions with
 * multiple external buffers.
 **/
static struct bsg_job *
lpfc_bsg_issue_mbox_ext_handle_job(struct lpfc_hba *phba, LPFC_MBOXQ_t *pmboxq)
{
	struct bsg_job_data *dd_data;
	struct bsg_job *job;
	struct fc_bsg_reply *bsg_reply;
	uint8_t *pmb, *pmb_buf;
	unsigned long flags;
	uint32_t size;
	int rc = 0;
	struct lpfc_dmabuf *dmabuf;
	struct lpfc_sli_config_mbox *sli_cfg_mbx;
	uint8_t *pmbx;

	dd_data = pmboxq->ctx_buf;

	/* Determine if job has been aborted */
	spin_lock_irqsave(&phba->ct_ev_lock, flags);
	job = dd_data->set_job;
	if (job) {
		bsg_reply = job->reply;
		/* Prevent timeout handling from trying to abort job  */
		job->dd_data = NULL;
	}
	spin_unlock_irqrestore(&phba->ct_ev_lock, flags);

	/*
	 * The outgoing buffer is readily referred from the dma buffer,
	 * just need to get header part from mailboxq structure.
	 */

	pmb = (uint8_t *)&pmboxq->u.mb;
	pmb_buf = (uint8_t *)dd_data->context_un.mbox.mb;
	/* Copy the byte swapped response mailbox back to the user */
	memcpy(pmb_buf, pmb, sizeof(MAILBOX_t));
	/* if there is any non-embedded extended data copy that too */
	dmabuf = phba->mbox_ext_buf_ctx.mbx_dmabuf;
	sli_cfg_mbx = (struct lpfc_sli_config_mbox *)dmabuf->virt;
	if (!bsg_bf_get(lpfc_mbox_hdr_emb,
	    &sli_cfg_mbx->un.sli_config_emb0_subsys.sli_config_hdr)) {
		pmbx = (uint8_t *)dmabuf->virt;
		/* byte swap the extended data following the mailbox command */
		lpfc_sli_pcimem_bcopy(&pmbx[sizeof(MAILBOX_t)],
			&pmbx[sizeof(MAILBOX_t)],
			sli_cfg_mbx->un.sli_config_emb0_subsys.mse[0].buf_len);
	}

	/* Complete the job if the job is still active */

	if (job) {
		size = job->reply_payload.payload_len;
		bsg_reply->reply_payload_rcv_len =
			sg_copy_from_buffer(job->reply_payload.sg_list,
					    job->reply_payload.sg_cnt,
					    pmb_buf, size);

		/* result for successful */
		bsg_reply->result = 0;

		lpfc_printf_log(phba, KERN_INFO, LOG_LIBDFC,
				"2937 SLI_CONFIG ext-buffer mailbox command "
				"(x%x/x%x) complete bsg job done, bsize:%d\n",
				phba->mbox_ext_buf_ctx.nembType,
				phba->mbox_ext_buf_ctx.mboxType, size);
		lpfc_idiag_mbxacc_dump_bsg_mbox(phba,
					phba->mbox_ext_buf_ctx.nembType,
					phba->mbox_ext_buf_ctx.mboxType,
					dma_ebuf, sta_pos_addr,
					phba->mbox_ext_buf_ctx.mbx_dmabuf, 0);
	} else {
		lpfc_printf_log(phba, KERN_ERR, LOG_LIBDFC,
				"2938 SLI_CONFIG ext-buffer mailbox "
				"command (x%x/x%x) failure, rc:x%x\n",
				phba->mbox_ext_buf_ctx.nembType,
				phba->mbox_ext_buf_ctx.mboxType, rc);
	}


	/* state change */
	phba->mbox_ext_buf_ctx.state = LPFC_BSG_MBOX_DONE;
	kfree(dd_data);
	return job;
}

/**
 * lpfc_bsg_issue_read_mbox_ext_cmpl - compl handler for multi-buffer read mbox
 * @phba: Pointer to HBA context object.
 * @pmboxq: Pointer to mailbox command.
 *
 * This is completion handler function for mailbox read commands with multiple
 * external buffers.
 **/
static void
lpfc_bsg_issue_read_mbox_ext_cmpl(struct lpfc_hba *phba, LPFC_MBOXQ_t *pmboxq)
{
	struct bsg_job *job;
	struct fc_bsg_reply *bsg_reply;

	job = lpfc_bsg_issue_mbox_ext_handle_job(phba, pmboxq);

	/* handle the BSG job with mailbox command */
	if (!job)
		pmboxq->u.mb.mbxStatus = MBXERR_ERROR;

	lpfc_printf_log(phba, KERN_INFO, LOG_LIBDFC,
			"2939 SLI_CONFIG ext-buffer rd mailbox command "
			"complete, ctxState:x%x, mbxStatus:x%x\n",
			phba->mbox_ext_buf_ctx.state, pmboxq->u.mb.mbxStatus);

	if (pmboxq->u.mb.mbxStatus || phba->mbox_ext_buf_ctx.numBuf == 1)
		lpfc_bsg_mbox_ext_session_reset(phba);

	/* free base driver mailbox structure memory */
	mempool_free(pmboxq, phba->mbox_mem_pool);

	/* if the job is still active, call job done */
	if (job) {
		bsg_reply = job->reply;
		bsg_job_done(job, bsg_reply->result,
			       bsg_reply->reply_payload_rcv_len);
	}
	return;
}

/**
 * lpfc_bsg_issue_write_mbox_ext_cmpl - cmpl handler for multi-buffer write mbox
 * @phba: Pointer to HBA context object.
 * @pmboxq: Pointer to mailbox command.
 *
 * This is completion handler function for mailbox write commands with multiple
 * external buffers.
 **/
static void
lpfc_bsg_issue_write_mbox_ext_cmpl(struct lpfc_hba *phba, LPFC_MBOXQ_t *pmboxq)
{
	struct bsg_job *job;
	struct fc_bsg_reply *bsg_reply;

	job = lpfc_bsg_issue_mbox_ext_handle_job(phba, pmboxq);

	/* handle the BSG job with the mailbox command */
	if (!job)
		pmboxq->u.mb.mbxStatus = MBXERR_ERROR;

	lpfc_printf_log(phba, KERN_INFO, LOG_LIBDFC,
			"2940 SLI_CONFIG ext-buffer wr mailbox command "
			"complete, ctxState:x%x, mbxStatus:x%x\n",
			phba->mbox_ext_buf_ctx.state, pmboxq->u.mb.mbxStatus);

	/* free all memory, including dma buffers */
	mempool_free(pmboxq, phba->mbox_mem_pool);
	lpfc_bsg_mbox_ext_session_reset(phba);

	/* if the job is still active, call job done */
	if (job) {
		bsg_reply = job->reply;
		bsg_job_done(job, bsg_reply->result,
			       bsg_reply->reply_payload_rcv_len);
	}

	return;
}

static void
lpfc_bsg_sli_cfg_dma_desc_setup(struct lpfc_hba *phba, enum nemb_type nemb_tp,
				uint32_t index, struct lpfc_dmabuf *mbx_dmabuf,
				struct lpfc_dmabuf *ext_dmabuf)
{
	struct lpfc_sli_config_mbox *sli_cfg_mbx;

	/* pointer to the start of mailbox command */
	sli_cfg_mbx = (struct lpfc_sli_config_mbox *)mbx_dmabuf->virt;

	if (nemb_tp == nemb_mse) {
		if (index == 0) {
			sli_cfg_mbx->un.sli_config_emb0_subsys.
				mse[index].pa_hi =
				putPaddrHigh(mbx_dmabuf->phys +
					     sizeof(MAILBOX_t));
			sli_cfg_mbx->un.sli_config_emb0_subsys.
				mse[index].pa_lo =
				putPaddrLow(mbx_dmabuf->phys +
					    sizeof(MAILBOX_t));
			lpfc_printf_log(phba, KERN_INFO, LOG_LIBDFC,
					"2943 SLI_CONFIG(mse)[%d], "
					"bufLen:%d, addrHi:x%x, addrLo:x%x\n",
					index,
					sli_cfg_mbx->un.sli_config_emb0_subsys.
					mse[index].buf_len,
					sli_cfg_mbx->un.sli_config_emb0_subsys.
					mse[index].pa_hi,
					sli_cfg_mbx->un.sli_config_emb0_subsys.
					mse[index].pa_lo);
		} else {
			sli_cfg_mbx->un.sli_config_emb0_subsys.
				mse[index].pa_hi =
				putPaddrHigh(ext_dmabuf->phys);
			sli_cfg_mbx->un.sli_config_emb0_subsys.
				mse[index].pa_lo =
				putPaddrLow(ext_dmabuf->phys);
			lpfc_printf_log(phba, KERN_INFO, LOG_LIBDFC,
					"2944 SLI_CONFIG(mse)[%d], "
					"bufLen:%d, addrHi:x%x, addrLo:x%x\n",
					index,
					sli_cfg_mbx->un.sli_config_emb0_subsys.
					mse[index].buf_len,
					sli_cfg_mbx->un.sli_config_emb0_subsys.
					mse[index].pa_hi,
					sli_cfg_mbx->un.sli_config_emb0_subsys.
					mse[index].pa_lo);
		}
	} else {
		if (index == 0) {
			sli_cfg_mbx->un.sli_config_emb1_subsys.
				hbd[index].pa_hi =
				putPaddrHigh(mbx_dmabuf->phys +
					     sizeof(MAILBOX_t));
			sli_cfg_mbx->un.sli_config_emb1_subsys.
				hbd[index].pa_lo =
				putPaddrLow(mbx_dmabuf->phys +
					    sizeof(MAILBOX_t));
			lpfc_printf_log(phba, KERN_INFO, LOG_LIBDFC,
					"3007 SLI_CONFIG(hbd)[%d], "
					"bufLen:%d, addrHi:x%x, addrLo:x%x\n",
				index,
				bsg_bf_get(lpfc_mbox_sli_config_ecmn_hbd_len,
				&sli_cfg_mbx->un.
				sli_config_emb1_subsys.hbd[index]),
				sli_cfg_mbx->un.sli_config_emb1_subsys.
				hbd[index].pa_hi,
				sli_cfg_mbx->un.sli_config_emb1_subsys.
				hbd[index].pa_lo);

		} else {
			sli_cfg_mbx->un.sli_config_emb1_subsys.
				hbd[index].pa_hi =
				putPaddrHigh(ext_dmabuf->phys);
			sli_cfg_mbx->un.sli_config_emb1_subsys.
				hbd[index].pa_lo =
				putPaddrLow(ext_dmabuf->phys);
			lpfc_printf_log(phba, KERN_INFO, LOG_LIBDFC,
					"3008 SLI_CONFIG(hbd)[%d], "
					"bufLen:%d, addrHi:x%x, addrLo:x%x\n",
				index,
				bsg_bf_get(lpfc_mbox_sli_config_ecmn_hbd_len,
				&sli_cfg_mbx->un.
				sli_config_emb1_subsys.hbd[index]),
				sli_cfg_mbx->un.sli_config_emb1_subsys.
				hbd[index].pa_hi,
				sli_cfg_mbx->un.sli_config_emb1_subsys.
				hbd[index].pa_lo);
		}
	}
	return;
}

/**
 * lpfc_bsg_sli_cfg_read_cmd_ext - sli_config non-embedded mailbox cmd read
 * @phba: Pointer to HBA context object.
 * @job: Pointer to the job object.
 * @nemb_tp: Enumerate of non-embedded mailbox command type.
 * @dmabuf: Pointer to a DMA buffer descriptor.
 *
 * This routine performs SLI_CONFIG (0x9B) read mailbox command operation with
 * non-embedded external buffers.
 **/
static int
lpfc_bsg_sli_cfg_read_cmd_ext(struct lpfc_hba *phba, struct bsg_job *job,
			      enum nemb_type nemb_tp,
			      struct lpfc_dmabuf *dmabuf)
{
	struct fc_bsg_request *bsg_request = job->request;
	struct lpfc_sli_config_mbox *sli_cfg_mbx;
	struct dfc_mbox_req *mbox_req;
	struct lpfc_dmabuf *curr_dmabuf, *next_dmabuf;
	uint32_t ext_buf_cnt, ext_buf_index;
	struct lpfc_dmabuf *ext_dmabuf = NULL;
	struct bsg_job_data *dd_data = NULL;
	LPFC_MBOXQ_t *pmboxq = NULL;
	MAILBOX_t *pmb;
	uint8_t *pmbx;
	int rc, i;

	mbox_req =
	   (struct dfc_mbox_req *)bsg_request->rqst_data.h_vendor.vendor_cmd;

	/* pointer to the start of mailbox command */
	sli_cfg_mbx = (struct lpfc_sli_config_mbox *)dmabuf->virt;

	if (nemb_tp == nemb_mse) {
		ext_buf_cnt = bsg_bf_get(lpfc_mbox_hdr_mse_cnt,
			&sli_cfg_mbx->un.sli_config_emb0_subsys.sli_config_hdr);
		if (ext_buf_cnt > LPFC_MBX_SLI_CONFIG_MAX_MSE) {
			lpfc_printf_log(phba, KERN_ERR, LOG_LIBDFC,
					"2945 Handled SLI_CONFIG(mse) rd, "
					"ext_buf_cnt(%d) out of range(%d)\n",
					ext_buf_cnt,
					LPFC_MBX_SLI_CONFIG_MAX_MSE);
			rc = -ERANGE;
			goto job_error;
		}
		lpfc_printf_log(phba, KERN_INFO, LOG_LIBDFC,
				"2941 Handled SLI_CONFIG(mse) rd, "
				"ext_buf_cnt:%d\n", ext_buf_cnt);
	} else {
		/* sanity check on interface type for support */
		if (bf_get(lpfc_sli_intf_if_type, &phba->sli4_hba.sli_intf) <
		    LPFC_SLI_INTF_IF_TYPE_2) {
			rc = -ENODEV;
			goto job_error;
		}
		/* nemb_tp == nemb_hbd */
		ext_buf_cnt = sli_cfg_mbx->un.sli_config_emb1_subsys.hbd_count;
		if (ext_buf_cnt > LPFC_MBX_SLI_CONFIG_MAX_HBD) {
			lpfc_printf_log(phba, KERN_ERR, LOG_LIBDFC,
					"2946 Handled SLI_CONFIG(hbd) rd, "
					"ext_buf_cnt(%d) out of range(%d)\n",
					ext_buf_cnt,
					LPFC_MBX_SLI_CONFIG_MAX_HBD);
			rc = -ERANGE;
			goto job_error;
		}
		lpfc_printf_log(phba, KERN_INFO, LOG_LIBDFC,
				"2942 Handled SLI_CONFIG(hbd) rd, "
				"ext_buf_cnt:%d\n", ext_buf_cnt);
	}

	/* before dma descriptor setup */
	lpfc_idiag_mbxacc_dump_bsg_mbox(phba, nemb_tp, mbox_rd, dma_mbox,
					sta_pre_addr, dmabuf, ext_buf_cnt);

	/* reject non-embedded mailbox command with none external buffer */
	if (ext_buf_cnt == 0) {
		rc = -EPERM;
		goto job_error;
	} else if (ext_buf_cnt > 1) {
		/* additional external read buffers */
		for (i = 1; i < ext_buf_cnt; i++) {
			ext_dmabuf = lpfc_bsg_dma_page_alloc(phba);
			if (!ext_dmabuf) {
				rc = -ENOMEM;
				goto job_error;
			}
			list_add_tail(&ext_dmabuf->list,
				      &phba->mbox_ext_buf_ctx.ext_dmabuf_list);
		}
	}

	/* bsg tracking structure */
	dd_data = kmalloc(sizeof(struct bsg_job_data), GFP_KERNEL);
	if (!dd_data) {
		rc = -ENOMEM;
		goto job_error;
	}

	/* mailbox command structure for base driver */
	pmboxq = mempool_alloc(phba->mbox_mem_pool, GFP_KERNEL);
	if (!pmboxq) {
		rc = -ENOMEM;
		goto job_error;
	}
	memset(pmboxq, 0, sizeof(LPFC_MBOXQ_t));

	/* for the first external buffer */
	lpfc_bsg_sli_cfg_dma_desc_setup(phba, nemb_tp, 0, dmabuf, dmabuf);

	/* for the rest of external buffer descriptors if any */
	if (ext_buf_cnt > 1) {
		ext_buf_index = 1;
		list_for_each_entry_safe(curr_dmabuf, next_dmabuf,
				&phba->mbox_ext_buf_ctx.ext_dmabuf_list, list) {
			lpfc_bsg_sli_cfg_dma_desc_setup(phba, nemb_tp,
						ext_buf_index, dmabuf,
						curr_dmabuf);
			ext_buf_index++;
		}
	}

	/* after dma descriptor setup */
	lpfc_idiag_mbxacc_dump_bsg_mbox(phba, nemb_tp, mbox_rd, dma_mbox,
					sta_pos_addr, dmabuf, ext_buf_cnt);

	/* construct base driver mbox command */
	pmb = &pmboxq->u.mb;
	pmbx = (uint8_t *)dmabuf->virt;
	memcpy(pmb, pmbx, sizeof(*pmb));
	pmb->mbxOwner = OWN_HOST;
	pmboxq->vport = phba->pport;

	/* multi-buffer handling context */
	phba->mbox_ext_buf_ctx.nembType = nemb_tp;
	phba->mbox_ext_buf_ctx.mboxType = mbox_rd;
	phba->mbox_ext_buf_ctx.numBuf = ext_buf_cnt;
	phba->mbox_ext_buf_ctx.mbxTag = mbox_req->extMboxTag;
	phba->mbox_ext_buf_ctx.seqNum = mbox_req->extSeqNum;
	phba->mbox_ext_buf_ctx.mbx_dmabuf = dmabuf;

	/* callback for multi-buffer read mailbox command */
	pmboxq->mbox_cmpl = lpfc_bsg_issue_read_mbox_ext_cmpl;

	/* context fields to callback function */
	pmboxq->ctx_buf = dd_data;
	dd_data->type = TYPE_MBOX;
	dd_data->set_job = job;
	dd_data->context_un.mbox.pmboxq = pmboxq;
	dd_data->context_un.mbox.mb = (MAILBOX_t *)pmbx;
	job->dd_data = dd_data;

	/* state change */
	phba->mbox_ext_buf_ctx.state = LPFC_BSG_MBOX_PORT;

	/*
	 * Non-embedded mailbox subcommand data gets byte swapped here because
	 * the lower level driver code only does the first 64 mailbox words.
	 */
	if ((!bsg_bf_get(lpfc_mbox_hdr_emb,
	    &sli_cfg_mbx->un.sli_config_emb0_subsys.sli_config_hdr)) &&
		(nemb_tp == nemb_mse))
		lpfc_sli_pcimem_bcopy(&pmbx[sizeof(MAILBOX_t)],
			&pmbx[sizeof(MAILBOX_t)],
				sli_cfg_mbx->un.sli_config_emb0_subsys.
					mse[0].buf_len);

	rc = lpfc_sli_issue_mbox(phba, pmboxq, MBX_NOWAIT);
	if ((rc == MBX_SUCCESS) || (rc == MBX_BUSY)) {
		lpfc_printf_log(phba, KERN_INFO, LOG_LIBDFC,
				"2947 Issued SLI_CONFIG ext-buffer "
				"mailbox command, rc:x%x\n", rc);
		return SLI_CONFIG_HANDLED;
	}
	lpfc_printf_log(phba, KERN_ERR, LOG_LIBDFC,
			"2948 Failed to issue SLI_CONFIG ext-buffer "
			"mailbox command, rc:x%x\n", rc);
	rc = -EPIPE;

job_error:
	if (pmboxq)
		mempool_free(pmboxq, phba->mbox_mem_pool);
	lpfc_bsg_dma_page_list_free(phba,
				    &phba->mbox_ext_buf_ctx.ext_dmabuf_list);
	kfree(dd_data);
	phba->mbox_ext_buf_ctx.state = LPFC_BSG_MBOX_IDLE;
	return rc;
}

/**
 * lpfc_bsg_sli_cfg_write_cmd_ext - sli_config non-embedded mailbox cmd write
 * @phba: Pointer to HBA context object.
 * @job: Pointer to the job object.
 * @nemb_tp: Enumerate of non-embedded mailbox command type.
 * @dmabuf: Pointer to a DMA buffer descriptor.
 *
 * This routine performs SLI_CONFIG (0x9B) write mailbox command operation with
 * non-embedded external buffers.
 **/
static int
lpfc_bsg_sli_cfg_write_cmd_ext(struct lpfc_hba *phba, struct bsg_job *job,
			       enum nemb_type nemb_tp,
			       struct lpfc_dmabuf *dmabuf)
{
	struct fc_bsg_request *bsg_request = job->request;
	struct fc_bsg_reply *bsg_reply = job->reply;
	struct dfc_mbox_req *mbox_req;
	struct lpfc_sli_config_mbox *sli_cfg_mbx;
	uint32_t ext_buf_cnt;
	struct bsg_job_data *dd_data = NULL;
	LPFC_MBOXQ_t *pmboxq = NULL;
	MAILBOX_t *pmb;
	uint8_t *mbx;
	int rc = SLI_CONFIG_NOT_HANDLED, i;

	mbox_req =
	   (struct dfc_mbox_req *)bsg_request->rqst_data.h_vendor.vendor_cmd;

	/* pointer to the start of mailbox command */
	sli_cfg_mbx = (struct lpfc_sli_config_mbox *)dmabuf->virt;

	if (nemb_tp == nemb_mse) {
		ext_buf_cnt = bsg_bf_get(lpfc_mbox_hdr_mse_cnt,
			&sli_cfg_mbx->un.sli_config_emb0_subsys.sli_config_hdr);
		if (ext_buf_cnt > LPFC_MBX_SLI_CONFIG_MAX_MSE) {
			lpfc_printf_log(phba, KERN_ERR, LOG_LIBDFC,
					"2953 Failed SLI_CONFIG(mse) wr, "
					"ext_buf_cnt(%d) out of range(%d)\n",
					ext_buf_cnt,
					LPFC_MBX_SLI_CONFIG_MAX_MSE);
			return -ERANGE;
		}
		lpfc_printf_log(phba, KERN_INFO, LOG_LIBDFC,
				"2949 Handled SLI_CONFIG(mse) wr, "
				"ext_buf_cnt:%d\n", ext_buf_cnt);
	} else {
		/* sanity check on interface type for support */
		if (bf_get(lpfc_sli_intf_if_type, &phba->sli4_hba.sli_intf) <
		    LPFC_SLI_INTF_IF_TYPE_2)
			return -ENODEV;
		/* nemb_tp == nemb_hbd */
		ext_buf_cnt = sli_cfg_mbx->un.sli_config_emb1_subsys.hbd_count;
		if (ext_buf_cnt > LPFC_MBX_SLI_CONFIG_MAX_HBD) {
			lpfc_printf_log(phba, KERN_ERR, LOG_LIBDFC,
					"2954 Failed SLI_CONFIG(hbd) wr, "
					"ext_buf_cnt(%d) out of range(%d)\n",
					ext_buf_cnt,
					LPFC_MBX_SLI_CONFIG_MAX_HBD);
			return -ERANGE;
		}
		lpfc_printf_log(phba, KERN_INFO, LOG_LIBDFC,
				"2950 Handled SLI_CONFIG(hbd) wr, "
				"ext_buf_cnt:%d\n", ext_buf_cnt);
	}

	/* before dma buffer descriptor setup */
	lpfc_idiag_mbxacc_dump_bsg_mbox(phba, nemb_tp, mbox_wr, dma_mbox,
					sta_pre_addr, dmabuf, ext_buf_cnt);

	if (ext_buf_cnt == 0)
		return -EPERM;

	/* for the first external buffer */
	lpfc_bsg_sli_cfg_dma_desc_setup(phba, nemb_tp, 0, dmabuf, dmabuf);

	/* after dma descriptor setup */
	lpfc_idiag_mbxacc_dump_bsg_mbox(phba, nemb_tp, mbox_wr, dma_mbox,
					sta_pos_addr, dmabuf, ext_buf_cnt);

	/* log for looking forward */
	for (i = 1; i < ext_buf_cnt; i++) {
		if (nemb_tp == nemb_mse)
			lpfc_printf_log(phba, KERN_INFO, LOG_LIBDFC,
				"2951 SLI_CONFIG(mse), buf[%d]-length:%d\n",
				i, sli_cfg_mbx->un.sli_config_emb0_subsys.
				mse[i].buf_len);
		else
			lpfc_printf_log(phba, KERN_INFO, LOG_LIBDFC,
				"2952 SLI_CONFIG(hbd), buf[%d]-length:%d\n",
				i, bsg_bf_get(lpfc_mbox_sli_config_ecmn_hbd_len,
				&sli_cfg_mbx->un.sli_config_emb1_subsys.
				hbd[i]));
	}

	/* multi-buffer handling context */
	phba->mbox_ext_buf_ctx.nembType = nemb_tp;
	phba->mbox_ext_buf_ctx.mboxType = mbox_wr;
	phba->mbox_ext_buf_ctx.numBuf = ext_buf_cnt;
	phba->mbox_ext_buf_ctx.mbxTag = mbox_req->extMboxTag;
	phba->mbox_ext_buf_ctx.seqNum = mbox_req->extSeqNum;
	phba->mbox_ext_buf_ctx.mbx_dmabuf = dmabuf;

	if (ext_buf_cnt == 1) {
		/* bsg tracking structure */
		dd_data = kmalloc(sizeof(struct bsg_job_data), GFP_KERNEL);
		if (!dd_data) {
			rc = -ENOMEM;
			goto job_error;
		}

		/* mailbox command structure for base driver */
		pmboxq = mempool_alloc(phba->mbox_mem_pool, GFP_KERNEL);
		if (!pmboxq) {
			rc = -ENOMEM;
			goto job_error;
		}
		memset(pmboxq, 0, sizeof(LPFC_MBOXQ_t));
		pmb = &pmboxq->u.mb;
		mbx = (uint8_t *)dmabuf->virt;
		memcpy(pmb, mbx, sizeof(*pmb));
		pmb->mbxOwner = OWN_HOST;
		pmboxq->vport = phba->pport;

		/* callback for multi-buffer read mailbox command */
		pmboxq->mbox_cmpl = lpfc_bsg_issue_write_mbox_ext_cmpl;

		/* context fields to callback function */
		pmboxq->ctx_buf = dd_data;
		dd_data->type = TYPE_MBOX;
		dd_data->set_job = job;
		dd_data->context_un.mbox.pmboxq = pmboxq;
		dd_data->context_un.mbox.mb = (MAILBOX_t *)mbx;
		job->dd_data = dd_data;

		/* state change */

		phba->mbox_ext_buf_ctx.state = LPFC_BSG_MBOX_PORT;
		rc = lpfc_sli_issue_mbox(phba, pmboxq, MBX_NOWAIT);
		if ((rc == MBX_SUCCESS) || (rc == MBX_BUSY)) {
			lpfc_printf_log(phba, KERN_INFO, LOG_LIBDFC,
					"2955 Issued SLI_CONFIG ext-buffer "
					"mailbox command, rc:x%x\n", rc);
			return SLI_CONFIG_HANDLED;
		}
		lpfc_printf_log(phba, KERN_ERR, LOG_LIBDFC,
				"2956 Failed to issue SLI_CONFIG ext-buffer "
				"mailbox command, rc:x%x\n", rc);
		rc = -EPIPE;
		goto job_error;
	}

	/* wait for additional external buffers */

	bsg_reply->result = 0;
	bsg_job_done(job, bsg_reply->result,
		       bsg_reply->reply_payload_rcv_len);
	return SLI_CONFIG_HANDLED;

job_error:
	if (pmboxq)
		mempool_free(pmboxq, phba->mbox_mem_pool);
	kfree(dd_data);

	return rc;
}

/**
 * lpfc_bsg_handle_sli_cfg_mbox - handle sli-cfg mailbox cmd with ext buffer
 * @phba: Pointer to HBA context object.
 * @job: Pointer to the job object.
 * @dmabuf: Pointer to a DMA buffer descriptor.
 *
 * This routine handles SLI_CONFIG (0x9B) mailbox command with non-embedded
 * external buffers, including both 0x9B with non-embedded MSEs and 0x9B
 * with embedded subsystem 0x1 and opcodes with external HBDs.
 **/
static int
lpfc_bsg_handle_sli_cfg_mbox(struct lpfc_hba *phba, struct bsg_job *job,
			     struct lpfc_dmabuf *dmabuf)
{
	struct lpfc_sli_config_mbox *sli_cfg_mbx;
	uint32_t subsys;
	uint32_t opcode;
	int rc = SLI_CONFIG_NOT_HANDLED;

	/* state change on new multi-buffer pass-through mailbox command */
	phba->mbox_ext_buf_ctx.state = LPFC_BSG_MBOX_HOST;

	sli_cfg_mbx = (struct lpfc_sli_config_mbox *)dmabuf->virt;

	if (!bsg_bf_get(lpfc_mbox_hdr_emb,
	    &sli_cfg_mbx->un.sli_config_emb0_subsys.sli_config_hdr)) {
		subsys = bsg_bf_get(lpfc_emb0_subcmnd_subsys,
				    &sli_cfg_mbx->un.sli_config_emb0_subsys);
		opcode = bsg_bf_get(lpfc_emb0_subcmnd_opcode,
				    &sli_cfg_mbx->un.sli_config_emb0_subsys);
		if (subsys == SLI_CONFIG_SUBSYS_FCOE) {
			switch (opcode) {
			case FCOE_OPCODE_READ_FCF:
			case FCOE_OPCODE_GET_DPORT_RESULTS:
				lpfc_printf_log(phba, KERN_INFO, LOG_LIBDFC,
						"2957 Handled SLI_CONFIG "
						"subsys_fcoe, opcode:x%x\n",
						opcode);
				rc = lpfc_bsg_sli_cfg_read_cmd_ext(phba, job,
							nemb_mse, dmabuf);
				break;
			case FCOE_OPCODE_ADD_FCF:
			case FCOE_OPCODE_SET_DPORT_MODE:
			case LPFC_MBOX_OPCODE_FCOE_LINK_DIAG_STATE:
				lpfc_printf_log(phba, KERN_INFO, LOG_LIBDFC,
						"2958 Handled SLI_CONFIG "
						"subsys_fcoe, opcode:x%x\n",
						opcode);
				rc = lpfc_bsg_sli_cfg_write_cmd_ext(phba, job,
							nemb_mse, dmabuf);
				break;
			default:
				lpfc_printf_log(phba, KERN_INFO, LOG_LIBDFC,
						"2959 Reject SLI_CONFIG "
						"subsys_fcoe, opcode:x%x\n",
						opcode);
				rc = -EPERM;
				break;
			}
		} else if (subsys == SLI_CONFIG_SUBSYS_COMN) {
			switch (opcode) {
			case COMN_OPCODE_GET_CNTL_ADDL_ATTRIBUTES:
			case COMN_OPCODE_GET_CNTL_ATTRIBUTES:
			case COMN_OPCODE_GET_PROFILE_CONFIG:
			case COMN_OPCODE_SET_FEATURES:
				lpfc_printf_log(phba, KERN_INFO, LOG_LIBDFC,
						"3106 Handled SLI_CONFIG "
						"subsys_comn, opcode:x%x\n",
						opcode);
				rc = lpfc_bsg_sli_cfg_read_cmd_ext(phba, job,
							nemb_mse, dmabuf);
				break;
			default:
				lpfc_printf_log(phba, KERN_INFO, LOG_LIBDFC,
						"3107 Reject SLI_CONFIG "
						"subsys_comn, opcode:x%x\n",
						opcode);
				rc = -EPERM;
				break;
			}
		} else {
			lpfc_printf_log(phba, KERN_INFO, LOG_LIBDFC,
					"2977 Reject SLI_CONFIG "
					"subsys:x%d, opcode:x%x\n",
					subsys, opcode);
			rc = -EPERM;
		}
	} else {
		subsys = bsg_bf_get(lpfc_emb1_subcmnd_subsys,
				    &sli_cfg_mbx->un.sli_config_emb1_subsys);
		opcode = bsg_bf_get(lpfc_emb1_subcmnd_opcode,
				    &sli_cfg_mbx->un.sli_config_emb1_subsys);
		if (subsys == SLI_CONFIG_SUBSYS_COMN) {
			switch (opcode) {
			case COMN_OPCODE_READ_OBJECT:
			case COMN_OPCODE_READ_OBJECT_LIST:
				lpfc_printf_log(phba, KERN_INFO, LOG_LIBDFC,
						"2960 Handled SLI_CONFIG "
						"subsys_comn, opcode:x%x\n",
						opcode);
				rc = lpfc_bsg_sli_cfg_read_cmd_ext(phba, job,
							nemb_hbd, dmabuf);
				break;
			case COMN_OPCODE_WRITE_OBJECT:
				lpfc_printf_log(phba, KERN_INFO, LOG_LIBDFC,
						"2961 Handled SLI_CONFIG "
						"subsys_comn, opcode:x%x\n",
						opcode);
				rc = lpfc_bsg_sli_cfg_write_cmd_ext(phba, job,
							nemb_hbd, dmabuf);
				break;
			default:
				lpfc_printf_log(phba, KERN_INFO, LOG_LIBDFC,
						"2962 Not handled SLI_CONFIG "
						"subsys_comn, opcode:x%x\n",
						opcode);
				rc = SLI_CONFIG_NOT_HANDLED;
				break;
			}
		} else {
			lpfc_printf_log(phba, KERN_INFO, LOG_LIBDFC,
					"2978 Not handled SLI_CONFIG "
					"subsys:x%d, opcode:x%x\n",
					subsys, opcode);
			rc = SLI_CONFIG_NOT_HANDLED;
		}
	}

	/* state reset on not handled new multi-buffer mailbox command */
	if (rc != SLI_CONFIG_HANDLED)
		phba->mbox_ext_buf_ctx.state = LPFC_BSG_MBOX_IDLE;

	return rc;
}

/**
 * lpfc_bsg_mbox_ext_abort - request to abort mbox command with ext buffers
 * @phba: Pointer to HBA context object.
 *
 * This routine is for requesting to abort a pass-through mailbox command with
 * multiple external buffers due to error condition.
 **/
static void
lpfc_bsg_mbox_ext_abort(struct lpfc_hba *phba)
{
	if (phba->mbox_ext_buf_ctx.state == LPFC_BSG_MBOX_PORT)
		phba->mbox_ext_buf_ctx.state = LPFC_BSG_MBOX_ABTS;
	else
		lpfc_bsg_mbox_ext_session_reset(phba);
	return;
}

/**
 * lpfc_bsg_read_ebuf_get - get the next mailbox read external buffer
 * @phba: Pointer to HBA context object.
 * @job: Pointer to the job object.
 *
 * This routine extracts the next mailbox read external buffer back to
 * user space through BSG.
 **/
static int
lpfc_bsg_read_ebuf_get(struct lpfc_hba *phba, struct bsg_job *job)
{
	struct fc_bsg_reply *bsg_reply = job->reply;
	struct lpfc_sli_config_mbox *sli_cfg_mbx;
	struct lpfc_dmabuf *dmabuf;
	uint8_t *pbuf;
	uint32_t size;
	uint32_t index;

	index = phba->mbox_ext_buf_ctx.seqNum;
	phba->mbox_ext_buf_ctx.seqNum++;

	sli_cfg_mbx = (struct lpfc_sli_config_mbox *)
			phba->mbox_ext_buf_ctx.mbx_dmabuf->virt;

	if (phba->mbox_ext_buf_ctx.nembType == nemb_mse) {
		size = bsg_bf_get(lpfc_mbox_sli_config_mse_len,
			&sli_cfg_mbx->un.sli_config_emb0_subsys.mse[index]);
		lpfc_printf_log(phba, KERN_INFO, LOG_LIBDFC,
				"2963 SLI_CONFIG (mse) ext-buffer rd get "
				"buffer[%d], size:%d\n", index, size);
	} else {
		size = bsg_bf_get(lpfc_mbox_sli_config_ecmn_hbd_len,
			&sli_cfg_mbx->un.sli_config_emb1_subsys.hbd[index]);
		lpfc_printf_log(phba, KERN_INFO, LOG_LIBDFC,
				"2964 SLI_CONFIG (hbd) ext-buffer rd get "
				"buffer[%d], size:%d\n", index, size);
	}
	if (list_empty(&phba->mbox_ext_buf_ctx.ext_dmabuf_list))
		return -EPIPE;
	dmabuf = list_first_entry(&phba->mbox_ext_buf_ctx.ext_dmabuf_list,
				  struct lpfc_dmabuf, list);
	list_del_init(&dmabuf->list);

	/* after dma buffer descriptor setup */
	lpfc_idiag_mbxacc_dump_bsg_mbox(phba, phba->mbox_ext_buf_ctx.nembType,
					mbox_rd, dma_ebuf, sta_pos_addr,
					dmabuf, index);

	pbuf = (uint8_t *)dmabuf->virt;
	bsg_reply->reply_payload_rcv_len =
		sg_copy_from_buffer(job->reply_payload.sg_list,
				    job->reply_payload.sg_cnt,
				    pbuf, size);

	lpfc_bsg_dma_page_free(phba, dmabuf);

	if (phba->mbox_ext_buf_ctx.seqNum == phba->mbox_ext_buf_ctx.numBuf) {
		lpfc_printf_log(phba, KERN_INFO, LOG_LIBDFC,
				"2965 SLI_CONFIG (hbd) ext-buffer rd mbox "
				"command session done\n");
		lpfc_bsg_mbox_ext_session_reset(phba);
	}

	bsg_reply->result = 0;
	bsg_job_done(job, bsg_reply->result,
		       bsg_reply->reply_payload_rcv_len);

	return SLI_CONFIG_HANDLED;
}

/**
 * lpfc_bsg_write_ebuf_set - set the next mailbox write external buffer
 * @phba: Pointer to HBA context object.
 * @job: Pointer to the job object.
 * @dmabuf: Pointer to a DMA buffer descriptor.
 *
 * This routine sets up the next mailbox read external buffer obtained
 * from user space through BSG.
 **/
static int
lpfc_bsg_write_ebuf_set(struct lpfc_hba *phba, struct bsg_job *job,
			struct lpfc_dmabuf *dmabuf)
{
	struct fc_bsg_reply *bsg_reply = job->reply;
	struct bsg_job_data *dd_data = NULL;
	LPFC_MBOXQ_t *pmboxq = NULL;
	MAILBOX_t *pmb;
	enum nemb_type nemb_tp;
	uint8_t *pbuf;
	uint32_t size;
	uint32_t index;
	int rc;

	index = phba->mbox_ext_buf_ctx.seqNum;
	phba->mbox_ext_buf_ctx.seqNum++;
	nemb_tp = phba->mbox_ext_buf_ctx.nembType;

	pbuf = (uint8_t *)dmabuf->virt;
	size = job->request_payload.payload_len;
	sg_copy_to_buffer(job->request_payload.sg_list,
			  job->request_payload.sg_cnt,
			  pbuf, size);

	if (phba->mbox_ext_buf_ctx.nembType == nemb_mse) {
		lpfc_printf_log(phba, KERN_INFO, LOG_LIBDFC,
				"2966 SLI_CONFIG (mse) ext-buffer wr set "
				"buffer[%d], size:%d\n",
				phba->mbox_ext_buf_ctx.seqNum, size);

	} else {
		lpfc_printf_log(phba, KERN_INFO, LOG_LIBDFC,
				"2967 SLI_CONFIG (hbd) ext-buffer wr set "
				"buffer[%d], size:%d\n",
				phba->mbox_ext_buf_ctx.seqNum, size);

	}

	/* set up external buffer descriptor and add to external buffer list */
	lpfc_bsg_sli_cfg_dma_desc_setup(phba, nemb_tp, index,
					phba->mbox_ext_buf_ctx.mbx_dmabuf,
					dmabuf);
	list_add_tail(&dmabuf->list, &phba->mbox_ext_buf_ctx.ext_dmabuf_list);

	/* after write dma buffer */
	lpfc_idiag_mbxacc_dump_bsg_mbox(phba, phba->mbox_ext_buf_ctx.nembType,
					mbox_wr, dma_ebuf, sta_pos_addr,
					dmabuf, index);

	if (phba->mbox_ext_buf_ctx.seqNum == phba->mbox_ext_buf_ctx.numBuf) {
		lpfc_printf_log(phba, KERN_INFO, LOG_LIBDFC,
				"2968 SLI_CONFIG ext-buffer wr all %d "
				"ebuffers received\n",
				phba->mbox_ext_buf_ctx.numBuf);

		dd_data = kmalloc(sizeof(struct bsg_job_data), GFP_KERNEL);
		if (!dd_data) {
			rc = -ENOMEM;
			goto job_error;
		}

		/* mailbox command structure for base driver */
		pmboxq = mempool_alloc(phba->mbox_mem_pool, GFP_KERNEL);
		if (!pmboxq) {
			rc = -ENOMEM;
			goto job_error;
		}
		memset(pmboxq, 0, sizeof(LPFC_MBOXQ_t));
		pbuf = (uint8_t *)phba->mbox_ext_buf_ctx.mbx_dmabuf->virt;
		pmb = &pmboxq->u.mb;
		memcpy(pmb, pbuf, sizeof(*pmb));
		pmb->mbxOwner = OWN_HOST;
		pmboxq->vport = phba->pport;

		/* callback for multi-buffer write mailbox command */
		pmboxq->mbox_cmpl = lpfc_bsg_issue_write_mbox_ext_cmpl;

		/* context fields to callback function */
		pmboxq->ctx_buf = dd_data;
		dd_data->type = TYPE_MBOX;
		dd_data->set_job = job;
		dd_data->context_un.mbox.pmboxq = pmboxq;
		dd_data->context_un.mbox.mb = (MAILBOX_t *)pbuf;
		job->dd_data = dd_data;

		/* state change */
		phba->mbox_ext_buf_ctx.state = LPFC_BSG_MBOX_PORT;

		rc = lpfc_sli_issue_mbox(phba, pmboxq, MBX_NOWAIT);
		if ((rc == MBX_SUCCESS) || (rc == MBX_BUSY)) {
			lpfc_printf_log(phba, KERN_INFO, LOG_LIBDFC,
					"2969 Issued SLI_CONFIG ext-buffer "
					"mailbox command, rc:x%x\n", rc);
			return SLI_CONFIG_HANDLED;
		}
		lpfc_printf_log(phba, KERN_ERR, LOG_LIBDFC,
				"2970 Failed to issue SLI_CONFIG ext-buffer "
				"mailbox command, rc:x%x\n", rc);
		rc = -EPIPE;
		goto job_error;
	}

	/* wait for additional external buffers */
	bsg_reply->result = 0;
	bsg_job_done(job, bsg_reply->result,
		       bsg_reply->reply_payload_rcv_len);
	return SLI_CONFIG_HANDLED;

job_error:
	if (pmboxq)
		mempool_free(pmboxq, phba->mbox_mem_pool);
	lpfc_bsg_dma_page_free(phba, dmabuf);
	kfree(dd_data);

	return rc;
}

/**
 * lpfc_bsg_handle_sli_cfg_ebuf - handle ext buffer with sli-cfg mailbox cmd
 * @phba: Pointer to HBA context object.
 * @job: Pointer to the job object.
 * @dmabuf: Pointer to a DMA buffer descriptor.
 *
 * This routine handles the external buffer with SLI_CONFIG (0x9B) mailbox
 * command with multiple non-embedded external buffers.
 **/
static int
lpfc_bsg_handle_sli_cfg_ebuf(struct lpfc_hba *phba, struct bsg_job *job,
			     struct lpfc_dmabuf *dmabuf)
{
	int rc;

	lpfc_printf_log(phba, KERN_INFO, LOG_LIBDFC,
			"2971 SLI_CONFIG buffer (type:x%x)\n",
			phba->mbox_ext_buf_ctx.mboxType);

	if (phba->mbox_ext_buf_ctx.mboxType == mbox_rd) {
		if (phba->mbox_ext_buf_ctx.state != LPFC_BSG_MBOX_DONE) {
			lpfc_printf_log(phba, KERN_ERR, LOG_LIBDFC,
					"2972 SLI_CONFIG rd buffer state "
					"mismatch:x%x\n",
					phba->mbox_ext_buf_ctx.state);
			lpfc_bsg_mbox_ext_abort(phba);
			return -EPIPE;
		}
		rc = lpfc_bsg_read_ebuf_get(phba, job);
		if (rc == SLI_CONFIG_HANDLED)
			lpfc_bsg_dma_page_free(phba, dmabuf);
	} else { /* phba->mbox_ext_buf_ctx.mboxType == mbox_wr */
		if (phba->mbox_ext_buf_ctx.state != LPFC_BSG_MBOX_HOST) {
			lpfc_printf_log(phba, KERN_ERR, LOG_LIBDFC,
					"2973 SLI_CONFIG wr buffer state "
					"mismatch:x%x\n",
					phba->mbox_ext_buf_ctx.state);
			lpfc_bsg_mbox_ext_abort(phba);
			return -EPIPE;
		}
		rc = lpfc_bsg_write_ebuf_set(phba, job, dmabuf);
	}
	return rc;
}

/**
 * lpfc_bsg_handle_sli_cfg_ext - handle sli-cfg mailbox with external buffer
 * @phba: Pointer to HBA context object.
 * @job: Pointer to the job object.
 * @dmabuf: Pointer to a DMA buffer descriptor.
 *
 * This routine checks and handles non-embedded multi-buffer SLI_CONFIG
 * (0x9B) mailbox commands and external buffers.
 **/
static int
lpfc_bsg_handle_sli_cfg_ext(struct lpfc_hba *phba, struct bsg_job *job,
			    struct lpfc_dmabuf *dmabuf)
{
	struct fc_bsg_request *bsg_request = job->request;
	struct dfc_mbox_req *mbox_req;
	int rc = SLI_CONFIG_NOT_HANDLED;

	mbox_req =
	   (struct dfc_mbox_req *)bsg_request->rqst_data.h_vendor.vendor_cmd;

	/* mbox command with/without single external buffer */
	if (mbox_req->extMboxTag == 0 && mbox_req->extSeqNum == 0)
		return rc;

	/* mbox command and first external buffer */
	if (phba->mbox_ext_buf_ctx.state == LPFC_BSG_MBOX_IDLE) {
		if (mbox_req->extSeqNum == 1) {
			lpfc_printf_log(phba, KERN_INFO, LOG_LIBDFC,
					"2974 SLI_CONFIG mailbox: tag:%d, "
					"seq:%d\n", mbox_req->extMboxTag,
					mbox_req->extSeqNum);
			rc = lpfc_bsg_handle_sli_cfg_mbox(phba, job, dmabuf);
			return rc;
		} else
			goto sli_cfg_ext_error;
	}

	/*
	 * handle additional external buffers
	 */

	/* check broken pipe conditions */
	if (mbox_req->extMboxTag != phba->mbox_ext_buf_ctx.mbxTag)
		goto sli_cfg_ext_error;
	if (mbox_req->extSeqNum > phba->mbox_ext_buf_ctx.numBuf)
		goto sli_cfg_ext_error;
	if (mbox_req->extSeqNum != phba->mbox_ext_buf_ctx.seqNum + 1)
		goto sli_cfg_ext_error;

	lpfc_printf_log(phba, KERN_INFO, LOG_LIBDFC,
			"2975 SLI_CONFIG mailbox external buffer: "
			"extSta:x%x, tag:%d, seq:%d\n",
			phba->mbox_ext_buf_ctx.state, mbox_req->extMboxTag,
			mbox_req->extSeqNum);
	rc = lpfc_bsg_handle_sli_cfg_ebuf(phba, job, dmabuf);
	return rc;

sli_cfg_ext_error:
	/* all other cases, broken pipe */
	lpfc_printf_log(phba, KERN_ERR, LOG_LIBDFC,
			"2976 SLI_CONFIG mailbox broken pipe: "
			"ctxSta:x%x, ctxNumBuf:%d "
			"ctxTag:%d, ctxSeq:%d, tag:%d, seq:%d\n",
			phba->mbox_ext_buf_ctx.state,
			phba->mbox_ext_buf_ctx.numBuf,
			phba->mbox_ext_buf_ctx.mbxTag,
			phba->mbox_ext_buf_ctx.seqNum,
			mbox_req->extMboxTag, mbox_req->extSeqNum);

	lpfc_bsg_mbox_ext_session_reset(phba);

	return -EPIPE;
}

/**
 * lpfc_bsg_issue_mbox - issues a mailbox command on behalf of an app
 * @phba: Pointer to HBA context object.
 * @job: Pointer to the job object.
 * @vport: Pointer to a vport object.
 *
 * Allocate a tracking object, mailbox command memory, get a mailbox
 * from the mailbox pool, copy the caller mailbox command.
 *
 * If offline and the sli is active we need to poll for the command (port is
 * being reset) and complete the job, otherwise issue the mailbox command and
 * let our completion handler finish the command.
 **/
static int
lpfc_bsg_issue_mbox(struct lpfc_hba *phba, struct bsg_job *job,
	struct lpfc_vport *vport)
{
	struct fc_bsg_request *bsg_request = job->request;
	struct fc_bsg_reply *bsg_reply = job->reply;
	LPFC_MBOXQ_t *pmboxq = NULL; /* internal mailbox queue */
	MAILBOX_t *pmb; /* shortcut to the pmboxq mailbox */
	/* a 4k buffer to hold the mb and extended data from/to the bsg */
	uint8_t *pmbx = NULL;
	struct bsg_job_data *dd_data = NULL; /* bsg data tracking structure */
	struct lpfc_dmabuf *dmabuf = NULL;
	struct dfc_mbox_req *mbox_req;
	struct READ_EVENT_LOG_VAR *rdEventLog;
	uint32_t transmit_length, receive_length, mode;
	struct lpfc_mbx_sli4_config *sli4_config;
	struct lpfc_mbx_nembed_cmd *nembed_sge;
	struct ulp_bde64 *bde;
	uint8_t *ext = NULL;
	int rc = 0;
	uint8_t *from;
	uint32_t size;

	/* in case no data is transferred */
	bsg_reply->reply_payload_rcv_len = 0;

	/* sanity check to protect driver */
	if (job->reply_payload.payload_len > BSG_MBOX_SIZE ||
	    job->request_payload.payload_len > BSG_MBOX_SIZE) {
		rc = -ERANGE;
		goto job_done;
	}

	/*
	 * Don't allow mailbox commands to be sent when blocked or when in
	 * the middle of discovery
	 */
	if (phba->sli.sli_flag & LPFC_BLOCK_MGMT_IO) {
		rc = -EAGAIN;
		goto job_done;
	}

	mbox_req =
	    (struct dfc_mbox_req *)bsg_request->rqst_data.h_vendor.vendor_cmd;

	/* check if requested extended data lengths are valid */
	if ((mbox_req->inExtWLen > BSG_MBOX_SIZE/sizeof(uint32_t)) ||
	    (mbox_req->outExtWLen > BSG_MBOX_SIZE/sizeof(uint32_t))) {
		rc = -ERANGE;
		goto job_done;
	}

	dmabuf = lpfc_bsg_dma_page_alloc(phba);
	if (!dmabuf || !dmabuf->virt) {
		rc = -ENOMEM;
		goto job_done;
	}

	/* Get the mailbox command or external buffer from BSG */
	pmbx = (uint8_t *)dmabuf->virt;
	size = job->request_payload.payload_len;
	sg_copy_to_buffer(job->request_payload.sg_list,
			  job->request_payload.sg_cnt, pmbx, size);

	/* Handle possible SLI_CONFIG with non-embedded payloads */
	if (phba->sli_rev == LPFC_SLI_REV4) {
		rc = lpfc_bsg_handle_sli_cfg_ext(phba, job, dmabuf);
		if (rc == SLI_CONFIG_HANDLED)
			goto job_cont;
		if (rc)
			goto job_done;
		/* SLI_CONFIG_NOT_HANDLED for other mailbox commands */
	}

	rc = lpfc_bsg_check_cmd_access(phba, (MAILBOX_t *)pmbx, vport);
	if (rc != 0)
		goto job_done; /* must be negative */

	/* allocate our bsg tracking structure */
	dd_data = kmalloc(sizeof(struct bsg_job_data), GFP_KERNEL);
	if (!dd_data) {
		lpfc_printf_log(phba, KERN_WARNING, LOG_LIBDFC,
				"2727 Failed allocation of dd_data\n");
		rc = -ENOMEM;
		goto job_done;
	}

	pmboxq = mempool_alloc(phba->mbox_mem_pool, GFP_KERNEL);
	if (!pmboxq) {
		rc = -ENOMEM;
		goto job_done;
	}
	memset(pmboxq, 0, sizeof(LPFC_MBOXQ_t));

	pmb = &pmboxq->u.mb;
	memcpy(pmb, pmbx, sizeof(*pmb));
	pmb->mbxOwner = OWN_HOST;
	pmboxq->vport = vport;

	/* If HBA encountered an error attention, allow only DUMP
	 * or RESTART mailbox commands until the HBA is restarted.
	 */
	if (phba->pport->stopped &&
	    pmb->mbxCommand != MBX_DUMP_MEMORY &&
	    pmb->mbxCommand != MBX_RESTART &&
	    pmb->mbxCommand != MBX_WRITE_VPARMS &&
	    pmb->mbxCommand != MBX_WRITE_WWN)
		lpfc_printf_log(phba, KERN_WARNING, LOG_MBOX,
				"2797 mbox: Issued mailbox cmd "
				"0x%x while in stopped state.\n",
				pmb->mbxCommand);

	/* extended mailbox commands will need an extended buffer */
	if (mbox_req->inExtWLen || mbox_req->outExtWLen) {
		from = pmbx;
		ext = from + sizeof(MAILBOX_t);
		pmboxq->ctx_buf = ext;
		pmboxq->in_ext_byte_len =
			mbox_req->inExtWLen * sizeof(uint32_t);
		pmboxq->out_ext_byte_len =
			mbox_req->outExtWLen * sizeof(uint32_t);
		pmboxq->mbox_offset_word = mbox_req->mbOffset;
	}

	/* biu diag will need a kernel buffer to transfer the data
	 * allocate our own buffer and setup the mailbox command to
	 * use ours
	 */
	if (pmb->mbxCommand == MBX_RUN_BIU_DIAG64) {
		transmit_length = pmb->un.varWords[1];
		receive_length = pmb->un.varWords[4];
		/* transmit length cannot be greater than receive length or
		 * mailbox extension size
		 */
		if ((transmit_length > receive_length) ||
			(transmit_length > BSG_MBOX_SIZE - sizeof(MAILBOX_t))) {
			rc = -ERANGE;
			goto job_done;
		}
		pmb->un.varBIUdiag.un.s2.xmit_bde64.addrHigh =
			putPaddrHigh(dmabuf->phys + sizeof(MAILBOX_t));
		pmb->un.varBIUdiag.un.s2.xmit_bde64.addrLow =
			putPaddrLow(dmabuf->phys + sizeof(MAILBOX_t));

		pmb->un.varBIUdiag.un.s2.rcv_bde64.addrHigh =
			putPaddrHigh(dmabuf->phys + sizeof(MAILBOX_t)
			  + pmb->un.varBIUdiag.un.s2.xmit_bde64.tus.f.bdeSize);
		pmb->un.varBIUdiag.un.s2.rcv_bde64.addrLow =
			putPaddrLow(dmabuf->phys + sizeof(MAILBOX_t)
			  + pmb->un.varBIUdiag.un.s2.xmit_bde64.tus.f.bdeSize);
	} else if (pmb->mbxCommand == MBX_READ_EVENT_LOG) {
		rdEventLog = &pmb->un.varRdEventLog;
		receive_length = rdEventLog->rcv_bde64.tus.f.bdeSize;
		mode = bf_get(lpfc_event_log, rdEventLog);

		/* receive length cannot be greater than mailbox
		 * extension size
		 */
		if (receive_length > BSG_MBOX_SIZE - sizeof(MAILBOX_t)) {
			rc = -ERANGE;
			goto job_done;
		}

		/* mode zero uses a bde like biu diags command */
		if (mode == 0) {
			pmb->un.varWords[3] = putPaddrLow(dmabuf->phys
							+ sizeof(MAILBOX_t));
			pmb->un.varWords[4] = putPaddrHigh(dmabuf->phys
							+ sizeof(MAILBOX_t));
		}
	} else if (phba->sli_rev == LPFC_SLI_REV4) {
		/* Let type 4 (well known data) through because the data is
		 * returned in varwords[4-8]
		 * otherwise check the recieve length and fetch the buffer addr
		 */
		if ((pmb->mbxCommand == MBX_DUMP_MEMORY) &&
			(pmb->un.varDmp.type != DMP_WELL_KNOWN)) {
			/* rebuild the command for sli4 using our own buffers
			* like we do for biu diags
			*/
			receive_length = pmb->un.varWords[2];
			/* receive length cannot be greater than mailbox
			 * extension size
			 */
			if (receive_length == 0) {
				rc = -ERANGE;
				goto job_done;
			}
			pmb->un.varWords[3] = putPaddrLow(dmabuf->phys
						+ sizeof(MAILBOX_t));
			pmb->un.varWords[4] = putPaddrHigh(dmabuf->phys
						+ sizeof(MAILBOX_t));
		} else if ((pmb->mbxCommand == MBX_UPDATE_CFG) &&
			pmb->un.varUpdateCfg.co) {
			bde = (struct ulp_bde64 *)&pmb->un.varWords[4];

			/* bde size cannot be greater than mailbox ext size */
			if (bde->tus.f.bdeSize >
			    BSG_MBOX_SIZE - sizeof(MAILBOX_t)) {
				rc = -ERANGE;
				goto job_done;
			}
			bde->addrHigh = putPaddrHigh(dmabuf->phys
						+ sizeof(MAILBOX_t));
			bde->addrLow = putPaddrLow(dmabuf->phys
						+ sizeof(MAILBOX_t));
		} else if (pmb->mbxCommand == MBX_SLI4_CONFIG) {
			/* Handling non-embedded SLI_CONFIG mailbox command */
			sli4_config = &pmboxq->u.mqe.un.sli4_config;
			if (!bf_get(lpfc_mbox_hdr_emb,
			    &sli4_config->header.cfg_mhdr)) {
				/* rebuild the command for sli4 using our
				 * own buffers like we do for biu diags
				 */
				nembed_sge = (struct lpfc_mbx_nembed_cmd *)
						&pmb->un.varWords[0];
				receive_length = nembed_sge->sge[0].length;

				/* receive length cannot be greater than
				 * mailbox extension size
				 */
				if ((receive_length == 0) ||
				    (receive_length >
				     BSG_MBOX_SIZE - sizeof(MAILBOX_t))) {
					rc = -ERANGE;
					goto job_done;
				}

				nembed_sge->sge[0].pa_hi =
						putPaddrHigh(dmabuf->phys
						   + sizeof(MAILBOX_t));
				nembed_sge->sge[0].pa_lo =
						putPaddrLow(dmabuf->phys
						   + sizeof(MAILBOX_t));
			}
		}
	}

	dd_data->context_un.mbox.dmabuffers = dmabuf;

	/* setup wake call as IOCB callback */
	pmboxq->mbox_cmpl = lpfc_bsg_issue_mbox_cmpl;

	/* setup context field to pass wait_queue pointer to wake function */
	pmboxq->ctx_ndlp = dd_data;
	dd_data->type = TYPE_MBOX;
	dd_data->set_job = job;
	dd_data->context_un.mbox.pmboxq = pmboxq;
	dd_data->context_un.mbox.mb = (MAILBOX_t *)pmbx;
	dd_data->context_un.mbox.ext = ext;
	dd_data->context_un.mbox.mbOffset = mbox_req->mbOffset;
	dd_data->context_un.mbox.inExtWLen = mbox_req->inExtWLen;
	dd_data->context_un.mbox.outExtWLen = mbox_req->outExtWLen;
	job->dd_data = dd_data;

	if ((vport->fc_flag & FC_OFFLINE_MODE) ||
	    (!(phba->sli.sli_flag & LPFC_SLI_ACTIVE))) {
		rc = lpfc_sli_issue_mbox(phba, pmboxq, MBX_POLL);
		if (rc != MBX_SUCCESS) {
			rc = (rc == MBX_TIMEOUT) ? -ETIME : -ENODEV;
			goto job_done;
		}

		/* job finished, copy the data */
		memcpy(pmbx, pmb, sizeof(*pmb));
		bsg_reply->reply_payload_rcv_len =
			sg_copy_from_buffer(job->reply_payload.sg_list,
					    job->reply_payload.sg_cnt,
					    pmbx, size);
		/* not waiting mbox already done */
		rc = 0;
		goto job_done;
	}

	rc = lpfc_sli_issue_mbox(phba, pmboxq, MBX_NOWAIT);
	if ((rc == MBX_SUCCESS) || (rc == MBX_BUSY))
		return 1; /* job started */

job_done:
	/* common exit for error or job completed inline */
	if (pmboxq)
		mempool_free(pmboxq, phba->mbox_mem_pool);
	lpfc_bsg_dma_page_free(phba, dmabuf);
	kfree(dd_data);

job_cont:
	return rc;
}

/**
 * lpfc_bsg_mbox_cmd - process an fc bsg LPFC_BSG_VENDOR_MBOX command
 * @job: MBOX fc_bsg_job for LPFC_BSG_VENDOR_MBOX.
 **/
static int
lpfc_bsg_mbox_cmd(struct bsg_job *job)
{
	struct lpfc_vport *vport = shost_priv(fc_bsg_to_shost(job));
	struct fc_bsg_request *bsg_request = job->request;
	struct fc_bsg_reply *bsg_reply = job->reply;
	struct lpfc_hba *phba = vport->phba;
	struct dfc_mbox_req *mbox_req;
	int rc = 0;

	/* mix-and-match backward compatibility */
	bsg_reply->reply_payload_rcv_len = 0;
	if (job->request_len <
	    sizeof(struct fc_bsg_request) + sizeof(struct dfc_mbox_req)) {
		lpfc_printf_log(phba, KERN_INFO, LOG_LIBDFC,
				"2737 Mix-and-match backward compatibility "
				"between MBOX_REQ old size:%d and "
				"new request size:%d\n",
				(int)(job->request_len -
				      sizeof(struct fc_bsg_request)),
				(int)sizeof(struct dfc_mbox_req));
		mbox_req = (struct dfc_mbox_req *)
				bsg_request->rqst_data.h_vendor.vendor_cmd;
		mbox_req->extMboxTag = 0;
		mbox_req->extSeqNum = 0;
	}

	rc = lpfc_bsg_issue_mbox(phba, job, vport);

	if (rc == 0) {
		/* job done */
		bsg_reply->result = 0;
		job->dd_data = NULL;
		bsg_job_done(job, bsg_reply->result,
			       bsg_reply->reply_payload_rcv_len);
	} else if (rc == 1)
		/* job submitted, will complete later*/
		rc = 0; /* return zero, no error */
	else {
		/* some error occurred */
		bsg_reply->result = rc;
		job->dd_data = NULL;
	}

	return rc;
}

/**
 * lpfc_bsg_menlo_cmd_cmp - lpfc_menlo_cmd completion handler
 * @phba: Pointer to HBA context object.
 * @cmdiocbq: Pointer to command iocb.
 * @rspiocbq: Pointer to response iocb.
 *
 * This function is the completion handler for iocbs issued using
 * lpfc_menlo_cmd function. This function is called by the
 * ring event handler function without any lock held. This function
 * can be called from both worker thread context and interrupt
 * context. This function also can be called from another thread which
 * cleans up the SLI layer objects.
 * This function copies the contents of the response iocb to the
 * response iocb memory object provided by the caller of
 * lpfc_sli_issue_iocb_wait and then wakes up the thread which
 * sleeps for the iocb completion.
 **/
static void
lpfc_bsg_menlo_cmd_cmp(struct lpfc_hba *phba,
			struct lpfc_iocbq *cmdiocbq,
			struct lpfc_iocbq *rspiocbq)
{
	struct bsg_job_data *dd_data;
	struct bsg_job *job;
	struct fc_bsg_reply *bsg_reply;
	IOCB_t *rsp;
	struct lpfc_dmabuf *bmp, *cmp, *rmp;
	struct lpfc_bsg_menlo *menlo;
	unsigned long flags;
	struct menlo_response *menlo_resp;
	unsigned int rsp_size;
	int rc = 0;

	dd_data = cmdiocbq->context_un.dd_data;
	cmp = cmdiocbq->cmd_dmabuf;
	bmp = cmdiocbq->bpl_dmabuf;
	menlo = &dd_data->context_un.menlo;
	rmp = menlo->rmp;
	rsp = &rspiocbq->iocb;

	/* Determine if job has been aborted */
	spin_lock_irqsave(&phba->ct_ev_lock, flags);
	job = dd_data->set_job;
	if (job) {
		bsg_reply = job->reply;
		/* Prevent timeout handling from trying to abort job  */
		job->dd_data = NULL;
	}
	spin_unlock_irqrestore(&phba->ct_ev_lock, flags);

	/* Copy the job data or set the failing status for the job */

	if (job) {
		/* always return the xri, this would be used in the case
		 * of a menlo download to allow the data to be sent as a
		 * continuation of the exchange.
		 */

		menlo_resp = (struct menlo_response *)
			bsg_reply->reply_data.vendor_reply.vendor_rsp;
		menlo_resp->xri = rsp->ulpContext;
		if (rsp->ulpStatus) {
			if (rsp->ulpStatus == IOSTAT_LOCAL_REJECT) {
				switch (rsp->un.ulpWord[4] & IOERR_PARAM_MASK) {
				case IOERR_SEQUENCE_TIMEOUT:
					rc = -ETIMEDOUT;
					break;
				case IOERR_INVALID_RPI:
					rc = -EFAULT;
					break;
				default:
					rc = -EACCES;
					break;
				}
			} else {
				rc = -EACCES;
			}
		} else {
			rsp_size = rsp->un.genreq64.bdl.bdeSize;
			bsg_reply->reply_payload_rcv_len =
				lpfc_bsg_copy_data(rmp, &job->reply_payload,
						   rsp_size, 0);
		}

	}

	lpfc_sli_release_iocbq(phba, cmdiocbq);
	lpfc_free_bsg_buffers(phba, cmp);
	lpfc_free_bsg_buffers(phba, rmp);
	lpfc_mbuf_free(phba, bmp->virt, bmp->phys);
	kfree(bmp);
	kfree(dd_data);

	/* Complete the job if active */

	if (job) {
		bsg_reply->result = rc;
		bsg_job_done(job, bsg_reply->result,
			       bsg_reply->reply_payload_rcv_len);
	}

	return;
}

/**
 * lpfc_menlo_cmd - send an ioctl for menlo hardware
 * @job: fc_bsg_job to handle
 *
 * This function issues a gen request 64 CR ioctl for all menlo cmd requests,
 * all the command completions will return the xri for the command.
 * For menlo data requests a gen request 64 CX is used to continue the exchange
 * supplied in the menlo request header xri field.
 **/
static int
lpfc_menlo_cmd(struct bsg_job *job)
{
	struct lpfc_vport *vport = shost_priv(fc_bsg_to_shost(job));
	struct fc_bsg_request *bsg_request = job->request;
	struct fc_bsg_reply *bsg_reply = job->reply;
	struct lpfc_hba *phba = vport->phba;
	struct lpfc_iocbq *cmdiocbq;
	IOCB_t *cmd;
	int rc = 0;
	struct menlo_command *menlo_cmd;
	struct lpfc_dmabuf *bmp = NULL, *cmp = NULL, *rmp = NULL;
	int request_nseg;
	int reply_nseg;
	struct bsg_job_data *dd_data;
	struct ulp_bde64 *bpl = NULL;

	/* in case no data is returned return just the return code */
	bsg_reply->reply_payload_rcv_len = 0;

	if (job->request_len <
	    sizeof(struct fc_bsg_request) +
		sizeof(struct menlo_command)) {
		lpfc_printf_log(phba, KERN_WARNING, LOG_LIBDFC,
				"2784 Received MENLO_CMD request below "
				"minimum size\n");
		rc = -ERANGE;
		goto no_dd_data;
	}

	if (job->reply_len < sizeof(*bsg_reply) +
				sizeof(struct menlo_response)) {
		lpfc_printf_log(phba, KERN_WARNING, LOG_LIBDFC,
				"2785 Received MENLO_CMD reply below "
				"minimum size\n");
		rc = -ERANGE;
		goto no_dd_data;
	}

	if (!(phba->menlo_flag & HBA_MENLO_SUPPORT)) {
		lpfc_printf_log(phba, KERN_WARNING, LOG_LIBDFC,
				"2786 Adapter does not support menlo "
				"commands\n");
		rc = -EPERM;
		goto no_dd_data;
	}

	menlo_cmd = (struct menlo_command *)
		bsg_request->rqst_data.h_vendor.vendor_cmd;

	/* allocate our bsg tracking structure */
	dd_data = kmalloc(sizeof(struct bsg_job_data), GFP_KERNEL);
	if (!dd_data) {
		lpfc_printf_log(phba, KERN_WARNING, LOG_LIBDFC,
				"2787 Failed allocation of dd_data\n");
		rc = -ENOMEM;
		goto no_dd_data;
	}

	bmp = kmalloc(sizeof(struct lpfc_dmabuf), GFP_KERNEL);
	if (!bmp) {
		rc = -ENOMEM;
		goto free_dd;
	}

	bmp->virt = lpfc_mbuf_alloc(phba, 0, &bmp->phys);
	if (!bmp->virt) {
		rc = -ENOMEM;
		goto free_bmp;
	}

	INIT_LIST_HEAD(&bmp->list);

	bpl = (struct ulp_bde64 *)bmp->virt;
	request_nseg = LPFC_BPL_SIZE/sizeof(struct ulp_bde64);
	cmp = lpfc_alloc_bsg_buffers(phba, job->request_payload.payload_len,
				     1, bpl, &request_nseg);
	if (!cmp) {
		rc = -ENOMEM;
		goto free_bmp;
	}
	lpfc_bsg_copy_data(cmp, &job->request_payload,
			   job->request_payload.payload_len, 1);

	bpl += request_nseg;
	reply_nseg = LPFC_BPL_SIZE/sizeof(struct ulp_bde64) - request_nseg;
	rmp = lpfc_alloc_bsg_buffers(phba, job->reply_payload.payload_len, 0,
				     bpl, &reply_nseg);
	if (!rmp) {
		rc = -ENOMEM;
		goto free_cmp;
	}

	cmdiocbq = lpfc_sli_get_iocbq(phba);
	if (!cmdiocbq) {
		rc = -ENOMEM;
		goto free_rmp;
	}

	cmd = &cmdiocbq->iocb;
	cmd->un.genreq64.bdl.ulpIoTag32 = 0;
	cmd->un.genreq64.bdl.addrHigh = putPaddrHigh(bmp->phys);
	cmd->un.genreq64.bdl.addrLow = putPaddrLow(bmp->phys);
	cmd->un.genreq64.bdl.bdeFlags = BUFF_TYPE_BLP_64;
	cmd->un.genreq64.bdl.bdeSize =
	    (request_nseg + reply_nseg) * sizeof(struct ulp_bde64);
	cmd->un.genreq64.w5.hcsw.Fctl = (SI | LA);
	cmd->un.genreq64.w5.hcsw.Dfctl = 0;
	cmd->un.genreq64.w5.hcsw.Rctl = FC_RCTL_DD_UNSOL_CMD;
	cmd->un.genreq64.w5.hcsw.Type = MENLO_TRANSPORT_TYPE; /* 0xfe */
	cmd->ulpBdeCount = 1;
	cmd->ulpClass = CLASS3;
	cmd->ulpOwner = OWN_CHIP;
	cmd->ulpLe = 1; /* Limited Edition */
	cmdiocbq->cmd_flag |= LPFC_IO_LIBDFC;
	cmdiocbq->vport = phba->pport;
	/* We want the firmware to timeout before we do */
	cmd->ulpTimeout = MENLO_TIMEOUT - 5;
	cmdiocbq->cmd_cmpl = lpfc_bsg_menlo_cmd_cmp;
<<<<<<< HEAD
	cmdiocbq->context1 = dd_data;
	cmdiocbq->context2 = cmp;
	cmdiocbq->context3 = bmp;
=======
	cmdiocbq->context_un.dd_data = dd_data;
	cmdiocbq->cmd_dmabuf = cmp;
	cmdiocbq->bpl_dmabuf = bmp;
>>>>>>> 88084a3d
	if (menlo_cmd->cmd == LPFC_BSG_VENDOR_MENLO_CMD) {
		cmd->ulpCommand = CMD_GEN_REQUEST64_CR;
		cmd->ulpPU = MENLO_PU; /* 3 */
		cmd->un.ulpWord[4] = MENLO_DID; /* 0x0000FC0E */
		cmd->ulpContext = MENLO_CONTEXT; /* 0 */
	} else {
		cmd->ulpCommand = CMD_GEN_REQUEST64_CX;
		cmd->ulpPU = 1;
		cmd->un.ulpWord[4] = 0;
		cmd->ulpContext = menlo_cmd->xri;
	}

	dd_data->type = TYPE_MENLO;
	dd_data->set_job = job;
	dd_data->context_un.menlo.cmdiocbq = cmdiocbq;
	dd_data->context_un.menlo.rmp = rmp;
	job->dd_data = dd_data;

	rc = lpfc_sli_issue_iocb(phba, LPFC_ELS_RING, cmdiocbq,
		MENLO_TIMEOUT - 5);
	if (rc == IOCB_SUCCESS)
		return 0; /* done for now */

	lpfc_sli_release_iocbq(phba, cmdiocbq);

free_rmp:
	lpfc_free_bsg_buffers(phba, rmp);
free_cmp:
	lpfc_free_bsg_buffers(phba, cmp);
free_bmp:
	if (bmp->virt)
		lpfc_mbuf_free(phba, bmp->virt, bmp->phys);
	kfree(bmp);
free_dd:
	kfree(dd_data);
no_dd_data:
	/* make error code available to userspace */
	bsg_reply->result = rc;
	job->dd_data = NULL;
	return rc;
}

static int
lpfc_forced_link_speed(struct bsg_job *job)
{
	struct Scsi_Host *shost = fc_bsg_to_shost(job);
	struct lpfc_vport *vport = shost_priv(shost);
	struct lpfc_hba *phba = vport->phba;
	struct fc_bsg_reply *bsg_reply = job->reply;
	struct forced_link_speed_support_reply *forced_reply;
	int rc = 0;

	if (job->request_len <
	    sizeof(struct fc_bsg_request) +
	    sizeof(struct get_forced_link_speed_support)) {
		lpfc_printf_log(phba, KERN_WARNING, LOG_LIBDFC,
				"0048 Received FORCED_LINK_SPEED request "
				"below minimum size\n");
		rc = -EINVAL;
		goto job_error;
	}

	forced_reply = (struct forced_link_speed_support_reply *)
		bsg_reply->reply_data.vendor_reply.vendor_rsp;

	if (job->reply_len < sizeof(*bsg_reply) + sizeof(*forced_reply)) {
		lpfc_printf_log(phba, KERN_WARNING, LOG_LIBDFC,
				"0049 Received FORCED_LINK_SPEED reply below "
				"minimum size\n");
		rc = -EINVAL;
		goto job_error;
	}

	forced_reply->supported = (phba->hba_flag & HBA_FORCED_LINK_SPEED)
				   ? LPFC_FORCED_LINK_SPEED_SUPPORTED
				   : LPFC_FORCED_LINK_SPEED_NOT_SUPPORTED;
job_error:
	bsg_reply->result = rc;
	if (rc == 0)
		bsg_job_done(job, bsg_reply->result,
			       bsg_reply->reply_payload_rcv_len);
	return rc;
}

/**
 * lpfc_check_fwlog_support: Check FW log support on the adapter
 * @phba: Pointer to HBA context object.
 *
 * Check if FW Logging support by the adapter
 **/
int
lpfc_check_fwlog_support(struct lpfc_hba *phba)
{
	struct lpfc_ras_fwlog *ras_fwlog = NULL;

	ras_fwlog = &phba->ras_fwlog;

	if (!ras_fwlog->ras_hwsupport)
		return -EACCES;
	else if (!ras_fwlog->ras_enabled)
		return -EPERM;
	else
		return 0;
}

/**
 * lpfc_bsg_get_ras_config: Get RAS configuration settings
 * @job: fc_bsg_job to handle
 *
 * Get RAS configuration values set.
 **/
static int
lpfc_bsg_get_ras_config(struct bsg_job *job)
{
	struct Scsi_Host *shost = fc_bsg_to_shost(job);
	struct lpfc_vport *vport = shost_priv(shost);
	struct fc_bsg_reply *bsg_reply = job->reply;
	struct lpfc_hba *phba = vport->phba;
	struct lpfc_bsg_get_ras_config_reply *ras_reply;
	struct lpfc_ras_fwlog *ras_fwlog = &phba->ras_fwlog;
	int rc = 0;

	if (job->request_len <
	    sizeof(struct fc_bsg_request) +
	    sizeof(struct lpfc_bsg_ras_req)) {
		lpfc_printf_log(phba, KERN_ERR, LOG_LIBDFC,
				"6192 FW_LOG request received "
				"below minimum size\n");
		rc = -EINVAL;
		goto ras_job_error;
	}

	/* Check FW log status */
	rc = lpfc_check_fwlog_support(phba);
	if (rc)
		goto ras_job_error;

	ras_reply = (struct lpfc_bsg_get_ras_config_reply *)
		bsg_reply->reply_data.vendor_reply.vendor_rsp;

	/* Current logging state */
	spin_lock_irq(&phba->hbalock);
	if (ras_fwlog->state == ACTIVE)
		ras_reply->state = LPFC_RASLOG_STATE_RUNNING;
	else
		ras_reply->state = LPFC_RASLOG_STATE_STOPPED;
	spin_unlock_irq(&phba->hbalock);

	ras_reply->log_level = phba->ras_fwlog.fw_loglevel;
	ras_reply->log_buff_sz = phba->cfg_ras_fwlog_buffsize;

ras_job_error:
	/* make error code available to userspace */
	bsg_reply->result = rc;

	/* complete the job back to userspace */
	if (!rc)
		bsg_job_done(job, bsg_reply->result,
			     bsg_reply->reply_payload_rcv_len);
	return rc;
}

/**
 * lpfc_bsg_set_ras_config: Set FW logging parameters
 * @job: fc_bsg_job to handle
 *
 * Set log-level parameters for FW-logging in host memory
 **/
static int
lpfc_bsg_set_ras_config(struct bsg_job *job)
{
	struct Scsi_Host *shost = fc_bsg_to_shost(job);
	struct lpfc_vport *vport = shost_priv(shost);
	struct lpfc_hba *phba = vport->phba;
	struct lpfc_bsg_set_ras_config_req *ras_req;
	struct fc_bsg_request *bsg_request = job->request;
	struct lpfc_ras_fwlog *ras_fwlog = &phba->ras_fwlog;
	struct fc_bsg_reply *bsg_reply = job->reply;
	uint8_t action = 0, log_level = 0;
	int rc = 0, action_status = 0;

	if (job->request_len <
	    sizeof(struct fc_bsg_request) +
	    sizeof(struct lpfc_bsg_set_ras_config_req)) {
		lpfc_printf_log(phba, KERN_ERR, LOG_LIBDFC,
				"6182 Received RAS_LOG request "
				"below minimum size\n");
		rc = -EINVAL;
		goto ras_job_error;
	}

	/* Check FW log status */
	rc = lpfc_check_fwlog_support(phba);
	if (rc)
		goto ras_job_error;

	ras_req = (struct lpfc_bsg_set_ras_config_req *)
		bsg_request->rqst_data.h_vendor.vendor_cmd;
	action = ras_req->action;
	log_level = ras_req->log_level;

	if (action == LPFC_RASACTION_STOP_LOGGING) {
		/* Check if already disabled */
		spin_lock_irq(&phba->hbalock);
		if (ras_fwlog->state != ACTIVE) {
			spin_unlock_irq(&phba->hbalock);
			rc = -ESRCH;
			goto ras_job_error;
		}
		spin_unlock_irq(&phba->hbalock);

		/* Disable logging */
		lpfc_ras_stop_fwlog(phba);
	} else {
		/*action = LPFC_RASACTION_START_LOGGING*/

		/* Even though FW-logging is active re-initialize
		 * FW-logging with new log-level. Return status
		 * "Logging already Running" to caller.
		 **/
		spin_lock_irq(&phba->hbalock);
		if (ras_fwlog->state != INACTIVE)
			action_status = -EINPROGRESS;
		spin_unlock_irq(&phba->hbalock);

		/* Enable logging */
		rc = lpfc_sli4_ras_fwlog_init(phba, log_level,
					      LPFC_RAS_ENABLE_LOGGING);
		if (rc) {
			rc = -EINVAL;
			goto ras_job_error;
		}

		/* Check if FW-logging is re-initialized */
		if (action_status == -EINPROGRESS)
			rc = action_status;
	}
ras_job_error:
	/* make error code available to userspace */
	bsg_reply->result = rc;

	/* complete the job back to userspace */
	if (!rc)
		bsg_job_done(job, bsg_reply->result,
			     bsg_reply->reply_payload_rcv_len);

	return rc;
}

/**
 * lpfc_bsg_get_ras_lwpd: Get log write position data
 * @job: fc_bsg_job to handle
 *
 * Get Offset/Wrap count of the log message written
 * in host memory
 **/
static int
lpfc_bsg_get_ras_lwpd(struct bsg_job *job)
{
	struct Scsi_Host *shost = fc_bsg_to_shost(job);
	struct lpfc_vport *vport = shost_priv(shost);
	struct lpfc_bsg_get_ras_lwpd *ras_reply;
	struct lpfc_hba *phba = vport->phba;
	struct lpfc_ras_fwlog *ras_fwlog = &phba->ras_fwlog;
	struct fc_bsg_reply *bsg_reply = job->reply;
	u32 *lwpd_ptr = NULL;
	int rc = 0;

	rc = lpfc_check_fwlog_support(phba);
	if (rc)
		goto ras_job_error;

	if (job->request_len <
	    sizeof(struct fc_bsg_request) +
	    sizeof(struct lpfc_bsg_ras_req)) {
		lpfc_printf_log(phba, KERN_ERR, LOG_LIBDFC,
				"6183 Received RAS_LOG request "
				"below minimum size\n");
		rc = -EINVAL;
		goto ras_job_error;
	}

	ras_reply = (struct lpfc_bsg_get_ras_lwpd *)
		bsg_reply->reply_data.vendor_reply.vendor_rsp;

	if (!ras_fwlog->lwpd.virt) {
		lpfc_printf_log(phba, KERN_ERR, LOG_LIBDFC,
				"6193 Restart FW Logging\n");
		rc = -EINVAL;
		goto ras_job_error;
	}

	/* Get lwpd offset */
	lwpd_ptr = (uint32_t *)(ras_fwlog->lwpd.virt);
	ras_reply->offset = be32_to_cpu(*lwpd_ptr & 0xffffffff);

	/* Get wrap count */
	ras_reply->wrap_count = be32_to_cpu(*(++lwpd_ptr) & 0xffffffff);

ras_job_error:
	/* make error code available to userspace */
	bsg_reply->result = rc;

	/* complete the job back to userspace */
	if (!rc)
		bsg_job_done(job, bsg_reply->result,
			     bsg_reply->reply_payload_rcv_len);

	return rc;
}

/**
 * lpfc_bsg_get_ras_fwlog: Read FW log
 * @job: fc_bsg_job to handle
 *
 * Copy the FW log into the passed buffer.
 **/
static int
lpfc_bsg_get_ras_fwlog(struct bsg_job *job)
{
	struct Scsi_Host *shost = fc_bsg_to_shost(job);
	struct lpfc_vport *vport = shost_priv(shost);
	struct lpfc_hba *phba = vport->phba;
	struct fc_bsg_request *bsg_request = job->request;
	struct fc_bsg_reply *bsg_reply = job->reply;
	struct lpfc_bsg_get_fwlog_req *ras_req;
	u32 rd_offset, rd_index, offset;
	void *src, *fwlog_buff;
	struct lpfc_ras_fwlog *ras_fwlog = NULL;
	struct lpfc_dmabuf *dmabuf, *next;
	int rc = 0;

	ras_fwlog = &phba->ras_fwlog;

	rc = lpfc_check_fwlog_support(phba);
	if (rc)
		goto ras_job_error;

	/* Logging to be stopped before reading */
	spin_lock_irq(&phba->hbalock);
	if (ras_fwlog->state == ACTIVE) {
		spin_unlock_irq(&phba->hbalock);
		rc = -EINPROGRESS;
		goto ras_job_error;
	}
	spin_unlock_irq(&phba->hbalock);

	if (job->request_len <
	    sizeof(struct fc_bsg_request) +
	    sizeof(struct lpfc_bsg_get_fwlog_req)) {
		lpfc_printf_log(phba, KERN_ERR, LOG_LIBDFC,
				"6184 Received RAS_LOG request "
				"below minimum size\n");
		rc = -EINVAL;
		goto ras_job_error;
	}

	ras_req = (struct lpfc_bsg_get_fwlog_req *)
		bsg_request->rqst_data.h_vendor.vendor_cmd;
	rd_offset = ras_req->read_offset;

	/* Allocate memory to read fw log*/
	fwlog_buff = vmalloc(ras_req->read_size);
	if (!fwlog_buff) {
		rc = -ENOMEM;
		goto ras_job_error;
	}

	rd_index = (rd_offset / LPFC_RAS_MAX_ENTRY_SIZE);
	offset = (rd_offset % LPFC_RAS_MAX_ENTRY_SIZE);

	list_for_each_entry_safe(dmabuf, next,
			      &ras_fwlog->fwlog_buff_list, list) {

		if (dmabuf->buffer_tag < rd_index)
			continue;

		src = dmabuf->virt + offset;
		memcpy(fwlog_buff, src, ras_req->read_size);
		break;
	}

	bsg_reply->reply_payload_rcv_len =
		sg_copy_from_buffer(job->reply_payload.sg_list,
				    job->reply_payload.sg_cnt,
				    fwlog_buff, ras_req->read_size);

	vfree(fwlog_buff);

ras_job_error:
	bsg_reply->result = rc;
	if (!rc)
		bsg_job_done(job, bsg_reply->result,
			     bsg_reply->reply_payload_rcv_len);

	return rc;
}

static int
lpfc_get_trunk_info(struct bsg_job *job)
{
	struct lpfc_vport *vport = shost_priv(fc_bsg_to_shost(job));
	struct lpfc_hba *phba = vport->phba;
	struct fc_bsg_reply *bsg_reply = job->reply;
	struct lpfc_trunk_info *event_reply;
	int rc = 0;

	if (job->request_len <
	    sizeof(struct fc_bsg_request) + sizeof(struct get_trunk_info_req)) {
		lpfc_printf_log(phba, KERN_ERR, LOG_LIBDFC,
				"2744 Received GET TRUNK _INFO request below "
				"minimum size\n");
		rc = -EINVAL;
		goto job_error;
	}

	event_reply = (struct lpfc_trunk_info *)
		bsg_reply->reply_data.vendor_reply.vendor_rsp;

	if (job->reply_len < sizeof(*bsg_reply) + sizeof(*event_reply)) {
		lpfc_printf_log(phba, KERN_WARNING, LOG_LIBDFC,
				"2728 Received GET TRUNK _INFO reply below "
				"minimum size\n");
		rc = -EINVAL;
		goto job_error;
	}
	if (event_reply == NULL) {
		rc = -EINVAL;
		goto job_error;
	}

	bsg_bf_set(lpfc_trunk_info_link_status, event_reply,
		   (phba->link_state >= LPFC_LINK_UP) ? 1 : 0);

	bsg_bf_set(lpfc_trunk_info_trunk_active0, event_reply,
		   (phba->trunk_link.link0.state == LPFC_LINK_UP) ? 1 : 0);

	bsg_bf_set(lpfc_trunk_info_trunk_active1, event_reply,
		   (phba->trunk_link.link1.state == LPFC_LINK_UP) ? 1 : 0);

	bsg_bf_set(lpfc_trunk_info_trunk_active2, event_reply,
		   (phba->trunk_link.link2.state == LPFC_LINK_UP) ? 1 : 0);

	bsg_bf_set(lpfc_trunk_info_trunk_active3, event_reply,
		   (phba->trunk_link.link3.state == LPFC_LINK_UP) ? 1 : 0);

	bsg_bf_set(lpfc_trunk_info_trunk_config0, event_reply,
		   bf_get(lpfc_conf_trunk_port0, &phba->sli4_hba));

	bsg_bf_set(lpfc_trunk_info_trunk_config1, event_reply,
		   bf_get(lpfc_conf_trunk_port1, &phba->sli4_hba));

	bsg_bf_set(lpfc_trunk_info_trunk_config2, event_reply,
		   bf_get(lpfc_conf_trunk_port2, &phba->sli4_hba));

	bsg_bf_set(lpfc_trunk_info_trunk_config3, event_reply,
		   bf_get(lpfc_conf_trunk_port3, &phba->sli4_hba));

	event_reply->port_speed = phba->sli4_hba.link_state.speed / 1000;
	event_reply->logical_speed =
				phba->sli4_hba.link_state.logical_speed / 1000;
job_error:
	bsg_reply->result = rc;
	if (!rc)
		bsg_job_done(job, bsg_reply->result,
			     bsg_reply->reply_payload_rcv_len);
	return rc;

}

static int
lpfc_get_cgnbuf_info(struct bsg_job *job)
{
	struct lpfc_vport *vport = shost_priv(fc_bsg_to_shost(job));
	struct lpfc_hba *phba = vport->phba;
	struct fc_bsg_request *bsg_request = job->request;
	struct fc_bsg_reply *bsg_reply = job->reply;
	struct get_cgnbuf_info_req *cgnbuf_req;
	struct lpfc_cgn_info *cp;
	uint8_t *cgn_buff;
	int size, cinfosz;
	int  rc = 0;

	if (job->request_len < sizeof(struct fc_bsg_request) +
	    sizeof(struct get_cgnbuf_info_req)) {
		rc = -ENOMEM;
		goto job_exit;
	}

	if (!phba->sli4_hba.pc_sli4_params.cmf) {
		rc = -ENOENT;
		goto job_exit;
	}

	if (!phba->cgn_i || !phba->cgn_i->virt) {
		rc = -ENOENT;
		goto job_exit;
	}

	cp = phba->cgn_i->virt;
	if (cp->cgn_info_version < LPFC_CGN_INFO_V3) {
		rc = -EPERM;
		goto job_exit;
	}

	cgnbuf_req = (struct get_cgnbuf_info_req *)
		bsg_request->rqst_data.h_vendor.vendor_cmd;

	/* For reset or size == 0 */
	bsg_reply->reply_payload_rcv_len = 0;

	if (cgnbuf_req->reset == LPFC_BSG_CGN_RESET_STAT) {
		lpfc_init_congestion_stat(phba);
		goto job_exit;
	}

	/* We don't want to include the CRC at the end */
	cinfosz = sizeof(struct lpfc_cgn_info) - sizeof(uint32_t);

	size = cgnbuf_req->read_size;
	if (!size)
		goto job_exit;

	if (size < cinfosz) {
		/* Just copy back what we can */
		cinfosz = size;
		rc = -E2BIG;
	}

	/* Allocate memory to read congestion info */
	cgn_buff = vmalloc(cinfosz);
	if (!cgn_buff) {
		rc = -ENOMEM;
		goto job_exit;
	}

	memcpy(cgn_buff, cp, cinfosz);

	bsg_reply->reply_payload_rcv_len =
		sg_copy_from_buffer(job->reply_payload.sg_list,
				    job->reply_payload.sg_cnt,
				    cgn_buff, cinfosz);

	vfree(cgn_buff);

job_exit:
	bsg_reply->result = rc;
	if (!rc)
		bsg_job_done(job, bsg_reply->result,
			     bsg_reply->reply_payload_rcv_len);
	else
		lpfc_printf_log(phba, KERN_ERR, LOG_LIBDFC,
				"2724 GET CGNBUF error: %d\n", rc);
	return rc;
}

/**
 * lpfc_bsg_hst_vendor - process a vendor-specific fc_bsg_job
 * @job: fc_bsg_job to handle
 **/
static int
lpfc_bsg_hst_vendor(struct bsg_job *job)
{
	struct fc_bsg_request *bsg_request = job->request;
	struct fc_bsg_reply *bsg_reply = job->reply;
	int command = bsg_request->rqst_data.h_vendor.vendor_cmd[0];
	int rc;

	switch (command) {
	case LPFC_BSG_VENDOR_SET_CT_EVENT:
		rc = lpfc_bsg_hba_set_event(job);
		break;
	case LPFC_BSG_VENDOR_GET_CT_EVENT:
		rc = lpfc_bsg_hba_get_event(job);
		break;
	case LPFC_BSG_VENDOR_SEND_MGMT_RESP:
		rc = lpfc_bsg_send_mgmt_rsp(job);
		break;
	case LPFC_BSG_VENDOR_DIAG_MODE:
		rc = lpfc_bsg_diag_loopback_mode(job);
		break;
	case LPFC_BSG_VENDOR_DIAG_MODE_END:
		rc = lpfc_sli4_bsg_diag_mode_end(job);
		break;
	case LPFC_BSG_VENDOR_DIAG_RUN_LOOPBACK:
		rc = lpfc_bsg_diag_loopback_run(job);
		break;
	case LPFC_BSG_VENDOR_LINK_DIAG_TEST:
		rc = lpfc_sli4_bsg_link_diag_test(job);
		break;
	case LPFC_BSG_VENDOR_GET_MGMT_REV:
		rc = lpfc_bsg_get_dfc_rev(job);
		break;
	case LPFC_BSG_VENDOR_MBOX:
		rc = lpfc_bsg_mbox_cmd(job);
		break;
	case LPFC_BSG_VENDOR_MENLO_CMD:
	case LPFC_BSG_VENDOR_MENLO_DATA:
		rc = lpfc_menlo_cmd(job);
		break;
	case LPFC_BSG_VENDOR_FORCED_LINK_SPEED:
		rc = lpfc_forced_link_speed(job);
		break;
	case LPFC_BSG_VENDOR_RAS_GET_LWPD:
		rc = lpfc_bsg_get_ras_lwpd(job);
		break;
	case LPFC_BSG_VENDOR_RAS_GET_FWLOG:
		rc = lpfc_bsg_get_ras_fwlog(job);
		break;
	case LPFC_BSG_VENDOR_RAS_GET_CONFIG:
		rc = lpfc_bsg_get_ras_config(job);
		break;
	case LPFC_BSG_VENDOR_RAS_SET_CONFIG:
		rc = lpfc_bsg_set_ras_config(job);
		break;
	case LPFC_BSG_VENDOR_GET_TRUNK_INFO:
		rc = lpfc_get_trunk_info(job);
		break;
	case LPFC_BSG_VENDOR_GET_CGNBUF_INFO:
		rc = lpfc_get_cgnbuf_info(job);
		break;
	default:
		rc = -EINVAL;
		bsg_reply->reply_payload_rcv_len = 0;
		/* make error code available to userspace */
		bsg_reply->result = rc;
		break;
	}

	return rc;
}

/**
 * lpfc_bsg_request - handle a bsg request from the FC transport
 * @job: bsg_job to handle
 **/
int
lpfc_bsg_request(struct bsg_job *job)
{
	struct fc_bsg_request *bsg_request = job->request;
	struct fc_bsg_reply *bsg_reply = job->reply;
	uint32_t msgcode;
	int rc;

	msgcode = bsg_request->msgcode;
	switch (msgcode) {
	case FC_BSG_HST_VENDOR:
		rc = lpfc_bsg_hst_vendor(job);
		break;
	case FC_BSG_RPT_ELS:
		rc = lpfc_bsg_rport_els(job);
		break;
	case FC_BSG_RPT_CT:
		rc = lpfc_bsg_send_mgmt_cmd(job);
		break;
	default:
		rc = -EINVAL;
		bsg_reply->reply_payload_rcv_len = 0;
		/* make error code available to userspace */
		bsg_reply->result = rc;
		break;
	}

	return rc;
}

/**
 * lpfc_bsg_timeout - handle timeout of a bsg request from the FC transport
 * @job: bsg_job that has timed out
 *
 * This function just aborts the job's IOCB.  The aborted IOCB will return to
 * the waiting function which will handle passing the error back to userspace
 **/
int
lpfc_bsg_timeout(struct bsg_job *job)
{
	struct lpfc_vport *vport = shost_priv(fc_bsg_to_shost(job));
	struct lpfc_hba *phba = vport->phba;
	struct lpfc_iocbq *cmdiocb;
	struct lpfc_sli_ring *pring;
	struct bsg_job_data *dd_data;
	unsigned long flags;
	int rc = 0;
	LIST_HEAD(completions);
	struct lpfc_iocbq *check_iocb, *next_iocb;

	pring = lpfc_phba_elsring(phba);
	if (unlikely(!pring))
		return -EIO;

	/* if job's driver data is NULL, the command completed or is in the
	 * the process of completing.  In this case, return status to request
	 * so the timeout is retried.  This avoids double completion issues
	 * and the request will be pulled off the timer queue when the
	 * command's completion handler executes.  Otherwise, prevent the
	 * command's completion handler from executing the job done callback
	 * and continue processing to abort the outstanding the command.
	 */

	spin_lock_irqsave(&phba->ct_ev_lock, flags);
	dd_data = (struct bsg_job_data *)job->dd_data;
	if (dd_data) {
		dd_data->set_job = NULL;
		job->dd_data = NULL;
	} else {
		spin_unlock_irqrestore(&phba->ct_ev_lock, flags);
		return -EAGAIN;
	}

	switch (dd_data->type) {
	case TYPE_IOCB:
		/* Check to see if IOCB was issued to the port or not. If not,
		 * remove it from the txq queue and call cancel iocbs.
		 * Otherwise, call abort iotag
		 */
		cmdiocb = dd_data->context_un.iocb.cmdiocbq;
		spin_unlock_irqrestore(&phba->ct_ev_lock, flags);

		spin_lock_irqsave(&phba->hbalock, flags);
		/* make sure the I/O abort window is still open */
		if (!(cmdiocb->cmd_flag & LPFC_IO_CMD_OUTSTANDING)) {
			spin_unlock_irqrestore(&phba->hbalock, flags);
			return -EAGAIN;
		}
		list_for_each_entry_safe(check_iocb, next_iocb, &pring->txq,
					 list) {
			if (check_iocb == cmdiocb) {
				list_move_tail(&check_iocb->list, &completions);
				break;
			}
		}
		if (list_empty(&completions))
			lpfc_sli_issue_abort_iotag(phba, pring, cmdiocb, NULL);
		spin_unlock_irqrestore(&phba->hbalock, flags);
		if (!list_empty(&completions)) {
			lpfc_sli_cancel_iocbs(phba, &completions,
					      IOSTAT_LOCAL_REJECT,
					      IOERR_SLI_ABORTED);
		}
		break;

	case TYPE_EVT:
		spin_unlock_irqrestore(&phba->ct_ev_lock, flags);
		break;

	case TYPE_MBOX:
		/* Update the ext buf ctx state if needed */

		if (phba->mbox_ext_buf_ctx.state == LPFC_BSG_MBOX_PORT)
			phba->mbox_ext_buf_ctx.state = LPFC_BSG_MBOX_ABTS;
		spin_unlock_irqrestore(&phba->ct_ev_lock, flags);
		break;
	case TYPE_MENLO:
		/* Check to see if IOCB was issued to the port or not. If not,
		 * remove it from the txq queue and call cancel iocbs.
		 * Otherwise, call abort iotag.
		 */
		cmdiocb = dd_data->context_un.menlo.cmdiocbq;
		spin_unlock_irqrestore(&phba->ct_ev_lock, flags);

		spin_lock_irqsave(&phba->hbalock, flags);
		list_for_each_entry_safe(check_iocb, next_iocb, &pring->txq,
					 list) {
			if (check_iocb == cmdiocb) {
				list_move_tail(&check_iocb->list, &completions);
				break;
			}
		}
		if (list_empty(&completions))
			lpfc_sli_issue_abort_iotag(phba, pring, cmdiocb, NULL);
		spin_unlock_irqrestore(&phba->hbalock, flags);
		if (!list_empty(&completions)) {
			lpfc_sli_cancel_iocbs(phba, &completions,
					      IOSTAT_LOCAL_REJECT,
					      IOERR_SLI_ABORTED);
		}
		break;
	default:
		spin_unlock_irqrestore(&phba->ct_ev_lock, flags);
		break;
	}

	/* scsi transport fc fc_bsg_job_timeout expects a zero return code,
	 * otherwise an error message will be displayed on the console
	 * so always return success (zero)
	 */
	return rc;
}<|MERGE_RESOLUTION|>--- conflicted
+++ resolved
@@ -330,13 +330,8 @@
 	iocb = &dd_data->context_un.iocb;
 	ndlp = iocb->cmdiocbq->ndlp;
 	rmp = iocb->rmp;
-<<<<<<< HEAD
-	cmp = cmdiocbq->context2;
-	bmp = cmdiocbq->context3;
-=======
 	cmp = cmdiocbq->cmd_dmabuf;
 	bmp = cmdiocbq->bpl_dmabuf;
->>>>>>> 88084a3d
 	ulp_status = get_job_ulpstatus(phba, rspiocbq);
 	ulp_word4 = get_job_word4(phba, rspiocbq);
 	total_data_placed = get_job_data_placed(phba, rspiocbq);
@@ -475,23 +470,12 @@
 
 	cmdiocbq->num_bdes = num_entry;
 	cmdiocbq->vport = phba->pport;
-<<<<<<< HEAD
-	cmdiocbq->context2 = cmp;
-	cmdiocbq->context3 = bmp;
-	cmdiocbq->cmd_flag |= LPFC_IO_LIBDFC;
-
-	cmdiocbq->cmd_cmpl = lpfc_bsg_send_mgmt_cmd_cmp;
-	cmdiocbq->context1 = dd_data;
-	cmdiocbq->context2 = cmp;
-	cmdiocbq->context3 = bmp;
-=======
 	cmdiocbq->cmd_dmabuf = cmp;
 	cmdiocbq->bpl_dmabuf = bmp;
 	cmdiocbq->cmd_flag |= LPFC_IO_LIBDFC;
 
 	cmdiocbq->cmd_cmpl = lpfc_bsg_send_mgmt_cmd_cmp;
 	cmdiocbq->context_un.dd_data = dd_data;
->>>>>>> 88084a3d
 
 	dd_data->type = TYPE_IOCB;
 	dd_data->set_job = job;
@@ -609,11 +593,7 @@
 	ulp_status = get_job_ulpstatus(phba, rspiocbq);
 	ulp_word4 = get_job_word4(phba, rspiocbq);
 	total_data_placed = get_job_data_placed(phba, rspiocbq);
-<<<<<<< HEAD
-	pcmd = (struct lpfc_dmabuf *)cmdiocbq->context2;
-=======
 	pcmd = cmdiocbq->cmd_dmabuf;
->>>>>>> 88084a3d
 	prsp = (struct lpfc_dmabuf *)pcmd->list.next;
 
 	/* Copy the completed job data or determine the job status if job is
@@ -729,13 +709,8 @@
 	/* Transfer the request payload to allocated command dma buffer */
 	sg_copy_to_buffer(job->request_payload.sg_list,
 			  job->request_payload.sg_cnt,
-<<<<<<< HEAD
-			  ((struct lpfc_dmabuf *)cmdiocbq->context2)->virt,
-			  job->request_payload.payload_len);
-=======
 			  cmdiocbq->cmd_dmabuf->virt,
 			  cmdsize);
->>>>>>> 88084a3d
 
 	rpi = ndlp->nlp_rpi;
 
@@ -745,13 +720,8 @@
 	else
 		cmdiocbq->iocb.ulpContext = rpi;
 	cmdiocbq->cmd_flag |= LPFC_IO_LIBDFC;
-<<<<<<< HEAD
-	cmdiocbq->context1 = dd_data;
-	cmdiocbq->context_un.ndlp = ndlp;
-=======
 	cmdiocbq->context_un.dd_data = dd_data;
 	cmdiocbq->ndlp = ndlp;
->>>>>>> 88084a3d
 	cmdiocbq->cmd_cmpl = lpfc_bsg_rport_els_cmp;
 	dd_data->type = TYPE_IOCB;
 	dd_data->set_job = job;
@@ -939,13 +909,8 @@
 	struct ulp_bde64 *bde;
 	dma_addr_t dma_addr;
 	int i;
-<<<<<<< HEAD
-	struct lpfc_dmabuf *bdeBuf1 = piocbq->context2;
-	struct lpfc_dmabuf *bdeBuf2 = piocbq->context3;
-=======
 	struct lpfc_dmabuf *bdeBuf1 = piocbq->cmd_dmabuf;
 	struct lpfc_dmabuf *bdeBuf2 = piocbq->bpl_dmabuf;
->>>>>>> 88084a3d
 	struct lpfc_sli_ct_request *ct_req;
 	struct bsg_job *job = NULL;
 	struct fc_bsg_reply *bsg_reply;
@@ -1012,14 +977,8 @@
 		list_for_each_entry(iocbq, &head, list) {
 			size = 0;
 			if (phba->sli3_options & LPFC_SLI3_HBQ_ENABLED) {
-<<<<<<< HEAD
-				bdeBuf1 = iocbq->context2;
-				bdeBuf2 = iocbq->context3;
-
-=======
 				bdeBuf1 = iocbq->cmd_dmabuf;
 				bdeBuf2 = iocbq->bpl_dmabuf;
->>>>>>> 88084a3d
 			}
 			if (phba->sli_rev == LPFC_SLI_REV4)
 				bde_count = iocbq->wcqe_cmpl.word3;
@@ -1433,13 +1392,8 @@
 	spin_unlock_irqrestore(&phba->hbalock, flags);
 
 	ndlp = dd_data->context_un.iocb.ndlp;
-<<<<<<< HEAD
-	cmp = cmdiocbq->context2;
-	bmp = cmdiocbq->context3;
-=======
 	cmp = cmdiocbq->cmd_dmabuf;
 	bmp = cmdiocbq->bpl_dmabuf;
->>>>>>> 88084a3d
 
 	ulp_status = get_job_ulpstatus(phba, rspiocbq);
 	ulp_word4 = get_job_word4(phba, rspiocbq);
@@ -1566,17 +1520,10 @@
 
 	ctiocb->cmd_flag |= LPFC_IO_LIBDFC;
 	ctiocb->vport = phba->pport;
-<<<<<<< HEAD
-	ctiocb->context1 = dd_data;
-	ctiocb->context2 = cmp;
-	ctiocb->context3 = bmp;
-	ctiocb->context_un.ndlp = ndlp;
-=======
 	ctiocb->context_un.dd_data = dd_data;
 	ctiocb->cmd_dmabuf = cmp;
 	ctiocb->bpl_dmabuf = bmp;
 	ctiocb->ndlp = ndlp;
->>>>>>> 88084a3d
 	ctiocb->cmd_cmpl = lpfc_issue_ct_rsp_cmp;
 
 	dd_data->type = TYPE_IOCB;
@@ -2715,11 +2662,7 @@
 	ctreq->CommandResponse.bits.CmdRsp = ELX_LOOPBACK_XRI_SETUP;
 	ctreq->CommandResponse.bits.Size = 0;
 
-<<<<<<< HEAD
-	cmdiocbq->context3 = dmabuf;
-=======
 	cmdiocbq->bpl_dmabuf = dmabuf;
->>>>>>> 88084a3d
 	cmdiocbq->cmd_flag |= LPFC_IO_LIBDFC;
 	cmdiocbq->vport = phba->pport;
 	cmdiocbq->cmd_cmpl = NULL;
@@ -3279,11 +3222,7 @@
 	cmdiocbq->cmd_flag |= LPFC_IO_LOOPBACK;
 	cmdiocbq->vport = phba->pport;
 	cmdiocbq->cmd_cmpl = NULL;
-<<<<<<< HEAD
-	cmdiocbq->context3 = txbmp;
-=======
 	cmdiocbq->bpl_dmabuf = txbmp;
->>>>>>> 88084a3d
 
 	if (phba->sli_rev < LPFC_SLI_REV4) {
 		lpfc_sli_prep_xmit_seq64(phba, cmdiocbq, txbmp, 0, txxri,
@@ -5285,15 +5224,9 @@
 	/* We want the firmware to timeout before we do */
 	cmd->ulpTimeout = MENLO_TIMEOUT - 5;
 	cmdiocbq->cmd_cmpl = lpfc_bsg_menlo_cmd_cmp;
-<<<<<<< HEAD
-	cmdiocbq->context1 = dd_data;
-	cmdiocbq->context2 = cmp;
-	cmdiocbq->context3 = bmp;
-=======
 	cmdiocbq->context_un.dd_data = dd_data;
 	cmdiocbq->cmd_dmabuf = cmp;
 	cmdiocbq->bpl_dmabuf = bmp;
->>>>>>> 88084a3d
 	if (menlo_cmd->cmd == LPFC_BSG_VENDOR_MENLO_CMD) {
 		cmd->ulpCommand = CMD_GEN_REQUEST64_CR;
 		cmd->ulpPU = MENLO_PU; /* 3 */

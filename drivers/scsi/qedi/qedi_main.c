// SPDX-License-Identifier: GPL-2.0-only
/*
 * QLogic iSCSI Offload Driver
 * Copyright (c) 2016 Cavium Inc.
 */

#include <linux/module.h>
#include <linux/pci.h>
#include <linux/kernel.h>
#include <linux/if_arp.h>
#include <scsi/iscsi_if.h>
#include <linux/inet.h>
#include <net/arp.h>
#include <linux/list.h>
#include <linux/kthread.h>
#include <linux/mm.h>
#include <linux/if_vlan.h>
#include <linux/cpu.h>
#include <linux/iscsi_boot_sysfs.h>

#include <scsi/scsi_cmnd.h>
#include <scsi/scsi_device.h>
#include <scsi/scsi_eh.h>
#include <scsi/scsi_host.h>
#include <scsi/scsi.h>

#include "qedi.h"
#include "qedi_gbl.h"
#include "qedi_iscsi.h"

static uint qedi_fw_debug;
module_param(qedi_fw_debug, uint, 0644);
MODULE_PARM_DESC(qedi_fw_debug, " Firmware debug level 0(default) to 3");

uint qedi_dbg_log = QEDI_LOG_WARN | QEDI_LOG_SCSI_TM;
module_param(qedi_dbg_log, uint, 0644);
MODULE_PARM_DESC(qedi_dbg_log, " Default debug level");

uint qedi_io_tracing;
module_param(qedi_io_tracing, uint, 0644);
MODULE_PARM_DESC(qedi_io_tracing,
		 " Enable logging of SCSI requests/completions into trace buffer. (default off).");

uint qedi_ll2_buf_size = 0x400;
module_param(qedi_ll2_buf_size, uint, 0644);
MODULE_PARM_DESC(qedi_ll2_buf_size,
		 "parameter to set ping packet size, default - 0x400, Jumbo packets - 0x2400.");

const struct qed_iscsi_ops *qedi_ops;
static struct scsi_transport_template *qedi_scsi_transport;
static struct pci_driver qedi_pci_driver;
static DEFINE_PER_CPU(struct qedi_percpu_s, qedi_percpu);
static LIST_HEAD(qedi_udev_list);
/* Static function declaration */
static int qedi_alloc_global_queues(struct qedi_ctx *qedi);
static void qedi_free_global_queues(struct qedi_ctx *qedi);
static struct qedi_cmd *qedi_get_cmd_from_tid(struct qedi_ctx *qedi, u32 tid);
static void qedi_reset_uio_rings(struct qedi_uio_dev *udev);
static void qedi_ll2_free_skbs(struct qedi_ctx *qedi);
static struct nvm_iscsi_block *qedi_get_nvram_block(struct qedi_ctx *qedi);

static int qedi_iscsi_event_cb(void *context, u8 fw_event_code, void *fw_handle)
{
	struct qedi_ctx *qedi;
	struct qedi_endpoint *qedi_ep;
	struct iscsi_eqe_data *data;
	int rval = 0;

	if (!context || !fw_handle) {
		QEDI_ERR(NULL, "Recv event with ctx NULL\n");
		return -EINVAL;
	}

	qedi = (struct qedi_ctx *)context;
	QEDI_INFO(&qedi->dbg_ctx, QEDI_LOG_INFO,
		  "Recv Event %d fw_handle %p\n", fw_event_code, fw_handle);

	data = (struct iscsi_eqe_data *)fw_handle;
	QEDI_INFO(&qedi->dbg_ctx, QEDI_LOG_INFO,
		  "icid=0x%x conn_id=0x%x err-code=0x%x error-pdu-opcode-reserved=0x%x\n",
		   data->icid, data->conn_id, data->error_code,
		   data->error_pdu_opcode_reserved);

	qedi_ep = qedi->ep_tbl[data->icid];

	if (!qedi_ep) {
		QEDI_WARN(&qedi->dbg_ctx,
			  "Cannot process event, ep already disconnected, cid=0x%x\n",
			   data->icid);
		WARN_ON(1);
		return -ENODEV;
	}

	switch (fw_event_code) {
	case ISCSI_EVENT_TYPE_ASYN_CONNECT_COMPLETE:
		if (qedi_ep->state == EP_STATE_OFLDCONN_START)
			qedi_ep->state = EP_STATE_OFLDCONN_COMPL;

		wake_up_interruptible(&qedi_ep->tcp_ofld_wait);
		break;
	case ISCSI_EVENT_TYPE_ASYN_TERMINATE_DONE:
		qedi_ep->state = EP_STATE_DISCONN_COMPL;
		wake_up_interruptible(&qedi_ep->tcp_ofld_wait);
		break;
	case ISCSI_EVENT_TYPE_ISCSI_CONN_ERROR:
		qedi_process_iscsi_error(qedi_ep, data);
		break;
	case ISCSI_EVENT_TYPE_ASYN_ABORT_RCVD:
	case ISCSI_EVENT_TYPE_ASYN_SYN_RCVD:
	case ISCSI_EVENT_TYPE_ASYN_MAX_RT_TIME:
	case ISCSI_EVENT_TYPE_ASYN_MAX_RT_CNT:
	case ISCSI_EVENT_TYPE_ASYN_MAX_KA_PROBES_CNT:
	case ISCSI_EVENT_TYPE_ASYN_FIN_WAIT2:
	case ISCSI_EVENT_TYPE_TCP_CONN_ERROR:
		qedi_process_tcp_error(qedi_ep, data);
		break;
	default:
		QEDI_ERR(&qedi->dbg_ctx, "Recv Unknown Event %u\n",
			 fw_event_code);
	}

	return rval;
}

static int qedi_uio_open(struct uio_info *uinfo, struct inode *inode)
{
	struct qedi_uio_dev *udev = uinfo->priv;
	struct qedi_ctx *qedi = udev->qedi;

	if (!capable(CAP_NET_ADMIN))
		return -EPERM;

	if (udev->uio_dev != -1)
		return -EBUSY;

	rtnl_lock();
	udev->uio_dev = iminor(inode);
	qedi_reset_uio_rings(udev);
	set_bit(UIO_DEV_OPENED, &qedi->flags);
	rtnl_unlock();

	return 0;
}

static int qedi_uio_close(struct uio_info *uinfo, struct inode *inode)
{
	struct qedi_uio_dev *udev = uinfo->priv;
	struct qedi_ctx *qedi = udev->qedi;

	udev->uio_dev = -1;
	clear_bit(UIO_DEV_OPENED, &qedi->flags);
	qedi_ll2_free_skbs(qedi);
	return 0;
}

static void __qedi_free_uio_rings(struct qedi_uio_dev *udev)
{
	if (udev->uctrl) {
		free_page((unsigned long)udev->uctrl);
		udev->uctrl = NULL;
	}

	if (udev->ll2_ring) {
		free_page((unsigned long)udev->ll2_ring);
		udev->ll2_ring = NULL;
	}

	if (udev->ll2_buf) {
		free_pages((unsigned long)udev->ll2_buf, 2);
		udev->ll2_buf = NULL;
	}
}

static void __qedi_free_uio(struct qedi_uio_dev *udev)
{
	uio_unregister_device(&udev->qedi_uinfo);

	__qedi_free_uio_rings(udev);

	pci_dev_put(udev->pdev);
	kfree(udev);
}

static void qedi_free_uio(struct qedi_uio_dev *udev)
{
	if (!udev)
		return;

	list_del_init(&udev->list);
	__qedi_free_uio(udev);
}

static void qedi_reset_uio_rings(struct qedi_uio_dev *udev)
{
	struct qedi_ctx *qedi = NULL;
	struct qedi_uio_ctrl *uctrl = NULL;

	qedi = udev->qedi;
	uctrl = udev->uctrl;

	spin_lock_bh(&qedi->ll2_lock);
	uctrl->host_rx_cons = 0;
	uctrl->hw_rx_prod = 0;
	uctrl->hw_rx_bd_prod = 0;
	uctrl->host_rx_bd_cons = 0;

	memset(udev->ll2_ring, 0, udev->ll2_ring_size);
	memset(udev->ll2_buf, 0, udev->ll2_buf_size);
	spin_unlock_bh(&qedi->ll2_lock);
}

static int __qedi_alloc_uio_rings(struct qedi_uio_dev *udev)
{
	int rc = 0;

	if (udev->ll2_ring || udev->ll2_buf)
		return rc;

	/* Memory for control area.  */
	udev->uctrl = (void *)get_zeroed_page(GFP_KERNEL);
	if (!udev->uctrl)
		return -ENOMEM;

	/* Allocating memory for LL2 ring  */
	udev->ll2_ring_size = QEDI_PAGE_SIZE;
	udev->ll2_ring = (void *)get_zeroed_page(GFP_KERNEL | __GFP_COMP);
	if (!udev->ll2_ring) {
		rc = -ENOMEM;
		goto exit_alloc_ring;
	}

	/* Allocating memory for Tx/Rx pkt buffer */
	udev->ll2_buf_size = TX_RX_RING * qedi_ll2_buf_size;
	udev->ll2_buf_size = QEDI_PAGE_ALIGN(udev->ll2_buf_size);
	udev->ll2_buf = (void *)__get_free_pages(GFP_KERNEL | __GFP_COMP |
						 __GFP_ZERO, 2);
	if (!udev->ll2_buf) {
		rc = -ENOMEM;
		goto exit_alloc_buf;
	}
	return rc;

exit_alloc_buf:
	free_page((unsigned long)udev->ll2_ring);
	udev->ll2_ring = NULL;
exit_alloc_ring:
	return rc;
}

static int qedi_alloc_uio_rings(struct qedi_ctx *qedi)
{
	struct qedi_uio_dev *udev = NULL;
	int rc = 0;

	list_for_each_entry(udev, &qedi_udev_list, list) {
		if (udev->pdev == qedi->pdev) {
			udev->qedi = qedi;
			if (__qedi_alloc_uio_rings(udev)) {
				udev->qedi = NULL;
				return -ENOMEM;
			}
			qedi->udev = udev;
			return 0;
		}
	}

	udev = kzalloc(sizeof(*udev), GFP_KERNEL);
	if (!udev) {
		rc = -ENOMEM;
		goto err_udev;
	}

	udev->uio_dev = -1;

	udev->qedi = qedi;
	udev->pdev = qedi->pdev;

	rc = __qedi_alloc_uio_rings(udev);
	if (rc)
		goto err_uctrl;

	list_add(&udev->list, &qedi_udev_list);

	pci_dev_get(udev->pdev);
	qedi->udev = udev;

	udev->tx_pkt = udev->ll2_buf;
	udev->rx_pkt = udev->ll2_buf + qedi_ll2_buf_size;
	return 0;

 err_uctrl:
	kfree(udev);
 err_udev:
	return -ENOMEM;
}

static int qedi_init_uio(struct qedi_ctx *qedi)
{
	struct qedi_uio_dev *udev = qedi->udev;
	struct uio_info *uinfo;
	int ret = 0;

	if (!udev)
		return -ENOMEM;

	uinfo = &udev->qedi_uinfo;

	uinfo->mem[0].addr = (unsigned long)udev->uctrl;
	uinfo->mem[0].size = sizeof(struct qedi_uio_ctrl);
	uinfo->mem[0].memtype = UIO_MEM_LOGICAL;

	uinfo->mem[1].addr = (unsigned long)udev->ll2_ring;
	uinfo->mem[1].size = udev->ll2_ring_size;
	uinfo->mem[1].memtype = UIO_MEM_LOGICAL;

	uinfo->mem[2].addr = (unsigned long)udev->ll2_buf;
	uinfo->mem[2].size = udev->ll2_buf_size;
	uinfo->mem[2].memtype = UIO_MEM_LOGICAL;

	uinfo->name = "qedi_uio";
	uinfo->version = QEDI_MODULE_VERSION;
	uinfo->irq = UIO_IRQ_CUSTOM;

	uinfo->open = qedi_uio_open;
	uinfo->release = qedi_uio_close;

	if (udev->uio_dev == -1) {
		if (!uinfo->priv) {
			uinfo->priv = udev;

			ret = uio_register_device(&udev->pdev->dev, uinfo);
			if (ret) {
				QEDI_ERR(&qedi->dbg_ctx,
					 "UIO registration failed\n");
			}
		}
	}

	return ret;
}

static int qedi_alloc_and_init_sb(struct qedi_ctx *qedi,
				  struct qed_sb_info *sb_info, u16 sb_id)
{
	struct status_block_e4 *sb_virt;
	dma_addr_t sb_phys;
	int ret;

	sb_virt = dma_alloc_coherent(&qedi->pdev->dev,
				     sizeof(struct status_block_e4), &sb_phys,
				     GFP_KERNEL);
	if (!sb_virt) {
		QEDI_ERR(&qedi->dbg_ctx,
			 "Status block allocation failed for id = %d.\n",
			  sb_id);
		return -ENOMEM;
	}

	ret = qedi_ops->common->sb_init(qedi->cdev, sb_info, sb_virt, sb_phys,
				       sb_id, QED_SB_TYPE_STORAGE);
	if (ret) {
		QEDI_ERR(&qedi->dbg_ctx,
			 "Status block initialization failed for id = %d.\n",
			  sb_id);
		return ret;
	}

	return 0;
}

static void qedi_free_sb(struct qedi_ctx *qedi)
{
	struct qed_sb_info *sb_info;
	int id;

	for (id = 0; id < MIN_NUM_CPUS_MSIX(qedi); id++) {
		sb_info = &qedi->sb_array[id];
		if (sb_info->sb_virt)
			dma_free_coherent(&qedi->pdev->dev,
					  sizeof(*sb_info->sb_virt),
					  (void *)sb_info->sb_virt,
					  sb_info->sb_phys);
	}
}

static void qedi_free_fp(struct qedi_ctx *qedi)
{
	kfree(qedi->fp_array);
	kfree(qedi->sb_array);
}

static void qedi_destroy_fp(struct qedi_ctx *qedi)
{
	qedi_free_sb(qedi);
	qedi_free_fp(qedi);
}

static int qedi_alloc_fp(struct qedi_ctx *qedi)
{
	int ret = 0;

	qedi->fp_array = kcalloc(MIN_NUM_CPUS_MSIX(qedi),
				 sizeof(struct qedi_fastpath), GFP_KERNEL);
	if (!qedi->fp_array) {
		QEDI_ERR(&qedi->dbg_ctx,
			 "fastpath fp array allocation failed.\n");
		return -ENOMEM;
	}

	qedi->sb_array = kcalloc(MIN_NUM_CPUS_MSIX(qedi),
				 sizeof(struct qed_sb_info), GFP_KERNEL);
	if (!qedi->sb_array) {
		QEDI_ERR(&qedi->dbg_ctx,
			 "fastpath sb array allocation failed.\n");
		ret = -ENOMEM;
		goto free_fp;
	}

	return ret;

free_fp:
	qedi_free_fp(qedi);
	return ret;
}

static void qedi_int_fp(struct qedi_ctx *qedi)
{
	struct qedi_fastpath *fp;
	int id;

	memset(qedi->fp_array, 0, MIN_NUM_CPUS_MSIX(qedi) *
	       sizeof(*qedi->fp_array));
	memset(qedi->sb_array, 0, MIN_NUM_CPUS_MSIX(qedi) *
	       sizeof(*qedi->sb_array));

	for (id = 0; id < MIN_NUM_CPUS_MSIX(qedi); id++) {
		fp = &qedi->fp_array[id];
		fp->sb_info = &qedi->sb_array[id];
		fp->sb_id = id;
		fp->qedi = qedi;
		snprintf(fp->name, sizeof(fp->name), "%s-fp-%d",
			 "qedi", id);

		/* fp_array[i] ---- irq cookie
		 * So init data which is needed in int ctx
		 */
	}
}

static int qedi_prepare_fp(struct qedi_ctx *qedi)
{
	struct qedi_fastpath *fp;
	int id, ret = 0;

	ret = qedi_alloc_fp(qedi);
	if (ret)
		goto err;

	qedi_int_fp(qedi);

	for (id = 0; id < MIN_NUM_CPUS_MSIX(qedi); id++) {
		fp = &qedi->fp_array[id];
		ret = qedi_alloc_and_init_sb(qedi, fp->sb_info, fp->sb_id);
		if (ret) {
			QEDI_ERR(&qedi->dbg_ctx,
				 "SB allocation and initialization failed.\n");
			ret = -EIO;
			goto err_init;
		}
	}

	return 0;

err_init:
	qedi_free_sb(qedi);
	qedi_free_fp(qedi);
err:
	return ret;
}

static int qedi_setup_cid_que(struct qedi_ctx *qedi)
{
	int i;

	qedi->cid_que.cid_que_base = kmalloc_array(qedi->max_active_conns,
						   sizeof(u32), GFP_KERNEL);
	if (!qedi->cid_que.cid_que_base)
		return -ENOMEM;

	qedi->cid_que.conn_cid_tbl = kmalloc_array(qedi->max_active_conns,
						   sizeof(struct qedi_conn *),
						   GFP_KERNEL);
	if (!qedi->cid_que.conn_cid_tbl) {
		kfree(qedi->cid_que.cid_que_base);
		qedi->cid_que.cid_que_base = NULL;
		return -ENOMEM;
	}

	qedi->cid_que.cid_que = (u32 *)qedi->cid_que.cid_que_base;
	qedi->cid_que.cid_q_prod_idx = 0;
	qedi->cid_que.cid_q_cons_idx = 0;
	qedi->cid_que.cid_q_max_idx = qedi->max_active_conns;
	qedi->cid_que.cid_free_cnt = qedi->max_active_conns;

	for (i = 0; i < qedi->max_active_conns; i++) {
		qedi->cid_que.cid_que[i] = i;
		qedi->cid_que.conn_cid_tbl[i] = NULL;
	}

	return 0;
}

static void qedi_release_cid_que(struct qedi_ctx *qedi)
{
	kfree(qedi->cid_que.cid_que_base);
	qedi->cid_que.cid_que_base = NULL;

	kfree(qedi->cid_que.conn_cid_tbl);
	qedi->cid_que.conn_cid_tbl = NULL;
}

static int qedi_init_id_tbl(struct qedi_portid_tbl *id_tbl, u16 size,
			    u16 start_id, u16 next)
{
	id_tbl->start = start_id;
	id_tbl->max = size;
	id_tbl->next = next;
	spin_lock_init(&id_tbl->lock);
	id_tbl->table = kcalloc(BITS_TO_LONGS(size), sizeof(long), GFP_KERNEL);
	if (!id_tbl->table)
		return -ENOMEM;

	return 0;
}

static void qedi_free_id_tbl(struct qedi_portid_tbl *id_tbl)
{
	kfree(id_tbl->table);
	id_tbl->table = NULL;
}

int qedi_alloc_id(struct qedi_portid_tbl *id_tbl, u16 id)
{
	int ret = -1;

	id -= id_tbl->start;
	if (id >= id_tbl->max)
		return ret;

	spin_lock(&id_tbl->lock);
	if (!test_bit(id, id_tbl->table)) {
		set_bit(id, id_tbl->table);
		ret = 0;
	}
	spin_unlock(&id_tbl->lock);
	return ret;
}

u16 qedi_alloc_new_id(struct qedi_portid_tbl *id_tbl)
{
	u16 id;

	spin_lock(&id_tbl->lock);
	id = find_next_zero_bit(id_tbl->table, id_tbl->max, id_tbl->next);
	if (id >= id_tbl->max) {
		id = QEDI_LOCAL_PORT_INVALID;
		if (id_tbl->next != 0) {
			id = find_first_zero_bit(id_tbl->table, id_tbl->next);
			if (id >= id_tbl->next)
				id = QEDI_LOCAL_PORT_INVALID;
		}
	}

	if (id < id_tbl->max) {
		set_bit(id, id_tbl->table);
		id_tbl->next = (id + 1) & (id_tbl->max - 1);
		id += id_tbl->start;
	}

	spin_unlock(&id_tbl->lock);

	return id;
}

void qedi_free_id(struct qedi_portid_tbl *id_tbl, u16 id)
{
	if (id == QEDI_LOCAL_PORT_INVALID)
		return;

	id -= id_tbl->start;
	if (id >= id_tbl->max)
		return;

	clear_bit(id, id_tbl->table);
}

static void qedi_cm_free_mem(struct qedi_ctx *qedi)
{
	kfree(qedi->ep_tbl);
	qedi->ep_tbl = NULL;
	qedi_free_id_tbl(&qedi->lcl_port_tbl);
}

static int qedi_cm_alloc_mem(struct qedi_ctx *qedi)
{
	u16 port_id;

	qedi->ep_tbl = kzalloc((qedi->max_active_conns *
				sizeof(struct qedi_endpoint *)), GFP_KERNEL);
	if (!qedi->ep_tbl)
		return -ENOMEM;
	port_id = prandom_u32() % QEDI_LOCAL_PORT_RANGE;
	if (qedi_init_id_tbl(&qedi->lcl_port_tbl, QEDI_LOCAL_PORT_RANGE,
			     QEDI_LOCAL_PORT_MIN, port_id)) {
		qedi_cm_free_mem(qedi);
		return -ENOMEM;
	}

	return 0;
}

static struct qedi_ctx *qedi_host_alloc(struct pci_dev *pdev)
{
	struct Scsi_Host *shost;
	struct qedi_ctx *qedi = NULL;

	shost = iscsi_host_alloc(&qedi_host_template,
				 sizeof(struct qedi_ctx), 0);
	if (!shost) {
		QEDI_ERR(NULL, "Could not allocate shost\n");
		goto exit_setup_shost;
	}

	shost->max_id = QEDI_MAX_ISCSI_CONNS_PER_HBA;
	shost->max_channel = 0;
	shost->max_lun = ~0;
	shost->max_cmd_len = 16;
	shost->transportt = qedi_scsi_transport;

	qedi = iscsi_host_priv(shost);
	memset(qedi, 0, sizeof(*qedi));
	qedi->shost = shost;
	qedi->dbg_ctx.host_no = shost->host_no;
	qedi->pdev = pdev;
	qedi->dbg_ctx.pdev = pdev;
	qedi->max_active_conns = ISCSI_MAX_SESS_PER_HBA;
	qedi->max_sqes = QEDI_SQ_SIZE;

	shost->nr_hw_queues = MIN_NUM_CPUS_MSIX(qedi);

	pci_set_drvdata(pdev, qedi);

exit_setup_shost:
	return qedi;
}

static int qedi_ll2_rx(void *cookie, struct sk_buff *skb, u32 arg1, u32 arg2)
{
	struct qedi_ctx *qedi = (struct qedi_ctx *)cookie;
	struct qedi_uio_dev *udev;
	struct qedi_uio_ctrl *uctrl;
	struct skb_work_list *work;
	struct ethhdr *eh;

	if (!qedi) {
		QEDI_ERR(NULL, "qedi is NULL\n");
		return -1;
	}

	if (!test_bit(UIO_DEV_OPENED, &qedi->flags)) {
		QEDI_INFO(&qedi->dbg_ctx, QEDI_LOG_UIO,
			  "UIO DEV is not opened\n");
		kfree_skb(skb);
		return 0;
	}

	eh = (struct ethhdr *)skb->data;
	/* Undo VLAN encapsulation */
	if (eh->h_proto == htons(ETH_P_8021Q)) {
		memmove((u8 *)eh + VLAN_HLEN, eh, ETH_ALEN * 2);
		eh = (struct ethhdr *)skb_pull(skb, VLAN_HLEN);
		skb_reset_mac_header(skb);
	}

	/* Filter out non FIP/FCoE frames here to free them faster */
	if (eh->h_proto != htons(ETH_P_ARP) &&
	    eh->h_proto != htons(ETH_P_IP) &&
	    eh->h_proto != htons(ETH_P_IPV6)) {
		QEDI_INFO(&qedi->dbg_ctx, QEDI_LOG_LL2,
			  "Dropping frame ethertype [0x%x] len [0x%x].\n",
			  eh->h_proto, skb->len);
		kfree_skb(skb);
		return 0;
	}

	QEDI_INFO(&qedi->dbg_ctx, QEDI_LOG_LL2,
		  "Allowed frame ethertype [0x%x] len [0x%x].\n",
		  eh->h_proto, skb->len);

	udev = qedi->udev;
	uctrl = udev->uctrl;

	work = kzalloc(sizeof(*work), GFP_ATOMIC);
	if (!work) {
		QEDI_WARN(&qedi->dbg_ctx,
			  "Could not allocate work so dropping frame.\n");
		kfree_skb(skb);
		return 0;
	}

	INIT_LIST_HEAD(&work->list);
	work->skb = skb;

	if (skb_vlan_tag_present(skb))
		work->vlan_id = skb_vlan_tag_get(skb);

	if (work->vlan_id)
		__vlan_insert_tag(work->skb, htons(ETH_P_8021Q), work->vlan_id);

	spin_lock_bh(&qedi->ll2_lock);
	list_add_tail(&work->list, &qedi->ll2_skb_list);
	spin_unlock_bh(&qedi->ll2_lock);

	wake_up_process(qedi->ll2_recv_thread);

	return 0;
}

/* map this skb to iscsiuio mmaped region */
static int qedi_ll2_process_skb(struct qedi_ctx *qedi, struct sk_buff *skb,
				u16 vlan_id)
{
	struct qedi_uio_dev *udev = NULL;
	struct qedi_uio_ctrl *uctrl = NULL;
	struct qedi_rx_bd rxbd;
	struct qedi_rx_bd *p_rxbd;
	u32 rx_bd_prod;
	void *pkt;
	int len = 0;
	u32 prod;

	if (!qedi) {
		QEDI_ERR(NULL, "qedi is NULL\n");
		return -1;
	}

	udev = qedi->udev;
	uctrl = udev->uctrl;

	++uctrl->hw_rx_prod_cnt;
	prod = (uctrl->hw_rx_prod + 1) % RX_RING;

	pkt = udev->rx_pkt + (prod * qedi_ll2_buf_size);
	len = min_t(u32, skb->len, (u32)qedi_ll2_buf_size);
	memcpy(pkt, skb->data, len);

	memset(&rxbd, 0, sizeof(rxbd));
	rxbd.rx_pkt_index = prod;
	rxbd.rx_pkt_len = len;
	rxbd.vlan_id = vlan_id;

	uctrl->hw_rx_bd_prod = (uctrl->hw_rx_bd_prod + 1) % QEDI_NUM_RX_BD;
	rx_bd_prod = uctrl->hw_rx_bd_prod;
	p_rxbd = (struct qedi_rx_bd *)udev->ll2_ring;
	p_rxbd += rx_bd_prod;

	memcpy(p_rxbd, &rxbd, sizeof(rxbd));

	QEDI_INFO(&qedi->dbg_ctx, QEDI_LOG_LL2,
		  "hw_rx_prod [%d] prod [%d] hw_rx_bd_prod [%d] rx_pkt_idx [%d] rx_len [%d].\n",
		  uctrl->hw_rx_prod, prod, uctrl->hw_rx_bd_prod,
		  rxbd.rx_pkt_index, rxbd.rx_pkt_len);
	QEDI_INFO(&qedi->dbg_ctx, QEDI_LOG_LL2,
		  "host_rx_cons [%d] hw_rx_bd_cons [%d].\n",
		  uctrl->host_rx_cons, uctrl->host_rx_bd_cons);

	uctrl->hw_rx_prod = prod;

	/* notify the iscsiuio about new packet */
	uio_event_notify(&udev->qedi_uinfo);

	return 0;
}

static void qedi_ll2_free_skbs(struct qedi_ctx *qedi)
{
	struct skb_work_list *work, *work_tmp;

	spin_lock_bh(&qedi->ll2_lock);
	list_for_each_entry_safe(work, work_tmp, &qedi->ll2_skb_list, list) {
		list_del(&work->list);
		if (work->skb)
			kfree_skb(work->skb);
		kfree(work);
	}
	spin_unlock_bh(&qedi->ll2_lock);
}

static int qedi_ll2_recv_thread(void *arg)
{
	struct qedi_ctx *qedi = (struct qedi_ctx *)arg;
	struct skb_work_list *work, *work_tmp;

	set_user_nice(current, -20);

	while (!kthread_should_stop()) {
		spin_lock_bh(&qedi->ll2_lock);
		list_for_each_entry_safe(work, work_tmp, &qedi->ll2_skb_list,
					 list) {
			list_del(&work->list);
			qedi_ll2_process_skb(qedi, work->skb, work->vlan_id);
			kfree_skb(work->skb);
			kfree(work);
		}
		set_current_state(TASK_INTERRUPTIBLE);
		spin_unlock_bh(&qedi->ll2_lock);
		schedule();
	}

	__set_current_state(TASK_RUNNING);
	return 0;
}

static int qedi_set_iscsi_pf_param(struct qedi_ctx *qedi)
{
	u8 num_sq_pages;
	u32 log_page_size;
	int rval = 0;


	num_sq_pages = (MAX_OUTSTANDING_TASKS_PER_CON * 8) / QEDI_PAGE_SIZE;

	qedi->num_queues = MIN_NUM_CPUS_MSIX(qedi);

	QEDI_INFO(&qedi->dbg_ctx, QEDI_LOG_INFO,
		  "Number of CQ count is %d\n", qedi->num_queues);

	memset(&qedi->pf_params.iscsi_pf_params, 0,
	       sizeof(qedi->pf_params.iscsi_pf_params));

	qedi->p_cpuq = dma_alloc_coherent(&qedi->pdev->dev,
			qedi->num_queues * sizeof(struct qedi_glbl_q_params),
			&qedi->hw_p_cpuq, GFP_KERNEL);
	if (!qedi->p_cpuq) {
		QEDI_ERR(&qedi->dbg_ctx, "dma_alloc_coherent fail\n");
		rval = -1;
		goto err_alloc_mem;
	}

	rval = qedi_alloc_global_queues(qedi);
	if (rval) {
		QEDI_ERR(&qedi->dbg_ctx, "Global queue allocation failed.\n");
		rval = -1;
		goto err_alloc_mem;
	}

	qedi->pf_params.iscsi_pf_params.num_cons = QEDI_MAX_ISCSI_CONNS_PER_HBA;
	qedi->pf_params.iscsi_pf_params.num_tasks = QEDI_MAX_ISCSI_TASK;
	qedi->pf_params.iscsi_pf_params.half_way_close_timeout = 10;
	qedi->pf_params.iscsi_pf_params.num_sq_pages_in_ring = num_sq_pages;
	qedi->pf_params.iscsi_pf_params.num_r2tq_pages_in_ring = num_sq_pages;
	qedi->pf_params.iscsi_pf_params.num_uhq_pages_in_ring = num_sq_pages;
	qedi->pf_params.iscsi_pf_params.num_queues = qedi->num_queues;
	qedi->pf_params.iscsi_pf_params.debug_mode = qedi_fw_debug;
	qedi->pf_params.iscsi_pf_params.two_msl_timer = 4000;
	qedi->pf_params.iscsi_pf_params.max_fin_rt = 2;

	for (log_page_size = 0 ; log_page_size < 32 ; log_page_size++) {
		if ((1 << log_page_size) == QEDI_PAGE_SIZE)
			break;
	}
	qedi->pf_params.iscsi_pf_params.log_page_size = log_page_size;

	qedi->pf_params.iscsi_pf_params.glbl_q_params_addr =
							   (u64)qedi->hw_p_cpuq;

	/* RQ BDQ initializations.
	 * rq_num_entries: suggested value for Initiator is 16 (4KB RQ)
	 * rqe_log_size: 8 for 256B RQE
	 */
	qedi->pf_params.iscsi_pf_params.rqe_log_size = 8;
	/* BDQ address and size */
	qedi->pf_params.iscsi_pf_params.bdq_pbl_base_addr[BDQ_ID_RQ] =
							qedi->bdq_pbl_list_dma;
	qedi->pf_params.iscsi_pf_params.bdq_pbl_num_entries[BDQ_ID_RQ] =
						qedi->bdq_pbl_list_num_entries;
	qedi->pf_params.iscsi_pf_params.rq_buffer_size = QEDI_BDQ_BUF_SIZE;

	/* cq_num_entries: num_tasks + rq_num_entries */
	qedi->pf_params.iscsi_pf_params.cq_num_entries = 2048;

	qedi->pf_params.iscsi_pf_params.gl_rq_pi = QEDI_PROTO_CQ_PROD_IDX;
	qedi->pf_params.iscsi_pf_params.gl_cmd_pi = 1;

err_alloc_mem:
	return rval;
}

/* Free DMA coherent memory for array of queue pointers we pass to qed */
static void qedi_free_iscsi_pf_param(struct qedi_ctx *qedi)
{
	size_t size = 0;

	if (qedi->p_cpuq) {
		size = qedi->num_queues * sizeof(struct qedi_glbl_q_params);
		dma_free_coherent(&qedi->pdev->dev, size, qedi->p_cpuq,
				    qedi->hw_p_cpuq);
	}

	qedi_free_global_queues(qedi);

	kfree(qedi->global_queues);
}

static void qedi_get_boot_tgt_info(struct nvm_iscsi_block *block,
				   struct qedi_boot_target *tgt, u8 index)
{
	u32 ipv6_en;

	ipv6_en = !!(block->generic.ctrl_flags &
		     NVM_ISCSI_CFG_GEN_IPV6_ENABLED);

	snprintf(tgt->iscsi_name, sizeof(tgt->iscsi_name), "%s\n",
		 block->target[index].target_name.byte);

	tgt->ipv6_en = ipv6_en;

	if (ipv6_en)
		snprintf(tgt->ip_addr, IPV6_LEN, "%pI6\n",
			 block->target[index].ipv6_addr.byte);
	else
		snprintf(tgt->ip_addr, IPV4_LEN, "%pI4\n",
			 block->target[index].ipv4_addr.byte);
}

static int qedi_find_boot_info(struct qedi_ctx *qedi,
			       struct qed_mfw_tlv_iscsi *iscsi,
			       struct nvm_iscsi_block *block)
{
	struct qedi_boot_target *pri_tgt = NULL, *sec_tgt = NULL;
	u32 pri_ctrl_flags = 0, sec_ctrl_flags = 0, found = 0;
	struct iscsi_cls_session *cls_sess;
	struct iscsi_cls_conn *cls_conn;
	struct qedi_conn *qedi_conn;
	struct iscsi_session *sess;
	struct iscsi_conn *conn;
	char ep_ip_addr[64];
	int i, ret = 0;

	pri_ctrl_flags = !!(block->target[0].ctrl_flags &
					NVM_ISCSI_CFG_TARGET_ENABLED);
	if (pri_ctrl_flags) {
		pri_tgt = kzalloc(sizeof(*pri_tgt), GFP_KERNEL);
		if (!pri_tgt)
			return -1;
		qedi_get_boot_tgt_info(block, pri_tgt, 0);
	}

	sec_ctrl_flags = !!(block->target[1].ctrl_flags &
					NVM_ISCSI_CFG_TARGET_ENABLED);
	if (sec_ctrl_flags) {
		sec_tgt = kzalloc(sizeof(*sec_tgt), GFP_KERNEL);
		if (!sec_tgt) {
			ret = -1;
			goto free_tgt;
		}
		qedi_get_boot_tgt_info(block, sec_tgt, 1);
	}

	for (i = 0; i < qedi->max_active_conns; i++) {
		qedi_conn = qedi_get_conn_from_id(qedi, i);
		if (!qedi_conn)
			continue;

		if (qedi_conn->ep->ip_type == TCP_IPV4)
			snprintf(ep_ip_addr, IPV4_LEN, "%pI4\n",
				 qedi_conn->ep->dst_addr);
		else
			snprintf(ep_ip_addr, IPV6_LEN, "%pI6\n",
				 qedi_conn->ep->dst_addr);

		cls_conn = qedi_conn->cls_conn;
		conn = cls_conn->dd_data;
		cls_sess = iscsi_conn_to_session(cls_conn);
		sess = cls_sess->dd_data;

		if (!iscsi_is_session_online(cls_sess))
			continue;

<<<<<<< HEAD
=======
		if (!sess->targetname)
			continue;

>>>>>>> 0ecfebd2
		if (pri_ctrl_flags) {
			if (!strcmp(pri_tgt->iscsi_name, sess->targetname) &&
			    !strcmp(pri_tgt->ip_addr, ep_ip_addr)) {
				found = 1;
				break;
			}
		}

		if (sec_ctrl_flags) {
			if (!strcmp(sec_tgt->iscsi_name, sess->targetname) &&
			    !strcmp(sec_tgt->ip_addr, ep_ip_addr)) {
				found = 1;
				break;
			}
		}
	}

	if (found) {
		if (conn->hdrdgst_en) {
			iscsi->header_digest_set = true;
			iscsi->header_digest = 1;
		}

		if (conn->datadgst_en) {
			iscsi->data_digest_set = true;
			iscsi->data_digest = 1;
		}
		iscsi->boot_taget_portal_set = true;
		iscsi->boot_taget_portal = sess->tpgt;

	} else {
		ret = -1;
	}

	if (sec_ctrl_flags)
		kfree(sec_tgt);
free_tgt:
	if (pri_ctrl_flags)
		kfree(pri_tgt);

	return ret;
}

static void qedi_get_generic_tlv_data(void *dev, struct qed_generic_tlvs *data)
{
	struct qedi_ctx *qedi;

	if (!dev) {
		QEDI_INFO(NULL, QEDI_LOG_EVT,
			  "dev is NULL so ignoring get_generic_tlv_data request.\n");
		return;
	}
	qedi = (struct qedi_ctx *)dev;

	memset(data, 0, sizeof(struct qed_generic_tlvs));
	ether_addr_copy(data->mac[0], qedi->mac);
}

/*
 * Protocol TLV handler
 */
static void qedi_get_protocol_tlv_data(void *dev, void *data)
{
	struct qed_mfw_tlv_iscsi *iscsi = data;
	struct qed_iscsi_stats *fw_iscsi_stats;
	struct nvm_iscsi_block *block = NULL;
	u32 chap_en = 0, mchap_en = 0;
	struct qedi_ctx *qedi = dev;
	int rval = 0;

	fw_iscsi_stats = kmalloc(sizeof(*fw_iscsi_stats), GFP_KERNEL);
	if (!fw_iscsi_stats) {
		QEDI_ERR(&qedi->dbg_ctx,
			 "Could not allocate memory for fw_iscsi_stats.\n");
		goto exit_get_data;
	}

	mutex_lock(&qedi->stats_lock);
	/* Query firmware for offload stats */
	qedi_ops->get_stats(qedi->cdev, fw_iscsi_stats);
	mutex_unlock(&qedi->stats_lock);

	iscsi->rx_frames_set = true;
	iscsi->rx_frames = fw_iscsi_stats->iscsi_rx_packet_cnt;
	iscsi->rx_bytes_set = true;
	iscsi->rx_bytes = fw_iscsi_stats->iscsi_rx_bytes_cnt;
	iscsi->tx_frames_set = true;
	iscsi->tx_frames = fw_iscsi_stats->iscsi_tx_packet_cnt;
	iscsi->tx_bytes_set = true;
	iscsi->tx_bytes = fw_iscsi_stats->iscsi_tx_bytes_cnt;
	iscsi->frame_size_set = true;
	iscsi->frame_size = qedi->ll2_mtu;
	block = qedi_get_nvram_block(qedi);
	if (block) {
		chap_en = !!(block->generic.ctrl_flags &
			     NVM_ISCSI_CFG_GEN_CHAP_ENABLED);
		mchap_en = !!(block->generic.ctrl_flags &
			      NVM_ISCSI_CFG_GEN_CHAP_MUTUAL_ENABLED);

		iscsi->auth_method_set = (chap_en || mchap_en) ? true : false;
		iscsi->auth_method = 1;
		if (chap_en)
			iscsi->auth_method = 2;
		if (mchap_en)
			iscsi->auth_method = 3;

		iscsi->tx_desc_size_set = true;
		iscsi->tx_desc_size = QEDI_SQ_SIZE;
		iscsi->rx_desc_size_set = true;
		iscsi->rx_desc_size = QEDI_CQ_SIZE;

		/* tpgt, hdr digest, data digest */
		rval = qedi_find_boot_info(qedi, iscsi, block);
		if (rval)
			QEDI_INFO(&qedi->dbg_ctx, QEDI_LOG_INFO,
				  "Boot target not set");
	}

	kfree(fw_iscsi_stats);
exit_get_data:
	return;
}

static void qedi_link_update(void *dev, struct qed_link_output *link)
{
	struct qedi_ctx *qedi = (struct qedi_ctx *)dev;

	if (link->link_up) {
		QEDI_INFO(&qedi->dbg_ctx, QEDI_LOG_INFO, "Link Up event.\n");
		atomic_set(&qedi->link_state, QEDI_LINK_UP);
	} else {
		QEDI_INFO(&qedi->dbg_ctx, QEDI_LOG_INFO,
			  "Link Down event.\n");
		atomic_set(&qedi->link_state, QEDI_LINK_DOWN);
	}
}

static struct qed_iscsi_cb_ops qedi_cb_ops = {
	{
		.link_update =		qedi_link_update,
		.get_protocol_tlv_data = qedi_get_protocol_tlv_data,
		.get_generic_tlv_data = qedi_get_generic_tlv_data,
	}
};

static int qedi_queue_cqe(struct qedi_ctx *qedi, union iscsi_cqe *cqe,
			  u16 que_idx, struct qedi_percpu_s *p)
{
	struct qedi_work *qedi_work;
	struct qedi_conn *q_conn;
	struct iscsi_conn *conn;
	struct qedi_cmd *qedi_cmd;
	u32 iscsi_cid;
	int rc = 0;

	iscsi_cid  = cqe->cqe_common.conn_id;
	q_conn = qedi->cid_que.conn_cid_tbl[iscsi_cid];
	if (!q_conn) {
		QEDI_WARN(&qedi->dbg_ctx,
			  "Session no longer exists for cid=0x%x!!\n",
			  iscsi_cid);
		return -1;
	}
	conn = q_conn->cls_conn->dd_data;

	switch (cqe->cqe_common.cqe_type) {
	case ISCSI_CQE_TYPE_SOLICITED:
	case ISCSI_CQE_TYPE_SOLICITED_WITH_SENSE:
		qedi_cmd = qedi_get_cmd_from_tid(qedi, cqe->cqe_solicited.itid);
		if (!qedi_cmd) {
			rc = -1;
			break;
		}
		INIT_LIST_HEAD(&qedi_cmd->cqe_work.list);
		qedi_cmd->cqe_work.qedi = qedi;
		memcpy(&qedi_cmd->cqe_work.cqe, cqe, sizeof(union iscsi_cqe));
		qedi_cmd->cqe_work.que_idx = que_idx;
		qedi_cmd->cqe_work.is_solicited = true;
		list_add_tail(&qedi_cmd->cqe_work.list, &p->work_list);
		break;
	case ISCSI_CQE_TYPE_UNSOLICITED:
	case ISCSI_CQE_TYPE_DUMMY:
	case ISCSI_CQE_TYPE_TASK_CLEANUP:
		qedi_work = kzalloc(sizeof(*qedi_work), GFP_ATOMIC);
		if (!qedi_work) {
			rc = -1;
			break;
		}
		INIT_LIST_HEAD(&qedi_work->list);
		qedi_work->qedi = qedi;
		memcpy(&qedi_work->cqe, cqe, sizeof(union iscsi_cqe));
		qedi_work->que_idx = que_idx;
		qedi_work->is_solicited = false;
		list_add_tail(&qedi_work->list, &p->work_list);
		break;
	default:
		rc = -1;
		QEDI_ERR(&qedi->dbg_ctx, "FW Error cqe.\n");
	}
	return rc;
}

static bool qedi_process_completions(struct qedi_fastpath *fp)
{
	struct qedi_ctx *qedi = fp->qedi;
	struct qed_sb_info *sb_info = fp->sb_info;
	struct status_block_e4 *sb = sb_info->sb_virt;
	struct qedi_percpu_s *p = NULL;
	struct global_queue *que;
	u16 prod_idx;
	unsigned long flags;
	union iscsi_cqe *cqe;
	int cpu;
	int ret;

	/* Get the current firmware producer index */
	prod_idx = sb->pi_array[QEDI_PROTO_CQ_PROD_IDX];

	if (prod_idx >= QEDI_CQ_SIZE)
		prod_idx = prod_idx % QEDI_CQ_SIZE;

	que = qedi->global_queues[fp->sb_id];
	QEDI_INFO(&qedi->dbg_ctx, QEDI_LOG_IO,
		  "Before: global queue=%p prod_idx=%d cons_idx=%d, sb_id=%d\n",
		  que, prod_idx, que->cq_cons_idx, fp->sb_id);

	qedi->intr_cpu = fp->sb_id;
	cpu = smp_processor_id();
	p = &per_cpu(qedi_percpu, cpu);

	if (unlikely(!p->iothread))
		WARN_ON(1);

	spin_lock_irqsave(&p->p_work_lock, flags);
	while (que->cq_cons_idx != prod_idx) {
		cqe = &que->cq[que->cq_cons_idx];

		QEDI_INFO(&qedi->dbg_ctx, QEDI_LOG_IO,
			  "cqe=%p prod_idx=%d cons_idx=%d.\n",
			  cqe, prod_idx, que->cq_cons_idx);

		ret = qedi_queue_cqe(qedi, cqe, fp->sb_id, p);
		if (ret)
			QEDI_WARN(&qedi->dbg_ctx,
				  "Dropping CQE 0x%x for cid=0x%x.\n",
				  que->cq_cons_idx, cqe->cqe_common.conn_id);

		que->cq_cons_idx++;
		if (que->cq_cons_idx == QEDI_CQ_SIZE)
			que->cq_cons_idx = 0;
	}
	wake_up_process(p->iothread);
	spin_unlock_irqrestore(&p->p_work_lock, flags);

	return true;
}

static bool qedi_fp_has_work(struct qedi_fastpath *fp)
{
	struct qedi_ctx *qedi = fp->qedi;
	struct global_queue *que;
	struct qed_sb_info *sb_info = fp->sb_info;
	struct status_block_e4 *sb = sb_info->sb_virt;
	u16 prod_idx;

	barrier();

	/* Get the current firmware producer index */
	prod_idx = sb->pi_array[QEDI_PROTO_CQ_PROD_IDX];

	/* Get the pointer to the global CQ this completion is on */
	que = qedi->global_queues[fp->sb_id];

	/* prod idx wrap around uint16 */
	if (prod_idx >= QEDI_CQ_SIZE)
		prod_idx = prod_idx % QEDI_CQ_SIZE;

	return (que->cq_cons_idx != prod_idx);
}

/* MSI-X fastpath handler code */
static irqreturn_t qedi_msix_handler(int irq, void *dev_id)
{
	struct qedi_fastpath *fp = dev_id;
	struct qedi_ctx *qedi = fp->qedi;
	bool wake_io_thread = true;

	qed_sb_ack(fp->sb_info, IGU_INT_DISABLE, 0);

process_again:
	wake_io_thread = qedi_process_completions(fp);
	if (wake_io_thread) {
		QEDI_INFO(&qedi->dbg_ctx, QEDI_LOG_DISC,
			  "process already running\n");
	}

	if (qedi_fp_has_work(fp) == 0)
		qed_sb_update_sb_idx(fp->sb_info);

	/* Check for more work */
	rmb();

	if (qedi_fp_has_work(fp) == 0)
		qed_sb_ack(fp->sb_info, IGU_INT_ENABLE, 1);
	else
		goto process_again;

	return IRQ_HANDLED;
}

/* simd handler for MSI/INTa */
static void qedi_simd_int_handler(void *cookie)
{
	/* Cookie is qedi_ctx struct */
	struct qedi_ctx *qedi = (struct qedi_ctx *)cookie;

	QEDI_WARN(&qedi->dbg_ctx, "qedi=%p.\n", qedi);
}

#define QEDI_SIMD_HANDLER_NUM		0
static void qedi_sync_free_irqs(struct qedi_ctx *qedi)
{
	int i;

	if (qedi->int_info.msix_cnt) {
		for (i = 0; i < qedi->int_info.used_cnt; i++) {
			synchronize_irq(qedi->int_info.msix[i].vector);
			irq_set_affinity_hint(qedi->int_info.msix[i].vector,
					      NULL);
			free_irq(qedi->int_info.msix[i].vector,
				 &qedi->fp_array[i]);
		}
	} else {
		qedi_ops->common->simd_handler_clean(qedi->cdev,
						     QEDI_SIMD_HANDLER_NUM);
	}

	qedi->int_info.used_cnt = 0;
	qedi_ops->common->set_fp_int(qedi->cdev, 0);
}

static int qedi_request_msix_irq(struct qedi_ctx *qedi)
{
	int i, rc, cpu;

	cpu = cpumask_first(cpu_online_mask);
	for (i = 0; i < qedi->int_info.msix_cnt; i++) {
		rc = request_irq(qedi->int_info.msix[i].vector,
				 qedi_msix_handler, 0, "qedi",
				 &qedi->fp_array[i]);

		if (rc) {
			QEDI_WARN(&qedi->dbg_ctx, "request_irq failed.\n");
			qedi_sync_free_irqs(qedi);
			return rc;
		}
		qedi->int_info.used_cnt++;
		rc = irq_set_affinity_hint(qedi->int_info.msix[i].vector,
					   get_cpu_mask(cpu));
		cpu = cpumask_next(cpu, cpu_online_mask);
	}

	return 0;
}

static int qedi_setup_int(struct qedi_ctx *qedi)
{
	int rc = 0;

	rc = qedi_ops->common->set_fp_int(qedi->cdev, num_online_cpus());
	rc = qedi_ops->common->get_fp_int(qedi->cdev, &qedi->int_info);
	if (rc)
		goto exit_setup_int;

	QEDI_INFO(&qedi->dbg_ctx, QEDI_LOG_DISC,
		  "Number of msix_cnt = 0x%x num of cpus = 0x%x\n",
		   qedi->int_info.msix_cnt, num_online_cpus());

	if (qedi->int_info.msix_cnt) {
		rc = qedi_request_msix_irq(qedi);
		goto exit_setup_int;
	} else {
		qedi_ops->common->simd_handler_config(qedi->cdev, &qedi,
						      QEDI_SIMD_HANDLER_NUM,
						      qedi_simd_int_handler);
		qedi->int_info.used_cnt = 1;
	}

exit_setup_int:
	return rc;
}

static void qedi_free_nvm_iscsi_cfg(struct qedi_ctx *qedi)
{
	if (qedi->iscsi_image)
		dma_free_coherent(&qedi->pdev->dev,
				  sizeof(struct qedi_nvm_iscsi_image),
				  qedi->iscsi_image, qedi->nvm_buf_dma);
}

static int qedi_alloc_nvm_iscsi_cfg(struct qedi_ctx *qedi)
{
	qedi->iscsi_image = dma_alloc_coherent(&qedi->pdev->dev,
					       sizeof(struct qedi_nvm_iscsi_image),
					       &qedi->nvm_buf_dma, GFP_KERNEL);
	if (!qedi->iscsi_image) {
		QEDI_ERR(&qedi->dbg_ctx, "Could not allocate NVM BUF.\n");
		return -ENOMEM;
	}
	QEDI_INFO(&qedi->dbg_ctx, QEDI_LOG_INFO,
		  "NVM BUF addr=0x%p dma=0x%llx.\n", qedi->iscsi_image,
		  qedi->nvm_buf_dma);

	return 0;
}

static void qedi_free_bdq(struct qedi_ctx *qedi)
{
	int i;

	if (qedi->bdq_pbl_list)
		dma_free_coherent(&qedi->pdev->dev, QEDI_PAGE_SIZE,
				  qedi->bdq_pbl_list, qedi->bdq_pbl_list_dma);

	if (qedi->bdq_pbl)
		dma_free_coherent(&qedi->pdev->dev, qedi->bdq_pbl_mem_size,
				  qedi->bdq_pbl, qedi->bdq_pbl_dma);

	for (i = 0; i < QEDI_BDQ_NUM; i++) {
		if (qedi->bdq[i].buf_addr) {
			dma_free_coherent(&qedi->pdev->dev, QEDI_BDQ_BUF_SIZE,
					  qedi->bdq[i].buf_addr,
					  qedi->bdq[i].buf_dma);
		}
	}
}

static void qedi_free_global_queues(struct qedi_ctx *qedi)
{
	int i;
	struct global_queue **gl = qedi->global_queues;

	for (i = 0; i < qedi->num_queues; i++) {
		if (!gl[i])
			continue;

		if (gl[i]->cq)
			dma_free_coherent(&qedi->pdev->dev, gl[i]->cq_mem_size,
					  gl[i]->cq, gl[i]->cq_dma);
		if (gl[i]->cq_pbl)
			dma_free_coherent(&qedi->pdev->dev, gl[i]->cq_pbl_size,
					  gl[i]->cq_pbl, gl[i]->cq_pbl_dma);

		kfree(gl[i]);
	}
	qedi_free_bdq(qedi);
	qedi_free_nvm_iscsi_cfg(qedi);
}

static int qedi_alloc_bdq(struct qedi_ctx *qedi)
{
	int i;
	struct scsi_bd *pbl;
	u64 *list;
	dma_addr_t page;

	/* Alloc dma memory for BDQ buffers */
	for (i = 0; i < QEDI_BDQ_NUM; i++) {
		qedi->bdq[i].buf_addr =
				dma_alloc_coherent(&qedi->pdev->dev,
						   QEDI_BDQ_BUF_SIZE,
						   &qedi->bdq[i].buf_dma,
						   GFP_KERNEL);
		if (!qedi->bdq[i].buf_addr) {
			QEDI_ERR(&qedi->dbg_ctx,
				 "Could not allocate BDQ buffer %d.\n", i);
			return -ENOMEM;
		}
	}

	/* Alloc dma memory for BDQ page buffer list */
	qedi->bdq_pbl_mem_size = QEDI_BDQ_NUM * sizeof(struct scsi_bd);
	qedi->bdq_pbl_mem_size = ALIGN(qedi->bdq_pbl_mem_size, QEDI_PAGE_SIZE);
	qedi->rq_num_entries = qedi->bdq_pbl_mem_size / sizeof(struct scsi_bd);

	QEDI_INFO(&qedi->dbg_ctx, QEDI_LOG_CONN, "rq_num_entries = %d.\n",
		  qedi->rq_num_entries);

	qedi->bdq_pbl = dma_alloc_coherent(&qedi->pdev->dev,
					   qedi->bdq_pbl_mem_size,
					   &qedi->bdq_pbl_dma, GFP_KERNEL);
	if (!qedi->bdq_pbl) {
		QEDI_ERR(&qedi->dbg_ctx, "Could not allocate BDQ PBL.\n");
		return -ENOMEM;
	}

	/*
	 * Populate BDQ PBL with physical and virtual address of individual
	 * BDQ buffers
	 */
	pbl = (struct scsi_bd  *)qedi->bdq_pbl;
	for (i = 0; i < QEDI_BDQ_NUM; i++) {
		pbl->address.hi =
				cpu_to_le32(QEDI_U64_HI(qedi->bdq[i].buf_dma));
		pbl->address.lo =
				cpu_to_le32(QEDI_U64_LO(qedi->bdq[i].buf_dma));
		QEDI_INFO(&qedi->dbg_ctx, QEDI_LOG_CONN,
			  "pbl [0x%p] pbl->address hi [0x%llx] lo [0x%llx], idx [%d]\n",
			  pbl, pbl->address.hi, pbl->address.lo, i);
		pbl->opaque.iscsi_opaque.reserved_zero[0] = 0;
		pbl->opaque.iscsi_opaque.reserved_zero[1] = 0;
		pbl->opaque.iscsi_opaque.reserved_zero[2] = 0;
		pbl->opaque.iscsi_opaque.opaque = cpu_to_le16(i);
		pbl++;
	}

	/* Allocate list of PBL pages */
	qedi->bdq_pbl_list = dma_alloc_coherent(&qedi->pdev->dev,
						QEDI_PAGE_SIZE,
						&qedi->bdq_pbl_list_dma,
						GFP_KERNEL);
	if (!qedi->bdq_pbl_list) {
		QEDI_ERR(&qedi->dbg_ctx,
			 "Could not allocate list of PBL pages.\n");
		return -ENOMEM;
	}

	/*
	 * Now populate PBL list with pages that contain pointers to the
	 * individual buffers.
	 */
	qedi->bdq_pbl_list_num_entries = qedi->bdq_pbl_mem_size /
					 QEDI_PAGE_SIZE;
	list = (u64 *)qedi->bdq_pbl_list;
	page = qedi->bdq_pbl_list_dma;
	for (i = 0; i < qedi->bdq_pbl_list_num_entries; i++) {
		*list = qedi->bdq_pbl_dma;
		list++;
		page += QEDI_PAGE_SIZE;
	}

	return 0;
}

static int qedi_alloc_global_queues(struct qedi_ctx *qedi)
{
	u32 *list;
	int i;
	int status = 0, rc;
	u32 *pbl;
	dma_addr_t page;
	int num_pages;

	/*
	 * Number of global queues (CQ / RQ). This should
	 * be <= number of available MSIX vectors for the PF
	 */
	if (!qedi->num_queues) {
		QEDI_ERR(&qedi->dbg_ctx, "No MSI-X vectors available!\n");
		return 1;
	}

	/* Make sure we allocated the PBL that will contain the physical
	 * addresses of our queues
	 */
	if (!qedi->p_cpuq) {
		status = 1;
		goto mem_alloc_failure;
	}

	qedi->global_queues = kzalloc((sizeof(struct global_queue *) *
				       qedi->num_queues), GFP_KERNEL);
	if (!qedi->global_queues) {
		QEDI_ERR(&qedi->dbg_ctx,
			 "Unable to allocate global queues array ptr memory\n");
		return -ENOMEM;
	}
	QEDI_INFO(&qedi->dbg_ctx, QEDI_LOG_DISC,
		  "qedi->global_queues=%p.\n", qedi->global_queues);

	/* Allocate DMA coherent buffers for BDQ */
	rc = qedi_alloc_bdq(qedi);
	if (rc)
		goto mem_alloc_failure;

	/* Allocate DMA coherent buffers for NVM_ISCSI_CFG */
	rc = qedi_alloc_nvm_iscsi_cfg(qedi);
	if (rc)
		goto mem_alloc_failure;

	/* Allocate a CQ and an associated PBL for each MSI-X
	 * vector.
	 */
	for (i = 0; i < qedi->num_queues; i++) {
		qedi->global_queues[i] =
					kzalloc(sizeof(*qedi->global_queues[0]),
						GFP_KERNEL);
		if (!qedi->global_queues[i]) {
			QEDI_ERR(&qedi->dbg_ctx,
				 "Unable to allocation global queue %d.\n", i);
			goto mem_alloc_failure;
		}

		qedi->global_queues[i]->cq_mem_size =
		    (QEDI_CQ_SIZE + 8) * sizeof(union iscsi_cqe);
		qedi->global_queues[i]->cq_mem_size =
		    (qedi->global_queues[i]->cq_mem_size +
		    (QEDI_PAGE_SIZE - 1));

		qedi->global_queues[i]->cq_pbl_size =
		    (qedi->global_queues[i]->cq_mem_size /
		    QEDI_PAGE_SIZE) * sizeof(void *);
		qedi->global_queues[i]->cq_pbl_size =
		    (qedi->global_queues[i]->cq_pbl_size +
		    (QEDI_PAGE_SIZE - 1));

		qedi->global_queues[i]->cq = dma_alloc_coherent(&qedi->pdev->dev,
								qedi->global_queues[i]->cq_mem_size,
								&qedi->global_queues[i]->cq_dma,
								GFP_KERNEL);

		if (!qedi->global_queues[i]->cq) {
			QEDI_WARN(&qedi->dbg_ctx,
				  "Could not allocate cq.\n");
			status = -ENOMEM;
			goto mem_alloc_failure;
		}
		qedi->global_queues[i]->cq_pbl = dma_alloc_coherent(&qedi->pdev->dev,
								    qedi->global_queues[i]->cq_pbl_size,
								    &qedi->global_queues[i]->cq_pbl_dma,
								    GFP_KERNEL);

		if (!qedi->global_queues[i]->cq_pbl) {
			QEDI_WARN(&qedi->dbg_ctx,
				  "Could not allocate cq PBL.\n");
			status = -ENOMEM;
			goto mem_alloc_failure;
		}

		/* Create PBL */
		num_pages = qedi->global_queues[i]->cq_mem_size /
		    QEDI_PAGE_SIZE;
		page = qedi->global_queues[i]->cq_dma;
		pbl = (u32 *)qedi->global_queues[i]->cq_pbl;

		while (num_pages--) {
			*pbl = (u32)page;
			pbl++;
			*pbl = (u32)((u64)page >> 32);
			pbl++;
			page += QEDI_PAGE_SIZE;
		}
	}

	list = (u32 *)qedi->p_cpuq;

	/*
	 * The list is built as follows: CQ#0 PBL pointer, RQ#0 PBL pointer,
	 * CQ#1 PBL pointer, RQ#1 PBL pointer, etc.  Each PBL pointer points
	 * to the physical address which contains an array of pointers to the
	 * physical addresses of the specific queue pages.
	 */
	for (i = 0; i < qedi->num_queues; i++) {
		*list = (u32)qedi->global_queues[i]->cq_pbl_dma;
		list++;
		*list = (u32)((u64)qedi->global_queues[i]->cq_pbl_dma >> 32);
		list++;

		*list = (u32)0;
		list++;
		*list = (u32)((u64)0 >> 32);
		list++;
	}

	return 0;

mem_alloc_failure:
	qedi_free_global_queues(qedi);
	return status;
}

int qedi_alloc_sq(struct qedi_ctx *qedi, struct qedi_endpoint *ep)
{
	int rval = 0;
	u32 *pbl;
	dma_addr_t page;
	int num_pages;

	if (!ep)
		return -EIO;

	/* Calculate appropriate queue and PBL sizes */
	ep->sq_mem_size = QEDI_SQ_SIZE * sizeof(struct iscsi_wqe);
	ep->sq_mem_size += QEDI_PAGE_SIZE - 1;

	ep->sq_pbl_size = (ep->sq_mem_size / QEDI_PAGE_SIZE) * sizeof(void *);
	ep->sq_pbl_size = ep->sq_pbl_size + QEDI_PAGE_SIZE;

	ep->sq = dma_alloc_coherent(&qedi->pdev->dev, ep->sq_mem_size,
				    &ep->sq_dma, GFP_KERNEL);
	if (!ep->sq) {
		QEDI_WARN(&qedi->dbg_ctx,
			  "Could not allocate send queue.\n");
		rval = -ENOMEM;
		goto out;
	}
	ep->sq_pbl = dma_alloc_coherent(&qedi->pdev->dev, ep->sq_pbl_size,
					&ep->sq_pbl_dma, GFP_KERNEL);
	if (!ep->sq_pbl) {
		QEDI_WARN(&qedi->dbg_ctx,
			  "Could not allocate send queue PBL.\n");
		rval = -ENOMEM;
		goto out_free_sq;
	}

	/* Create PBL */
	num_pages = ep->sq_mem_size / QEDI_PAGE_SIZE;
	page = ep->sq_dma;
	pbl = (u32 *)ep->sq_pbl;

	while (num_pages--) {
		*pbl = (u32)page;
		pbl++;
		*pbl = (u32)((u64)page >> 32);
		pbl++;
		page += QEDI_PAGE_SIZE;
	}

	return rval;

out_free_sq:
	dma_free_coherent(&qedi->pdev->dev, ep->sq_mem_size, ep->sq,
			  ep->sq_dma);
out:
	return rval;
}

void qedi_free_sq(struct qedi_ctx *qedi, struct qedi_endpoint *ep)
{
	if (ep->sq_pbl)
		dma_free_coherent(&qedi->pdev->dev, ep->sq_pbl_size, ep->sq_pbl,
				  ep->sq_pbl_dma);
	if (ep->sq)
		dma_free_coherent(&qedi->pdev->dev, ep->sq_mem_size, ep->sq,
				  ep->sq_dma);
}

int qedi_get_task_idx(struct qedi_ctx *qedi)
{
	s16 tmp_idx;

again:
	tmp_idx = find_first_zero_bit(qedi->task_idx_map,
				      MAX_ISCSI_TASK_ENTRIES);

	if (tmp_idx >= MAX_ISCSI_TASK_ENTRIES) {
		QEDI_ERR(&qedi->dbg_ctx, "FW task context pool is full.\n");
		tmp_idx = -1;
		goto err_idx;
	}

	if (test_and_set_bit(tmp_idx, qedi->task_idx_map))
		goto again;

err_idx:
	return tmp_idx;
}

void qedi_clear_task_idx(struct qedi_ctx *qedi, int idx)
{
	if (!test_and_clear_bit(idx, qedi->task_idx_map))
		QEDI_ERR(&qedi->dbg_ctx,
			 "FW task context, already cleared, tid=0x%x\n", idx);
}

void qedi_update_itt_map(struct qedi_ctx *qedi, u32 tid, u32 proto_itt,
			 struct qedi_cmd *cmd)
{
	qedi->itt_map[tid].itt = proto_itt;
	qedi->itt_map[tid].p_cmd = cmd;

	QEDI_INFO(&qedi->dbg_ctx, QEDI_LOG_CONN,
		  "update itt map tid=0x%x, with proto itt=0x%x\n", tid,
		  qedi->itt_map[tid].itt);
}

void qedi_get_task_tid(struct qedi_ctx *qedi, u32 itt, s16 *tid)
{
	u16 i;

	for (i = 0; i < MAX_ISCSI_TASK_ENTRIES; i++) {
		if (qedi->itt_map[i].itt == itt) {
			*tid = i;
			QEDI_INFO(&qedi->dbg_ctx, QEDI_LOG_CONN,
				  "Ref itt=0x%x, found at tid=0x%x\n",
				  itt, *tid);
			return;
		}
	}

	WARN_ON(1);
}

void qedi_get_proto_itt(struct qedi_ctx *qedi, u32 tid, u32 *proto_itt)
{
	*proto_itt = qedi->itt_map[tid].itt;
	QEDI_INFO(&qedi->dbg_ctx, QEDI_LOG_CONN,
		  "Get itt map tid [0x%x with proto itt[0x%x]",
		  tid, *proto_itt);
}

struct qedi_cmd *qedi_get_cmd_from_tid(struct qedi_ctx *qedi, u32 tid)
{
	struct qedi_cmd *cmd = NULL;

	if (tid >= MAX_ISCSI_TASK_ENTRIES)
		return NULL;

	cmd = qedi->itt_map[tid].p_cmd;
	if (cmd->task_id != tid)
		return NULL;

	qedi->itt_map[tid].p_cmd = NULL;

	return cmd;
}

static int qedi_alloc_itt(struct qedi_ctx *qedi)
{
	qedi->itt_map = kcalloc(MAX_ISCSI_TASK_ENTRIES,
				sizeof(struct qedi_itt_map), GFP_KERNEL);
	if (!qedi->itt_map) {
		QEDI_ERR(&qedi->dbg_ctx,
			 "Unable to allocate itt map array memory\n");
		return -ENOMEM;
	}
	return 0;
}

static void qedi_free_itt(struct qedi_ctx *qedi)
{
	kfree(qedi->itt_map);
}

static struct qed_ll2_cb_ops qedi_ll2_cb_ops = {
	.rx_cb = qedi_ll2_rx,
	.tx_cb = NULL,
};

static int qedi_percpu_io_thread(void *arg)
{
	struct qedi_percpu_s *p = arg;
	struct qedi_work *work, *tmp;
	unsigned long flags;
	LIST_HEAD(work_list);

	set_user_nice(current, -20);

	while (!kthread_should_stop()) {
		spin_lock_irqsave(&p->p_work_lock, flags);
		while (!list_empty(&p->work_list)) {
			list_splice_init(&p->work_list, &work_list);
			spin_unlock_irqrestore(&p->p_work_lock, flags);

			list_for_each_entry_safe(work, tmp, &work_list, list) {
				list_del_init(&work->list);
				qedi_fp_process_cqes(work);
				if (!work->is_solicited)
					kfree(work);
			}
			cond_resched();
			spin_lock_irqsave(&p->p_work_lock, flags);
		}
		set_current_state(TASK_INTERRUPTIBLE);
		spin_unlock_irqrestore(&p->p_work_lock, flags);
		schedule();
	}
	__set_current_state(TASK_RUNNING);

	return 0;
}

static int qedi_cpu_online(unsigned int cpu)
{
	struct qedi_percpu_s *p = this_cpu_ptr(&qedi_percpu);
	struct task_struct *thread;

	thread = kthread_create_on_node(qedi_percpu_io_thread, (void *)p,
					cpu_to_node(cpu),
					"qedi_thread/%d", cpu);
	if (IS_ERR(thread))
		return PTR_ERR(thread);

	kthread_bind(thread, cpu);
	p->iothread = thread;
	wake_up_process(thread);
	return 0;
}

static int qedi_cpu_offline(unsigned int cpu)
{
	struct qedi_percpu_s *p = this_cpu_ptr(&qedi_percpu);
	struct qedi_work *work, *tmp;
	struct task_struct *thread;

	spin_lock_bh(&p->p_work_lock);
	thread = p->iothread;
	p->iothread = NULL;

	list_for_each_entry_safe(work, tmp, &p->work_list, list) {
		list_del_init(&work->list);
		qedi_fp_process_cqes(work);
		if (!work->is_solicited)
			kfree(work);
	}

	spin_unlock_bh(&p->p_work_lock);
	if (thread)
		kthread_stop(thread);
	return 0;
}

void qedi_reset_host_mtu(struct qedi_ctx *qedi, u16 mtu)
{
	struct qed_ll2_params params;

	qedi_recover_all_conns(qedi);

	qedi_ops->ll2->stop(qedi->cdev);
	qedi_ll2_free_skbs(qedi);

	QEDI_INFO(&qedi->dbg_ctx, QEDI_LOG_INFO, "old MTU %u, new MTU %u\n",
		  qedi->ll2_mtu, mtu);
	memset(&params, 0, sizeof(params));
	qedi->ll2_mtu = mtu;
	params.mtu = qedi->ll2_mtu + IPV6_HDR_LEN + TCP_HDR_LEN;
	params.drop_ttl0_packets = 0;
	params.rx_vlan_stripping = 1;
	ether_addr_copy(params.ll2_mac_address, qedi->dev_info.common.hw_mac);
	qedi_ops->ll2->start(qedi->cdev, &params);
}

/**
 * qedi_get_nvram_block: - Scan through the iSCSI NVRAM block (while accounting
 * for gaps) for the matching absolute-pf-id of the QEDI device.
 */
static struct nvm_iscsi_block *
qedi_get_nvram_block(struct qedi_ctx *qedi)
{
	int i;
	u8 pf;
	u32 flags;
	struct nvm_iscsi_block *block;

	pf = qedi->dev_info.common.abs_pf_id;
	block = &qedi->iscsi_image->iscsi_cfg.block[0];
	for (i = 0; i < NUM_OF_ISCSI_PF_SUPPORTED; i++, block++) {
		flags = ((block->id) & NVM_ISCSI_CFG_BLK_CTRL_FLAG_MASK) >>
			NVM_ISCSI_CFG_BLK_CTRL_FLAG_OFFSET;
		if (flags & (NVM_ISCSI_CFG_BLK_CTRL_FLAG_IS_NOT_EMPTY |
				NVM_ISCSI_CFG_BLK_CTRL_FLAG_PF_MAPPED) &&
			(pf == (block->id & NVM_ISCSI_CFG_BLK_MAPPED_PF_ID_MASK)
				>> NVM_ISCSI_CFG_BLK_MAPPED_PF_ID_OFFSET))
			return block;
	}
	return NULL;
}

static ssize_t qedi_show_boot_eth_info(void *data, int type, char *buf)
{
	struct qedi_ctx *qedi = data;
	struct nvm_iscsi_initiator *initiator;
	int rc = 1;
	u32 ipv6_en, dhcp_en, ip_len;
	struct nvm_iscsi_block *block;
	char *fmt, *ip, *sub, *gw;

	block = qedi_get_nvram_block(qedi);
	if (!block)
		return 0;

	initiator = &block->initiator;
	ipv6_en = block->generic.ctrl_flags &
		  NVM_ISCSI_CFG_GEN_IPV6_ENABLED;
	dhcp_en = block->generic.ctrl_flags &
		  NVM_ISCSI_CFG_GEN_DHCP_TCPIP_CONFIG_ENABLED;
	/* Static IP assignments. */
	fmt = ipv6_en ? "%pI6\n" : "%pI4\n";
	ip = ipv6_en ? initiator->ipv6.addr.byte : initiator->ipv4.addr.byte;
	ip_len = ipv6_en ? IPV6_LEN : IPV4_LEN;
	sub = ipv6_en ? initiator->ipv6.subnet_mask.byte :
	      initiator->ipv4.subnet_mask.byte;
	gw = ipv6_en ? initiator->ipv6.gateway.byte :
	     initiator->ipv4.gateway.byte;
	/* DHCP IP adjustments. */
	fmt = dhcp_en ? "%s\n" : fmt;
	if (dhcp_en) {
		ip = ipv6_en ? "0::0" : "0.0.0.0";
		sub = ip;
		gw = ip;
		ip_len = ipv6_en ? 5 : 8;
	}

	switch (type) {
	case ISCSI_BOOT_ETH_IP_ADDR:
		rc = snprintf(buf, ip_len, fmt, ip);
		break;
	case ISCSI_BOOT_ETH_SUBNET_MASK:
		rc = snprintf(buf, ip_len, fmt, sub);
		break;
	case ISCSI_BOOT_ETH_GATEWAY:
		rc = snprintf(buf, ip_len, fmt, gw);
		break;
	case ISCSI_BOOT_ETH_FLAGS:
		rc = snprintf(buf, 3, "%hhd\n",
			      SYSFS_FLAG_FW_SEL_BOOT);
		break;
	case ISCSI_BOOT_ETH_INDEX:
		rc = snprintf(buf, 3, "0\n");
		break;
	case ISCSI_BOOT_ETH_MAC:
		rc = sysfs_format_mac(buf, qedi->mac, ETH_ALEN);
		break;
	case ISCSI_BOOT_ETH_VLAN:
		rc = snprintf(buf, 12, "%d\n",
			      GET_FIELD2(initiator->generic_cont0,
					 NVM_ISCSI_CFG_INITIATOR_VLAN));
		break;
	case ISCSI_BOOT_ETH_ORIGIN:
		if (dhcp_en)
			rc = snprintf(buf, 3, "3\n");
		break;
	default:
		rc = 0;
		break;
	}

	return rc;
}

static umode_t qedi_eth_get_attr_visibility(void *data, int type)
{
	int rc = 1;

	switch (type) {
	case ISCSI_BOOT_ETH_FLAGS:
	case ISCSI_BOOT_ETH_MAC:
	case ISCSI_BOOT_ETH_INDEX:
	case ISCSI_BOOT_ETH_IP_ADDR:
	case ISCSI_BOOT_ETH_SUBNET_MASK:
	case ISCSI_BOOT_ETH_GATEWAY:
	case ISCSI_BOOT_ETH_ORIGIN:
	case ISCSI_BOOT_ETH_VLAN:
		rc = 0444;
		break;
	default:
		rc = 0;
		break;
	}
	return rc;
}

static ssize_t qedi_show_boot_ini_info(void *data, int type, char *buf)
{
	struct qedi_ctx *qedi = data;
	struct nvm_iscsi_initiator *initiator;
	int rc;
	struct nvm_iscsi_block *block;

	block = qedi_get_nvram_block(qedi);
	if (!block)
		return 0;

	initiator = &block->initiator;

	switch (type) {
	case ISCSI_BOOT_INI_INITIATOR_NAME:
		rc = sprintf(buf, "%.*s\n", NVM_ISCSI_CFG_ISCSI_NAME_MAX_LEN,
			     initiator->initiator_name.byte);
		break;
	default:
		rc = 0;
		break;
	}
	return rc;
}

static umode_t qedi_ini_get_attr_visibility(void *data, int type)
{
	int rc;

	switch (type) {
	case ISCSI_BOOT_INI_INITIATOR_NAME:
		rc = 0444;
		break;
	default:
		rc = 0;
		break;
	}
	return rc;
}

static ssize_t
qedi_show_boot_tgt_info(struct qedi_ctx *qedi, int type,
			char *buf, enum qedi_nvm_tgts idx)
{
	int rc = 1;
	u32 ctrl_flags, ipv6_en, chap_en, mchap_en, ip_len;
	struct nvm_iscsi_block *block;
	char *chap_name, *chap_secret;
	char *mchap_name, *mchap_secret;

	block = qedi_get_nvram_block(qedi);
	if (!block)
		goto exit_show_tgt_info;

	QEDI_INFO(&qedi->dbg_ctx, QEDI_LOG_EVT,
		  "Port:%d, tgt_idx:%d\n",
		  GET_FIELD2(block->id, NVM_ISCSI_CFG_BLK_MAPPED_PF_ID), idx);

	ctrl_flags = block->target[idx].ctrl_flags &
		     NVM_ISCSI_CFG_TARGET_ENABLED;

	if (!ctrl_flags) {
		QEDI_INFO(&qedi->dbg_ctx, QEDI_LOG_EVT,
			  "Target disabled\n");
		goto exit_show_tgt_info;
	}

	ipv6_en = block->generic.ctrl_flags &
		  NVM_ISCSI_CFG_GEN_IPV6_ENABLED;
	ip_len = ipv6_en ? IPV6_LEN : IPV4_LEN;
	chap_en = block->generic.ctrl_flags &
		  NVM_ISCSI_CFG_GEN_CHAP_ENABLED;
	chap_name = chap_en ? block->initiator.chap_name.byte : NULL;
	chap_secret = chap_en ? block->initiator.chap_password.byte : NULL;

	mchap_en = block->generic.ctrl_flags &
		  NVM_ISCSI_CFG_GEN_CHAP_MUTUAL_ENABLED;
	mchap_name = mchap_en ? block->target[idx].chap_name.byte : NULL;
	mchap_secret = mchap_en ? block->target[idx].chap_password.byte : NULL;

	switch (type) {
	case ISCSI_BOOT_TGT_NAME:
		rc = sprintf(buf, "%.*s\n", NVM_ISCSI_CFG_ISCSI_NAME_MAX_LEN,
			     block->target[idx].target_name.byte);
		break;
	case ISCSI_BOOT_TGT_IP_ADDR:
		if (ipv6_en)
			rc = snprintf(buf, ip_len, "%pI6\n",
				      block->target[idx].ipv6_addr.byte);
		else
			rc = snprintf(buf, ip_len, "%pI4\n",
				      block->target[idx].ipv4_addr.byte);
		break;
	case ISCSI_BOOT_TGT_PORT:
		rc = snprintf(buf, 12, "%d\n",
			      GET_FIELD2(block->target[idx].generic_cont0,
					 NVM_ISCSI_CFG_TARGET_TCP_PORT));
		break;
	case ISCSI_BOOT_TGT_LUN:
		rc = snprintf(buf, 22, "%.*d\n",
			      block->target[idx].lun.value[1],
			      block->target[idx].lun.value[0]);
		break;
	case ISCSI_BOOT_TGT_CHAP_NAME:
		rc = sprintf(buf, "%.*s\n", NVM_ISCSI_CFG_CHAP_NAME_MAX_LEN,
			     chap_name);
		break;
	case ISCSI_BOOT_TGT_CHAP_SECRET:
		rc = sprintf(buf, "%.*s\n", NVM_ISCSI_CFG_CHAP_NAME_MAX_LEN,
			     chap_secret);
		break;
	case ISCSI_BOOT_TGT_REV_CHAP_NAME:
		rc = sprintf(buf, "%.*s\n", NVM_ISCSI_CFG_CHAP_NAME_MAX_LEN,
			     mchap_name);
		break;
	case ISCSI_BOOT_TGT_REV_CHAP_SECRET:
		rc = sprintf(buf, "%.*s\n", NVM_ISCSI_CFG_CHAP_NAME_MAX_LEN,
			     mchap_secret);
		break;
	case ISCSI_BOOT_TGT_FLAGS:
		rc = snprintf(buf, 3, "%hhd\n", SYSFS_FLAG_FW_SEL_BOOT);
		break;
	case ISCSI_BOOT_TGT_NIC_ASSOC:
		rc = snprintf(buf, 3, "0\n");
		break;
	default:
		rc = 0;
		break;
	}

exit_show_tgt_info:
	return rc;
}

static ssize_t qedi_show_boot_tgt_pri_info(void *data, int type, char *buf)
{
	struct qedi_ctx *qedi = data;

	return qedi_show_boot_tgt_info(qedi, type, buf, QEDI_NVM_TGT_PRI);
}

static ssize_t qedi_show_boot_tgt_sec_info(void *data, int type, char *buf)
{
	struct qedi_ctx *qedi = data;

	return qedi_show_boot_tgt_info(qedi, type, buf, QEDI_NVM_TGT_SEC);
}

static umode_t qedi_tgt_get_attr_visibility(void *data, int type)
{
	int rc;

	switch (type) {
	case ISCSI_BOOT_TGT_NAME:
	case ISCSI_BOOT_TGT_IP_ADDR:
	case ISCSI_BOOT_TGT_PORT:
	case ISCSI_BOOT_TGT_LUN:
	case ISCSI_BOOT_TGT_CHAP_NAME:
	case ISCSI_BOOT_TGT_CHAP_SECRET:
	case ISCSI_BOOT_TGT_REV_CHAP_NAME:
	case ISCSI_BOOT_TGT_REV_CHAP_SECRET:
	case ISCSI_BOOT_TGT_NIC_ASSOC:
	case ISCSI_BOOT_TGT_FLAGS:
		rc = 0444;
		break;
	default:
		rc = 0;
		break;
	}
	return rc;
}

static void qedi_boot_release(void *data)
{
	struct qedi_ctx *qedi = data;

	scsi_host_put(qedi->shost);
}

static int qedi_get_boot_info(struct qedi_ctx *qedi)
{
	int ret = 1;

	QEDI_INFO(&qedi->dbg_ctx, QEDI_LOG_INFO,
		  "Get NVM iSCSI CFG image\n");
	ret = qedi_ops->common->nvm_get_image(qedi->cdev,
					      QED_NVM_IMAGE_ISCSI_CFG,
					      (char *)qedi->iscsi_image,
					      sizeof(struct qedi_nvm_iscsi_image));
	if (ret)
		QEDI_ERR(&qedi->dbg_ctx,
			 "Could not get NVM image. ret = %d\n", ret);

	return ret;
}

static int qedi_setup_boot_info(struct qedi_ctx *qedi)
{
	struct iscsi_boot_kobj *boot_kobj;

	if (qedi_get_boot_info(qedi))
		return -EPERM;

	qedi->boot_kset = iscsi_boot_create_host_kset(qedi->shost->host_no);
	if (!qedi->boot_kset)
		goto kset_free;

	if (!scsi_host_get(qedi->shost))
		goto kset_free;

	boot_kobj = iscsi_boot_create_target(qedi->boot_kset, 0, qedi,
					     qedi_show_boot_tgt_pri_info,
					     qedi_tgt_get_attr_visibility,
					     qedi_boot_release);
	if (!boot_kobj)
		goto put_host;

	if (!scsi_host_get(qedi->shost))
		goto kset_free;

	boot_kobj = iscsi_boot_create_target(qedi->boot_kset, 1, qedi,
					     qedi_show_boot_tgt_sec_info,
					     qedi_tgt_get_attr_visibility,
					     qedi_boot_release);
	if (!boot_kobj)
		goto put_host;

	if (!scsi_host_get(qedi->shost))
		goto kset_free;

	boot_kobj = iscsi_boot_create_initiator(qedi->boot_kset, 0, qedi,
						qedi_show_boot_ini_info,
						qedi_ini_get_attr_visibility,
						qedi_boot_release);
	if (!boot_kobj)
		goto put_host;

	if (!scsi_host_get(qedi->shost))
		goto kset_free;

	boot_kobj = iscsi_boot_create_ethernet(qedi->boot_kset, 0, qedi,
					       qedi_show_boot_eth_info,
					       qedi_eth_get_attr_visibility,
					       qedi_boot_release);
	if (!boot_kobj)
		goto put_host;

	return 0;

put_host:
	scsi_host_put(qedi->shost);
kset_free:
	iscsi_boot_destroy_kset(qedi->boot_kset);
	return -ENOMEM;
}

static void __qedi_remove(struct pci_dev *pdev, int mode)
{
	struct qedi_ctx *qedi = pci_get_drvdata(pdev);
	int rval;

	if (qedi->tmf_thread) {
		flush_workqueue(qedi->tmf_thread);
		destroy_workqueue(qedi->tmf_thread);
		qedi->tmf_thread = NULL;
	}

	if (qedi->offload_thread) {
		flush_workqueue(qedi->offload_thread);
		destroy_workqueue(qedi->offload_thread);
		qedi->offload_thread = NULL;
	}

#ifdef CONFIG_DEBUG_FS
	qedi_dbg_host_exit(&qedi->dbg_ctx);
#endif
	if (!test_bit(QEDI_IN_OFFLINE, &qedi->flags))
		qedi_ops->common->set_power_state(qedi->cdev, PCI_D0);

	qedi_sync_free_irqs(qedi);

	if (!test_bit(QEDI_IN_OFFLINE, &qedi->flags)) {
		qedi_ops->stop(qedi->cdev);
		qedi_ops->ll2->stop(qedi->cdev);
	}

	if (mode == QEDI_MODE_NORMAL)
		qedi_free_iscsi_pf_param(qedi);

	rval = qedi_ops->common->update_drv_state(qedi->cdev, false);
	if (rval)
		QEDI_ERR(&qedi->dbg_ctx, "Failed to send drv state to MFW\n");

	if (!test_bit(QEDI_IN_OFFLINE, &qedi->flags)) {
		qedi_ops->common->slowpath_stop(qedi->cdev);
		qedi_ops->common->remove(qedi->cdev);
	}

	qedi_destroy_fp(qedi);

	if (mode == QEDI_MODE_NORMAL) {
		qedi_release_cid_que(qedi);
		qedi_cm_free_mem(qedi);
		qedi_free_uio(qedi->udev);
		qedi_free_itt(qedi);

		iscsi_host_remove(qedi->shost);
		iscsi_host_free(qedi->shost);

		if (qedi->ll2_recv_thread) {
			kthread_stop(qedi->ll2_recv_thread);
			qedi->ll2_recv_thread = NULL;
		}
		qedi_ll2_free_skbs(qedi);

		if (qedi->boot_kset)
			iscsi_boot_destroy_kset(qedi->boot_kset);
	}
}

static int __qedi_probe(struct pci_dev *pdev, int mode)
{
	struct qedi_ctx *qedi;
	struct qed_ll2_params params;
	u32 dp_module = 0;
	u8 dp_level = 0;
	bool is_vf = false;
	char host_buf[16];
	struct qed_link_params link_params;
	struct qed_slowpath_params sp_params;
	struct qed_probe_params qed_params;
	void *task_start, *task_end;
	int rc;
	u16 tmp;

	if (mode != QEDI_MODE_RECOVERY) {
		qedi = qedi_host_alloc(pdev);
		if (!qedi) {
			rc = -ENOMEM;
			goto exit_probe;
		}
	} else {
		qedi = pci_get_drvdata(pdev);
	}

	memset(&qed_params, 0, sizeof(qed_params));
	qed_params.protocol = QED_PROTOCOL_ISCSI;
	qed_params.dp_module = dp_module;
	qed_params.dp_level = dp_level;
	qed_params.is_vf = is_vf;
	qedi->cdev = qedi_ops->common->probe(pdev, &qed_params);
	if (!qedi->cdev) {
		rc = -ENODEV;
		QEDI_ERR(&qedi->dbg_ctx, "Cannot initialize hardware\n");
		goto free_host;
	}

	atomic_set(&qedi->link_state, QEDI_LINK_DOWN);

	rc = qedi_ops->fill_dev_info(qedi->cdev, &qedi->dev_info);
	if (rc)
		goto free_host;

	if (mode != QEDI_MODE_RECOVERY) {
		rc = qedi_set_iscsi_pf_param(qedi);
		if (rc) {
			rc = -ENOMEM;
			QEDI_ERR(&qedi->dbg_ctx,
				 "Set iSCSI pf param fail\n");
			goto free_host;
		}
	}

	qedi_ops->common->update_pf_params(qedi->cdev, &qedi->pf_params);

	rc = qedi_prepare_fp(qedi);
	if (rc) {
		QEDI_ERR(&qedi->dbg_ctx, "Cannot start slowpath.\n");
		goto free_pf_params;
	}

	/* Start the Slowpath-process */
	memset(&sp_params, 0, sizeof(struct qed_slowpath_params));
	sp_params.int_mode = QED_INT_MODE_MSIX;
	sp_params.drv_major = QEDI_DRIVER_MAJOR_VER;
	sp_params.drv_minor = QEDI_DRIVER_MINOR_VER;
	sp_params.drv_rev = QEDI_DRIVER_REV_VER;
	sp_params.drv_eng = QEDI_DRIVER_ENG_VER;
	strlcpy(sp_params.name, "qedi iSCSI", QED_DRV_VER_STR_SIZE);
	rc = qedi_ops->common->slowpath_start(qedi->cdev, &sp_params);
	if (rc) {
		QEDI_ERR(&qedi->dbg_ctx, "Cannot start slowpath\n");
		goto stop_hw;
	}

	/* update_pf_params needs to be called before and after slowpath
	 * start
	 */
	qedi_ops->common->update_pf_params(qedi->cdev, &qedi->pf_params);

	rc = qedi_setup_int(qedi);
	if (rc)
		goto stop_iscsi_func;

	qedi_ops->common->set_power_state(qedi->cdev, PCI_D0);

	/* Learn information crucial for qedi to progress */
	rc = qedi_ops->fill_dev_info(qedi->cdev, &qedi->dev_info);
	if (rc)
		goto stop_iscsi_func;

	/* Record BDQ producer doorbell addresses */
	qedi->bdq_primary_prod = qedi->dev_info.primary_dbq_rq_addr;
	qedi->bdq_secondary_prod = qedi->dev_info.secondary_bdq_rq_addr;
	QEDI_INFO(&qedi->dbg_ctx, QEDI_LOG_DISC,
		  "BDQ primary_prod=%p secondary_prod=%p.\n",
		  qedi->bdq_primary_prod,
		  qedi->bdq_secondary_prod);

	/*
	 * We need to write the number of BDs in the BDQ we've preallocated so
	 * the f/w will do a prefetch and we'll get an unsolicited CQE when a
	 * packet arrives.
	 */
	qedi->bdq_prod_idx = QEDI_BDQ_NUM;
	QEDI_INFO(&qedi->dbg_ctx, QEDI_LOG_DISC,
		  "Writing %d to primary and secondary BDQ doorbell registers.\n",
		  qedi->bdq_prod_idx);
	writew(qedi->bdq_prod_idx, qedi->bdq_primary_prod);
	tmp = readw(qedi->bdq_primary_prod);
	writew(qedi->bdq_prod_idx, qedi->bdq_secondary_prod);
	tmp = readw(qedi->bdq_secondary_prod);

	ether_addr_copy(qedi->mac, qedi->dev_info.common.hw_mac);
	QEDI_INFO(&qedi->dbg_ctx, QEDI_LOG_DISC, "MAC address is %pM.\n",
		  qedi->mac);

	sprintf(host_buf, "host_%d", qedi->shost->host_no);
	qedi_ops->common->set_name(qedi->cdev, host_buf);

	qedi_ops->register_ops(qedi->cdev, &qedi_cb_ops, qedi);

	memset(&params, 0, sizeof(params));
	params.mtu = DEF_PATH_MTU + IPV6_HDR_LEN + TCP_HDR_LEN;
	qedi->ll2_mtu = DEF_PATH_MTU;
	params.drop_ttl0_packets = 0;
	params.rx_vlan_stripping = 1;
	ether_addr_copy(params.ll2_mac_address, qedi->dev_info.common.hw_mac);

	if (mode != QEDI_MODE_RECOVERY) {
		/* set up rx path */
		INIT_LIST_HEAD(&qedi->ll2_skb_list);
		spin_lock_init(&qedi->ll2_lock);
		/* start qedi context */
		spin_lock_init(&qedi->hba_lock);
		spin_lock_init(&qedi->task_idx_lock);
		mutex_init(&qedi->stats_lock);
	}
	qedi_ops->ll2->register_cb_ops(qedi->cdev, &qedi_ll2_cb_ops, qedi);
	qedi_ops->ll2->start(qedi->cdev, &params);

	if (mode != QEDI_MODE_RECOVERY) {
		qedi->ll2_recv_thread = kthread_run(qedi_ll2_recv_thread,
						    (void *)qedi,
						    "qedi_ll2_thread");
	}

	rc = qedi_ops->start(qedi->cdev, &qedi->tasks,
			     qedi, qedi_iscsi_event_cb);
	if (rc) {
		rc = -ENODEV;
		QEDI_ERR(&qedi->dbg_ctx, "Cannot start iSCSI function\n");
		goto stop_slowpath;
	}

	task_start = qedi_get_task_mem(&qedi->tasks, 0);
	task_end = qedi_get_task_mem(&qedi->tasks, MAX_TID_BLOCKS_ISCSI - 1);
	QEDI_INFO(&qedi->dbg_ctx, QEDI_LOG_DISC,
		  "Task context start=%p, end=%p block_size=%u.\n",
		   task_start, task_end, qedi->tasks.size);

	memset(&link_params, 0, sizeof(link_params));
	link_params.link_up = true;
	rc = qedi_ops->common->set_link(qedi->cdev, &link_params);
	if (rc) {
		QEDI_WARN(&qedi->dbg_ctx, "Link set up failed.\n");
		atomic_set(&qedi->link_state, QEDI_LINK_DOWN);
	}

#ifdef CONFIG_DEBUG_FS
	qedi_dbg_host_init(&qedi->dbg_ctx, qedi_debugfs_ops,
			   qedi_dbg_fops);
#endif
	QEDI_INFO(&qedi->dbg_ctx, QEDI_LOG_INFO,
		  "QLogic FastLinQ iSCSI Module qedi %s, FW %d.%d.%d.%d\n",
		  QEDI_MODULE_VERSION, FW_MAJOR_VERSION, FW_MINOR_VERSION,
		  FW_REVISION_VERSION, FW_ENGINEERING_VERSION);

	if (mode == QEDI_MODE_NORMAL) {
		if (iscsi_host_add(qedi->shost, &pdev->dev)) {
			QEDI_ERR(&qedi->dbg_ctx,
				 "Could not add iscsi host\n");
			rc = -ENOMEM;
			goto remove_host;
		}

		/* Allocate uio buffers */
		rc = qedi_alloc_uio_rings(qedi);
		if (rc) {
			QEDI_ERR(&qedi->dbg_ctx,
				 "UIO alloc ring failed err=%d\n", rc);
			goto remove_host;
		}

		rc = qedi_init_uio(qedi);
		if (rc) {
			QEDI_ERR(&qedi->dbg_ctx,
				 "UIO init failed, err=%d\n", rc);
			goto free_uio;
		}

		/* host the array on iscsi_conn */
		rc = qedi_setup_cid_que(qedi);
		if (rc) {
			QEDI_ERR(&qedi->dbg_ctx,
				 "Could not setup cid que\n");
			goto free_uio;
		}

		rc = qedi_cm_alloc_mem(qedi);
		if (rc) {
			QEDI_ERR(&qedi->dbg_ctx,
				 "Could not alloc cm memory\n");
			goto free_cid_que;
		}

		rc = qedi_alloc_itt(qedi);
		if (rc) {
			QEDI_ERR(&qedi->dbg_ctx,
				 "Could not alloc itt memory\n");
			goto free_cid_que;
		}

		sprintf(host_buf, "host_%d", qedi->shost->host_no);
		qedi->tmf_thread = create_singlethread_workqueue(host_buf);
		if (!qedi->tmf_thread) {
			QEDI_ERR(&qedi->dbg_ctx,
				 "Unable to start tmf thread!\n");
			rc = -ENODEV;
			goto free_cid_que;
		}

		sprintf(host_buf, "qedi_ofld%d", qedi->shost->host_no);
		qedi->offload_thread = create_workqueue(host_buf);
		if (!qedi->offload_thread) {
			QEDI_ERR(&qedi->dbg_ctx,
				 "Unable to start offload thread!\n");
			rc = -ENODEV;
			goto free_cid_que;
		}

		/* F/w needs 1st task context memory entry for performance */
		set_bit(QEDI_RESERVE_TASK_ID, qedi->task_idx_map);
		atomic_set(&qedi->num_offloads, 0);

		if (qedi_setup_boot_info(qedi))
			QEDI_ERR(&qedi->dbg_ctx,
				 "No iSCSI boot target configured\n");

		rc = qedi_ops->common->update_drv_state(qedi->cdev, true);
		if (rc)
			QEDI_ERR(&qedi->dbg_ctx,
				 "Failed to send drv state to MFW\n");

	}

	return 0;

free_cid_que:
	qedi_release_cid_que(qedi);
free_uio:
	qedi_free_uio(qedi->udev);
remove_host:
#ifdef CONFIG_DEBUG_FS
	qedi_dbg_host_exit(&qedi->dbg_ctx);
#endif
	iscsi_host_remove(qedi->shost);
stop_iscsi_func:
	qedi_ops->stop(qedi->cdev);
stop_slowpath:
	qedi_ops->common->slowpath_stop(qedi->cdev);
stop_hw:
	qedi_ops->common->remove(qedi->cdev);
free_pf_params:
	qedi_free_iscsi_pf_param(qedi);
free_host:
	iscsi_host_free(qedi->shost);
exit_probe:
	return rc;
}

static int qedi_probe(struct pci_dev *pdev, const struct pci_device_id *id)
{
	return __qedi_probe(pdev, QEDI_MODE_NORMAL);
}

static void qedi_remove(struct pci_dev *pdev)
{
	__qedi_remove(pdev, QEDI_MODE_NORMAL);
}

static struct pci_device_id qedi_pci_tbl[] = {
	{ PCI_DEVICE(PCI_VENDOR_ID_QLOGIC, 0x165E) },
	{ PCI_DEVICE(PCI_VENDOR_ID_QLOGIC, 0x8084) },
	{ 0 },
};
MODULE_DEVICE_TABLE(pci, qedi_pci_tbl);

static enum cpuhp_state qedi_cpuhp_state;

static struct pci_driver qedi_pci_driver = {
	.name = QEDI_MODULE_NAME,
	.id_table = qedi_pci_tbl,
	.probe = qedi_probe,
	.remove = qedi_remove,
};

static int __init qedi_init(void)
{
	struct qedi_percpu_s *p;
	int cpu, rc = 0;

	qedi_ops = qed_get_iscsi_ops();
	if (!qedi_ops) {
		QEDI_ERR(NULL, "Failed to get qed iSCSI operations\n");
		return -EINVAL;
	}

#ifdef CONFIG_DEBUG_FS
	qedi_dbg_init("qedi");
#endif

	qedi_scsi_transport = iscsi_register_transport(&qedi_iscsi_transport);
	if (!qedi_scsi_transport) {
		QEDI_ERR(NULL, "Could not register qedi transport");
		rc = -ENOMEM;
		goto exit_qedi_init_1;
	}

	for_each_possible_cpu(cpu) {
		p = &per_cpu(qedi_percpu, cpu);
		INIT_LIST_HEAD(&p->work_list);
		spin_lock_init(&p->p_work_lock);
		p->iothread = NULL;
	}

	rc = cpuhp_setup_state(CPUHP_AP_ONLINE_DYN, "scsi/qedi:online",
			       qedi_cpu_online, qedi_cpu_offline);
	if (rc < 0)
		goto exit_qedi_init_2;
	qedi_cpuhp_state = rc;

	rc = pci_register_driver(&qedi_pci_driver);
	if (rc) {
		QEDI_ERR(NULL, "Failed to register driver\n");
		goto exit_qedi_hp;
	}

	return 0;

exit_qedi_hp:
	cpuhp_remove_state(qedi_cpuhp_state);
exit_qedi_init_2:
	iscsi_unregister_transport(&qedi_iscsi_transport);
exit_qedi_init_1:
#ifdef CONFIG_DEBUG_FS
	qedi_dbg_exit();
#endif
	qed_put_iscsi_ops();
	return rc;
}

static void __exit qedi_cleanup(void)
{
	pci_unregister_driver(&qedi_pci_driver);
	cpuhp_remove_state(qedi_cpuhp_state);
	iscsi_unregister_transport(&qedi_iscsi_transport);

#ifdef CONFIG_DEBUG_FS
	qedi_dbg_exit();
#endif
	qed_put_iscsi_ops();
}

MODULE_DESCRIPTION("QLogic FastLinQ 4xxxx iSCSI Module");
MODULE_LICENSE("GPL");
MODULE_AUTHOR("QLogic Corporation");
MODULE_VERSION(QEDI_MODULE_VERSION);
module_init(qedi_init);
module_exit(qedi_cleanup);<|MERGE_RESOLUTION|>--- conflicted
+++ resolved
@@ -987,12 +987,9 @@
 		if (!iscsi_is_session_online(cls_sess))
 			continue;
 
-<<<<<<< HEAD
-=======
 		if (!sess->targetname)
 			continue;
 
->>>>>>> 0ecfebd2
 		if (pri_ctrl_flags) {
 			if (!strcmp(pri_tgt->iscsi_name, sess->targetname) &&
 			    !strcmp(pri_tgt->ip_addr, ep_ip_addr)) {

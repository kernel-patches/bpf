// SPDX-License-Identifier: GPL-2.0-or-later
/*
 * Universal Interface for Intel High Definition Audio Codec
 *
 * HD audio interface patch for Realtek ALC codecs
 *
 * Copyright (c) 2004 Kailang Yang <kailang@realtek.com.tw>
 *                    PeiSen Hou <pshou@realtek.com.tw>
 *                    Takashi Iwai <tiwai@suse.de>
 *                    Jonathan Woithe <jwoithe@just42.net>
 */

#include <linux/acpi.h>
#include <linux/init.h>
#include <linux/delay.h>
#include <linux/slab.h>
#include <linux/pci.h>
#include <linux/dmi.h>
#include <linux/module.h>
#include <linux/input.h>
#include <linux/leds.h>
#include <linux/ctype.h>
#include <sound/core.h>
#include <sound/jack.h>
#include <sound/hda_codec.h>
#include "hda_local.h"
#include "hda_auto_parser.h"
#include "hda_jack.h"
#include "hda_generic.h"
#include "hda_component.h"

/* keep halting ALC5505 DSP, for power saving */
#define HALT_REALTEK_ALC5505

/* extra amp-initialization sequence types */
enum {
	ALC_INIT_UNDEFINED,
	ALC_INIT_NONE,
	ALC_INIT_DEFAULT,
};

enum {
	ALC_HEADSET_MODE_UNKNOWN,
	ALC_HEADSET_MODE_UNPLUGGED,
	ALC_HEADSET_MODE_HEADSET,
	ALC_HEADSET_MODE_MIC,
	ALC_HEADSET_MODE_HEADPHONE,
};

enum {
	ALC_HEADSET_TYPE_UNKNOWN,
	ALC_HEADSET_TYPE_CTIA,
	ALC_HEADSET_TYPE_OMTP,
};

enum {
	ALC_KEY_MICMUTE_INDEX,
};

struct alc_customize_define {
	unsigned int  sku_cfg;
	unsigned char port_connectivity;
	unsigned char check_sum;
	unsigned char customization;
	unsigned char external_amp;
	unsigned int  enable_pcbeep:1;
	unsigned int  platform_type:1;
	unsigned int  swap:1;
	unsigned int  override:1;
	unsigned int  fixup:1; /* Means that this sku is set by driver, not read from hw */
};

struct alc_coef_led {
	unsigned int idx;
	unsigned int mask;
	unsigned int on;
	unsigned int off;
};

struct alc_spec {
	struct hda_gen_spec gen; /* must be at head */

	/* codec parameterization */
	struct alc_customize_define cdefine;
	unsigned int parse_flags; /* flag for snd_hda_parse_pin_defcfg() */

	/* GPIO bits */
	unsigned int gpio_mask;
	unsigned int gpio_dir;
	unsigned int gpio_data;
	bool gpio_write_delay;	/* add a delay before writing gpio_data */

	/* mute LED for HP laptops, see vref_mute_led_set() */
	int mute_led_polarity;
	int micmute_led_polarity;
	hda_nid_t mute_led_nid;
	hda_nid_t cap_mute_led_nid;

	unsigned int gpio_mute_led_mask;
	unsigned int gpio_mic_led_mask;
	struct alc_coef_led mute_led_coef;
	struct alc_coef_led mic_led_coef;
	struct mutex coef_mutex;

	hda_nid_t headset_mic_pin;
	hda_nid_t headphone_mic_pin;
	int current_headset_mode;
	int current_headset_type;

	/* hooks */
	void (*init_hook)(struct hda_codec *codec);
	void (*power_hook)(struct hda_codec *codec);
	void (*shutup)(struct hda_codec *codec);

	int init_amp;
	int codec_variant;	/* flag for other variants */
	unsigned int has_alc5505_dsp:1;
	unsigned int no_depop_delay:1;
	unsigned int done_hp_init:1;
	unsigned int no_shutup_pins:1;
	unsigned int ultra_low_power:1;
	unsigned int has_hs_key:1;
	unsigned int no_internal_mic_pin:1;
	unsigned int en_3kpull_low:1;

	/* for PLL fix */
	hda_nid_t pll_nid;
	unsigned int pll_coef_idx, pll_coef_bit;
	unsigned int coef0;
	struct input_dev *kb_dev;
	u8 alc_mute_keycode_map[1];

	/* component binding */
	struct hda_component comps[HDA_MAX_COMPONENTS];
};

/*
 * COEF access helper functions
 */

static void coef_mutex_lock(struct hda_codec *codec)
{
	struct alc_spec *spec = codec->spec;

	snd_hda_power_up_pm(codec);
	mutex_lock(&spec->coef_mutex);
}

static void coef_mutex_unlock(struct hda_codec *codec)
{
	struct alc_spec *spec = codec->spec;

	mutex_unlock(&spec->coef_mutex);
	snd_hda_power_down_pm(codec);
}

static int __alc_read_coefex_idx(struct hda_codec *codec, hda_nid_t nid,
				 unsigned int coef_idx)
{
	unsigned int val;

	snd_hda_codec_write(codec, nid, 0, AC_VERB_SET_COEF_INDEX, coef_idx);
	val = snd_hda_codec_read(codec, nid, 0, AC_VERB_GET_PROC_COEF, 0);
	return val;
}

static int alc_read_coefex_idx(struct hda_codec *codec, hda_nid_t nid,
			       unsigned int coef_idx)
{
	unsigned int val;

	coef_mutex_lock(codec);
	val = __alc_read_coefex_idx(codec, nid, coef_idx);
	coef_mutex_unlock(codec);
	return val;
}

#define alc_read_coef_idx(codec, coef_idx) \
	alc_read_coefex_idx(codec, 0x20, coef_idx)

static void __alc_write_coefex_idx(struct hda_codec *codec, hda_nid_t nid,
				   unsigned int coef_idx, unsigned int coef_val)
{
	snd_hda_codec_write(codec, nid, 0, AC_VERB_SET_COEF_INDEX, coef_idx);
	snd_hda_codec_write(codec, nid, 0, AC_VERB_SET_PROC_COEF, coef_val);
}

static void alc_write_coefex_idx(struct hda_codec *codec, hda_nid_t nid,
				 unsigned int coef_idx, unsigned int coef_val)
{
	coef_mutex_lock(codec);
	__alc_write_coefex_idx(codec, nid, coef_idx, coef_val);
	coef_mutex_unlock(codec);
}

#define alc_write_coef_idx(codec, coef_idx, coef_val) \
	alc_write_coefex_idx(codec, 0x20, coef_idx, coef_val)

static void __alc_update_coefex_idx(struct hda_codec *codec, hda_nid_t nid,
				    unsigned int coef_idx, unsigned int mask,
				    unsigned int bits_set)
{
	unsigned int val = __alc_read_coefex_idx(codec, nid, coef_idx);

	if (val != -1)
		__alc_write_coefex_idx(codec, nid, coef_idx,
				       (val & ~mask) | bits_set);
}

static void alc_update_coefex_idx(struct hda_codec *codec, hda_nid_t nid,
				  unsigned int coef_idx, unsigned int mask,
				  unsigned int bits_set)
{
	coef_mutex_lock(codec);
	__alc_update_coefex_idx(codec, nid, coef_idx, mask, bits_set);
	coef_mutex_unlock(codec);
}

#define alc_update_coef_idx(codec, coef_idx, mask, bits_set)	\
	alc_update_coefex_idx(codec, 0x20, coef_idx, mask, bits_set)

/* a special bypass for COEF 0; read the cached value at the second time */
static unsigned int alc_get_coef0(struct hda_codec *codec)
{
	struct alc_spec *spec = codec->spec;

	if (!spec->coef0)
		spec->coef0 = alc_read_coef_idx(codec, 0);
	return spec->coef0;
}

/* coef writes/updates batch */
struct coef_fw {
	unsigned char nid;
	unsigned char idx;
	unsigned short mask;
	unsigned short val;
};

#define UPDATE_COEFEX(_nid, _idx, _mask, _val) \
	{ .nid = (_nid), .idx = (_idx), .mask = (_mask), .val = (_val) }
#define WRITE_COEFEX(_nid, _idx, _val) UPDATE_COEFEX(_nid, _idx, -1, _val)
#define WRITE_COEF(_idx, _val) WRITE_COEFEX(0x20, _idx, _val)
#define UPDATE_COEF(_idx, _mask, _val) UPDATE_COEFEX(0x20, _idx, _mask, _val)

static void alc_process_coef_fw(struct hda_codec *codec,
				const struct coef_fw *fw)
{
	coef_mutex_lock(codec);
	for (; fw->nid; fw++) {
		if (fw->mask == (unsigned short)-1)
			__alc_write_coefex_idx(codec, fw->nid, fw->idx, fw->val);
		else
			__alc_update_coefex_idx(codec, fw->nid, fw->idx,
						fw->mask, fw->val);
	}
	coef_mutex_unlock(codec);
}

/*
 * GPIO setup tables, used in initialization
 */

/* Enable GPIO mask and set output */
static void alc_setup_gpio(struct hda_codec *codec, unsigned int mask)
{
	struct alc_spec *spec = codec->spec;

	spec->gpio_mask |= mask;
	spec->gpio_dir |= mask;
	spec->gpio_data |= mask;
}

static void alc_write_gpio_data(struct hda_codec *codec)
{
	struct alc_spec *spec = codec->spec;

	snd_hda_codec_write(codec, 0x01, 0, AC_VERB_SET_GPIO_DATA,
			    spec->gpio_data);
}

static void alc_update_gpio_data(struct hda_codec *codec, unsigned int mask,
				 bool on)
{
	struct alc_spec *spec = codec->spec;
	unsigned int oldval = spec->gpio_data;

	if (on)
		spec->gpio_data |= mask;
	else
		spec->gpio_data &= ~mask;
	if (oldval != spec->gpio_data)
		alc_write_gpio_data(codec);
}

static void alc_write_gpio(struct hda_codec *codec)
{
	struct alc_spec *spec = codec->spec;

	if (!spec->gpio_mask)
		return;

	snd_hda_codec_write(codec, codec->core.afg, 0,
			    AC_VERB_SET_GPIO_MASK, spec->gpio_mask);
	snd_hda_codec_write(codec, codec->core.afg, 0,
			    AC_VERB_SET_GPIO_DIRECTION, spec->gpio_dir);
	if (spec->gpio_write_delay)
		msleep(1);
	alc_write_gpio_data(codec);
}

static void alc_fixup_gpio(struct hda_codec *codec, int action,
			   unsigned int mask)
{
	if (action == HDA_FIXUP_ACT_PRE_PROBE)
		alc_setup_gpio(codec, mask);
}

static void alc_fixup_gpio1(struct hda_codec *codec,
			    const struct hda_fixup *fix, int action)
{
	alc_fixup_gpio(codec, action, 0x01);
}

static void alc_fixup_gpio2(struct hda_codec *codec,
			    const struct hda_fixup *fix, int action)
{
	alc_fixup_gpio(codec, action, 0x02);
}

static void alc_fixup_gpio3(struct hda_codec *codec,
			    const struct hda_fixup *fix, int action)
{
	alc_fixup_gpio(codec, action, 0x03);
}

static void alc_fixup_gpio4(struct hda_codec *codec,
			    const struct hda_fixup *fix, int action)
{
	alc_fixup_gpio(codec, action, 0x04);
}

static void alc_fixup_micmute_led(struct hda_codec *codec,
				  const struct hda_fixup *fix, int action)
{
	if (action == HDA_FIXUP_ACT_PRE_PROBE)
		snd_hda_gen_add_micmute_led_cdev(codec, NULL);
}

/*
 * Fix hardware PLL issue
 * On some codecs, the analog PLL gating control must be off while
 * the default value is 1.
 */
static void alc_fix_pll(struct hda_codec *codec)
{
	struct alc_spec *spec = codec->spec;

	if (spec->pll_nid)
		alc_update_coefex_idx(codec, spec->pll_nid, spec->pll_coef_idx,
				      1 << spec->pll_coef_bit, 0);
}

static void alc_fix_pll_init(struct hda_codec *codec, hda_nid_t nid,
			     unsigned int coef_idx, unsigned int coef_bit)
{
	struct alc_spec *spec = codec->spec;
	spec->pll_nid = nid;
	spec->pll_coef_idx = coef_idx;
	spec->pll_coef_bit = coef_bit;
	alc_fix_pll(codec);
}

/* update the master volume per volume-knob's unsol event */
static void alc_update_knob_master(struct hda_codec *codec,
				   struct hda_jack_callback *jack)
{
	unsigned int val;
	struct snd_kcontrol *kctl;
	struct snd_ctl_elem_value *uctl;

	kctl = snd_hda_find_mixer_ctl(codec, "Master Playback Volume");
	if (!kctl)
		return;
	uctl = kzalloc(sizeof(*uctl), GFP_KERNEL);
	if (!uctl)
		return;
	val = snd_hda_codec_read(codec, jack->nid, 0,
				 AC_VERB_GET_VOLUME_KNOB_CONTROL, 0);
	val &= HDA_AMP_VOLMASK;
	uctl->value.integer.value[0] = val;
	uctl->value.integer.value[1] = val;
	kctl->put(kctl, uctl);
	kfree(uctl);
}

static void alc880_unsol_event(struct hda_codec *codec, unsigned int res)
{
	/* For some reason, the res given from ALC880 is broken.
	   Here we adjust it properly. */
	snd_hda_jack_unsol_event(codec, res >> 2);
}

/* Change EAPD to verb control */
static void alc_fill_eapd_coef(struct hda_codec *codec)
{
	int coef;

	coef = alc_get_coef0(codec);

	switch (codec->core.vendor_id) {
	case 0x10ec0262:
		alc_update_coef_idx(codec, 0x7, 0, 1<<5);
		break;
	case 0x10ec0267:
	case 0x10ec0268:
		alc_update_coef_idx(codec, 0x7, 0, 1<<13);
		break;
	case 0x10ec0269:
		if ((coef & 0x00f0) == 0x0010)
			alc_update_coef_idx(codec, 0xd, 0, 1<<14);
		if ((coef & 0x00f0) == 0x0020)
			alc_update_coef_idx(codec, 0x4, 1<<15, 0);
		if ((coef & 0x00f0) == 0x0030)
			alc_update_coef_idx(codec, 0x10, 1<<9, 0);
		break;
	case 0x10ec0280:
	case 0x10ec0284:
	case 0x10ec0290:
	case 0x10ec0292:
		alc_update_coef_idx(codec, 0x4, 1<<15, 0);
		break;
	case 0x10ec0225:
	case 0x10ec0295:
	case 0x10ec0299:
		alc_update_coef_idx(codec, 0x67, 0xf000, 0x3000);
		fallthrough;
	case 0x10ec0215:
	case 0x10ec0285:
	case 0x10ec0289:
		alc_update_coef_idx(codec, 0x36, 1<<13, 0);
		fallthrough;
	case 0x10ec0230:
	case 0x10ec0233:
	case 0x10ec0235:
	case 0x10ec0236:
	case 0x10ec0245:
	case 0x10ec0255:
	case 0x10ec0256:
	case 0x19e58326:
	case 0x10ec0257:
	case 0x10ec0282:
	case 0x10ec0283:
	case 0x10ec0286:
	case 0x10ec0288:
	case 0x10ec0298:
	case 0x10ec0300:
		alc_update_coef_idx(codec, 0x10, 1<<9, 0);
		break;
	case 0x10ec0275:
		alc_update_coef_idx(codec, 0xe, 0, 1<<0);
		break;
	case 0x10ec0287:
		alc_update_coef_idx(codec, 0x10, 1<<9, 0);
		alc_write_coef_idx(codec, 0x8, 0x4ab7);
		break;
	case 0x10ec0293:
		alc_update_coef_idx(codec, 0xa, 1<<13, 0);
		break;
	case 0x10ec0234:
	case 0x10ec0274:
	case 0x10ec0294:
	case 0x10ec0700:
	case 0x10ec0701:
	case 0x10ec0703:
	case 0x10ec0711:
		alc_update_coef_idx(codec, 0x10, 1<<15, 0);
		break;
	case 0x10ec0662:
		if ((coef & 0x00f0) == 0x0030)
			alc_update_coef_idx(codec, 0x4, 1<<10, 0); /* EAPD Ctrl */
		break;
	case 0x10ec0272:
	case 0x10ec0273:
	case 0x10ec0663:
	case 0x10ec0665:
	case 0x10ec0670:
	case 0x10ec0671:
	case 0x10ec0672:
		alc_update_coef_idx(codec, 0xd, 0, 1<<14); /* EAPD Ctrl */
		break;
	case 0x10ec0222:
	case 0x10ec0623:
		alc_update_coef_idx(codec, 0x19, 1<<13, 0);
		break;
	case 0x10ec0668:
		alc_update_coef_idx(codec, 0x7, 3<<13, 0);
		break;
	case 0x10ec0867:
		alc_update_coef_idx(codec, 0x4, 1<<10, 0);
		break;
	case 0x10ec0888:
		if ((coef & 0x00f0) == 0x0020 || (coef & 0x00f0) == 0x0030)
			alc_update_coef_idx(codec, 0x7, 1<<5, 0);
		break;
	case 0x10ec0892:
	case 0x10ec0897:
		alc_update_coef_idx(codec, 0x7, 1<<5, 0);
		break;
	case 0x10ec0899:
	case 0x10ec0900:
	case 0x10ec0b00:
	case 0x10ec1168:
	case 0x10ec1220:
		alc_update_coef_idx(codec, 0x7, 1<<1, 0);
		break;
	}
}

/* additional initialization for ALC888 variants */
static void alc888_coef_init(struct hda_codec *codec)
{
	switch (alc_get_coef0(codec) & 0x00f0) {
	/* alc888-VA */
	case 0x00:
	/* alc888-VB */
	case 0x10:
		alc_update_coef_idx(codec, 7, 0, 0x2030); /* Turn EAPD to High */
		break;
	}
}

/* turn on/off EAPD control (only if available) */
static void set_eapd(struct hda_codec *codec, hda_nid_t nid, int on)
{
	if (get_wcaps_type(get_wcaps(codec, nid)) != AC_WID_PIN)
		return;
	if (snd_hda_query_pin_caps(codec, nid) & AC_PINCAP_EAPD)
		snd_hda_codec_write(codec, nid, 0, AC_VERB_SET_EAPD_BTLENABLE,
				    on ? 2 : 0);
}

/* turn on/off EAPD controls of the codec */
static void alc_auto_setup_eapd(struct hda_codec *codec, bool on)
{
	/* We currently only handle front, HP */
	static const hda_nid_t pins[] = {
		0x0f, 0x10, 0x14, 0x15, 0x17, 0
	};
	const hda_nid_t *p;
	for (p = pins; *p; p++)
		set_eapd(codec, *p, on);
}

static int find_ext_mic_pin(struct hda_codec *codec);

static void alc_headset_mic_no_shutup(struct hda_codec *codec)
{
	const struct hda_pincfg *pin;
	int mic_pin = find_ext_mic_pin(codec);
	int i;

	/* don't shut up pins when unloading the driver; otherwise it breaks
	 * the default pin setup at the next load of the driver
	 */
	if (codec->bus->shutdown)
		return;

	snd_array_for_each(&codec->init_pins, i, pin) {
		/* use read here for syncing after issuing each verb */
		if (pin->nid != mic_pin)
			snd_hda_codec_read(codec, pin->nid, 0,
					AC_VERB_SET_PIN_WIDGET_CONTROL, 0);
	}

	codec->pins_shutup = 1;
}

static void alc_shutup_pins(struct hda_codec *codec)
{
	struct alc_spec *spec = codec->spec;

	switch (codec->core.vendor_id) {
	case 0x10ec0236:
	case 0x10ec0256:
	case 0x10ec0257:
	case 0x19e58326:
	case 0x10ec0283:
	case 0x10ec0285:
	case 0x10ec0286:
	case 0x10ec0287:
	case 0x10ec0288:
	case 0x10ec0295:
	case 0x10ec0298:
		alc_headset_mic_no_shutup(codec);
		break;
	default:
		if (!spec->no_shutup_pins)
			snd_hda_shutup_pins(codec);
		break;
	}
}

/* generic shutup callback;
 * just turning off EAPD and a little pause for avoiding pop-noise
 */
static void alc_eapd_shutup(struct hda_codec *codec)
{
	struct alc_spec *spec = codec->spec;

	alc_auto_setup_eapd(codec, false);
	if (!spec->no_depop_delay)
		msleep(200);
	alc_shutup_pins(codec);
}

/* generic EAPD initialization */
static void alc_auto_init_amp(struct hda_codec *codec, int type)
{
	alc_auto_setup_eapd(codec, true);
	alc_write_gpio(codec);
	switch (type) {
	case ALC_INIT_DEFAULT:
		switch (codec->core.vendor_id) {
		case 0x10ec0260:
			alc_update_coefex_idx(codec, 0x1a, 7, 0, 0x2010);
			break;
		case 0x10ec0880:
		case 0x10ec0882:
		case 0x10ec0883:
		case 0x10ec0885:
			alc_update_coef_idx(codec, 7, 0, 0x2030);
			break;
		case 0x10ec0888:
			alc888_coef_init(codec);
			break;
		}
		break;
	}
}

/* get a primary headphone pin if available */
static hda_nid_t alc_get_hp_pin(struct alc_spec *spec)
{
	if (spec->gen.autocfg.hp_pins[0])
		return spec->gen.autocfg.hp_pins[0];
	if (spec->gen.autocfg.line_out_type == AC_JACK_HP_OUT)
		return spec->gen.autocfg.line_out_pins[0];
	return 0;
}

/*
 * Realtek SSID verification
 */

/* Could be any non-zero and even value. When used as fixup, tells
 * the driver to ignore any present sku defines.
 */
#define ALC_FIXUP_SKU_IGNORE (2)

static void alc_fixup_sku_ignore(struct hda_codec *codec,
				 const struct hda_fixup *fix, int action)
{
	struct alc_spec *spec = codec->spec;
	if (action == HDA_FIXUP_ACT_PRE_PROBE) {
		spec->cdefine.fixup = 1;
		spec->cdefine.sku_cfg = ALC_FIXUP_SKU_IGNORE;
	}
}

static void alc_fixup_no_depop_delay(struct hda_codec *codec,
				    const struct hda_fixup *fix, int action)
{
	struct alc_spec *spec = codec->spec;

	if (action == HDA_FIXUP_ACT_PROBE) {
		spec->no_depop_delay = 1;
		codec->depop_delay = 0;
	}
}

static int alc_auto_parse_customize_define(struct hda_codec *codec)
{
	unsigned int ass, tmp, i;
	unsigned nid = 0;
	struct alc_spec *spec = codec->spec;

	spec->cdefine.enable_pcbeep = 1; /* assume always enabled */

	if (spec->cdefine.fixup) {
		ass = spec->cdefine.sku_cfg;
		if (ass == ALC_FIXUP_SKU_IGNORE)
			return -1;
		goto do_sku;
	}

	if (!codec->bus->pci)
		return -1;
	ass = codec->core.subsystem_id & 0xffff;
	if (ass != codec->bus->pci->subsystem_device && (ass & 1))
		goto do_sku;

	nid = 0x1d;
	if (codec->core.vendor_id == 0x10ec0260)
		nid = 0x17;
	ass = snd_hda_codec_get_pincfg(codec, nid);

	if (!(ass & 1)) {
		codec_info(codec, "%s: SKU not ready 0x%08x\n",
			   codec->core.chip_name, ass);
		return -1;
	}

	/* check sum */
	tmp = 0;
	for (i = 1; i < 16; i++) {
		if ((ass >> i) & 1)
			tmp++;
	}
	if (((ass >> 16) & 0xf) != tmp)
		return -1;

	spec->cdefine.port_connectivity = ass >> 30;
	spec->cdefine.enable_pcbeep = (ass & 0x100000) >> 20;
	spec->cdefine.check_sum = (ass >> 16) & 0xf;
	spec->cdefine.customization = ass >> 8;
do_sku:
	spec->cdefine.sku_cfg = ass;
	spec->cdefine.external_amp = (ass & 0x38) >> 3;
	spec->cdefine.platform_type = (ass & 0x4) >> 2;
	spec->cdefine.swap = (ass & 0x2) >> 1;
	spec->cdefine.override = ass & 0x1;

	codec_dbg(codec, "SKU: Nid=0x%x sku_cfg=0x%08x\n",
		   nid, spec->cdefine.sku_cfg);
	codec_dbg(codec, "SKU: port_connectivity=0x%x\n",
		   spec->cdefine.port_connectivity);
	codec_dbg(codec, "SKU: enable_pcbeep=0x%x\n", spec->cdefine.enable_pcbeep);
	codec_dbg(codec, "SKU: check_sum=0x%08x\n", spec->cdefine.check_sum);
	codec_dbg(codec, "SKU: customization=0x%08x\n", spec->cdefine.customization);
	codec_dbg(codec, "SKU: external_amp=0x%x\n", spec->cdefine.external_amp);
	codec_dbg(codec, "SKU: platform_type=0x%x\n", spec->cdefine.platform_type);
	codec_dbg(codec, "SKU: swap=0x%x\n", spec->cdefine.swap);
	codec_dbg(codec, "SKU: override=0x%x\n", spec->cdefine.override);

	return 0;
}

/* return the position of NID in the list, or -1 if not found */
static int find_idx_in_nid_list(hda_nid_t nid, const hda_nid_t *list, int nums)
{
	int i;
	for (i = 0; i < nums; i++)
		if (list[i] == nid)
			return i;
	return -1;
}
/* return true if the given NID is found in the list */
static bool found_in_nid_list(hda_nid_t nid, const hda_nid_t *list, int nums)
{
	return find_idx_in_nid_list(nid, list, nums) >= 0;
}

/* check subsystem ID and set up device-specific initialization;
 * return 1 if initialized, 0 if invalid SSID
 */
/* 32-bit subsystem ID for BIOS loading in HD Audio codec.
 *	31 ~ 16 :	Manufacture ID
 *	15 ~ 8	:	SKU ID
 *	7  ~ 0	:	Assembly ID
 *	port-A --> pin 39/41, port-E --> pin 14/15, port-D --> pin 35/36
 */
static int alc_subsystem_id(struct hda_codec *codec, const hda_nid_t *ports)
{
	unsigned int ass, tmp, i;
	unsigned nid;
	struct alc_spec *spec = codec->spec;

	if (spec->cdefine.fixup) {
		ass = spec->cdefine.sku_cfg;
		if (ass == ALC_FIXUP_SKU_IGNORE)
			return 0;
		goto do_sku;
	}

	ass = codec->core.subsystem_id & 0xffff;
	if (codec->bus->pci &&
	    ass != codec->bus->pci->subsystem_device && (ass & 1))
		goto do_sku;

	/* invalid SSID, check the special NID pin defcfg instead */
	/*
	 * 31~30	: port connectivity
	 * 29~21	: reserve
	 * 20		: PCBEEP input
	 * 19~16	: Check sum (15:1)
	 * 15~1		: Custom
	 * 0		: override
	*/
	nid = 0x1d;
	if (codec->core.vendor_id == 0x10ec0260)
		nid = 0x17;
	ass = snd_hda_codec_get_pincfg(codec, nid);
	codec_dbg(codec,
		  "realtek: No valid SSID, checking pincfg 0x%08x for NID 0x%x\n",
		   ass, nid);
	if (!(ass & 1))
		return 0;
	if ((ass >> 30) != 1)	/* no physical connection */
		return 0;

	/* check sum */
	tmp = 0;
	for (i = 1; i < 16; i++) {
		if ((ass >> i) & 1)
			tmp++;
	}
	if (((ass >> 16) & 0xf) != tmp)
		return 0;
do_sku:
	codec_dbg(codec, "realtek: Enabling init ASM_ID=0x%04x CODEC_ID=%08x\n",
		   ass & 0xffff, codec->core.vendor_id);
	/*
	 * 0 : override
	 * 1 :	Swap Jack
	 * 2 : 0 --> Desktop, 1 --> Laptop
	 * 3~5 : External Amplifier control
	 * 7~6 : Reserved
	*/
	tmp = (ass & 0x38) >> 3;	/* external Amp control */
	if (spec->init_amp == ALC_INIT_UNDEFINED) {
		switch (tmp) {
		case 1:
			alc_setup_gpio(codec, 0x01);
			break;
		case 3:
			alc_setup_gpio(codec, 0x02);
			break;
		case 7:
			alc_setup_gpio(codec, 0x04);
			break;
		case 5:
		default:
			spec->init_amp = ALC_INIT_DEFAULT;
			break;
		}
	}

	/* is laptop or Desktop and enable the function "Mute internal speaker
	 * when the external headphone out jack is plugged"
	 */
	if (!(ass & 0x8000))
		return 1;
	/*
	 * 10~8 : Jack location
	 * 12~11: Headphone out -> 00: PortA, 01: PortE, 02: PortD, 03: Resvered
	 * 14~13: Resvered
	 * 15   : 1 --> enable the function "Mute internal speaker
	 *	        when the external headphone out jack is plugged"
	 */
	if (!alc_get_hp_pin(spec)) {
		hda_nid_t nid;
		tmp = (ass >> 11) & 0x3;	/* HP to chassis */
		nid = ports[tmp];
		if (found_in_nid_list(nid, spec->gen.autocfg.line_out_pins,
				      spec->gen.autocfg.line_outs))
			return 1;
		spec->gen.autocfg.hp_pins[0] = nid;
	}
	return 1;
}

/* Check the validity of ALC subsystem-id
 * ports contains an array of 4 pin NIDs for port-A, E, D and I */
static void alc_ssid_check(struct hda_codec *codec, const hda_nid_t *ports)
{
	if (!alc_subsystem_id(codec, ports)) {
		struct alc_spec *spec = codec->spec;
		if (spec->init_amp == ALC_INIT_UNDEFINED) {
			codec_dbg(codec,
				  "realtek: Enable default setup for auto mode as fallback\n");
			spec->init_amp = ALC_INIT_DEFAULT;
		}
	}
}

/*
 */

static void alc_fixup_inv_dmic(struct hda_codec *codec,
			       const struct hda_fixup *fix, int action)
{
	struct alc_spec *spec = codec->spec;

	spec->gen.inv_dmic_split = 1;
}


static int alc_build_controls(struct hda_codec *codec)
{
	int err;

	err = snd_hda_gen_build_controls(codec);
	if (err < 0)
		return err;

	snd_hda_apply_fixup(codec, HDA_FIXUP_ACT_BUILD);
	return 0;
}


/*
 * Common callbacks
 */

static void alc_pre_init(struct hda_codec *codec)
{
	alc_fill_eapd_coef(codec);
}

#define is_s3_resume(codec) \
	((codec)->core.dev.power.power_state.event == PM_EVENT_RESUME)
#define is_s4_resume(codec) \
	((codec)->core.dev.power.power_state.event == PM_EVENT_RESTORE)
#define is_s4_suspend(codec) \
	((codec)->core.dev.power.power_state.event == PM_EVENT_FREEZE)

static int alc_init(struct hda_codec *codec)
{
	struct alc_spec *spec = codec->spec;

	/* hibernation resume needs the full chip initialization */
	if (is_s4_resume(codec))
		alc_pre_init(codec);

	if (spec->init_hook)
		spec->init_hook(codec);

	spec->gen.skip_verbs = 1; /* applied in below */
	snd_hda_gen_init(codec);
	alc_fix_pll(codec);
	alc_auto_init_amp(codec, spec->init_amp);
	snd_hda_apply_verbs(codec); /* apply verbs here after own init */

	snd_hda_apply_fixup(codec, HDA_FIXUP_ACT_INIT);

	return 0;
}

#define alc_free	snd_hda_gen_free

static inline void alc_shutup(struct hda_codec *codec)
{
	struct alc_spec *spec = codec->spec;

	if (!snd_hda_get_bool_hint(codec, "shutup"))
		return; /* disabled explicitly by hints */

	if (spec && spec->shutup)
		spec->shutup(codec);
	else
		alc_shutup_pins(codec);
}

static void alc_power_eapd(struct hda_codec *codec)
{
	alc_auto_setup_eapd(codec, false);
}

static int alc_suspend(struct hda_codec *codec)
{
	struct alc_spec *spec = codec->spec;
	alc_shutup(codec);
	if (spec && spec->power_hook)
		spec->power_hook(codec);
	return 0;
}

static int alc_resume(struct hda_codec *codec)
{
	struct alc_spec *spec = codec->spec;

	if (!spec->no_depop_delay)
		msleep(150); /* to avoid pop noise */
	codec->patch_ops.init(codec);
	snd_hda_regmap_sync(codec);
	hda_call_check_power_status(codec, 0x01);
	return 0;
}

/*
 */
static const struct hda_codec_ops alc_patch_ops = {
	.build_controls = alc_build_controls,
	.build_pcms = snd_hda_gen_build_pcms,
	.init = alc_init,
	.free = alc_free,
	.unsol_event = snd_hda_jack_unsol_event,
	.resume = alc_resume,
	.suspend = alc_suspend,
	.check_power_status = snd_hda_gen_check_power_status,
};


#define alc_codec_rename(codec, name) snd_hda_codec_set_name(codec, name)

/*
 * Rename codecs appropriately from COEF value or subvendor id
 */
struct alc_codec_rename_table {
	unsigned int vendor_id;
	unsigned short coef_mask;
	unsigned short coef_bits;
	const char *name;
};

struct alc_codec_rename_pci_table {
	unsigned int codec_vendor_id;
	unsigned short pci_subvendor;
	unsigned short pci_subdevice;
	const char *name;
};

static const struct alc_codec_rename_table rename_tbl[] = {
	{ 0x10ec0221, 0xf00f, 0x1003, "ALC231" },
	{ 0x10ec0269, 0xfff0, 0x3010, "ALC277" },
	{ 0x10ec0269, 0xf0f0, 0x2010, "ALC259" },
	{ 0x10ec0269, 0xf0f0, 0x3010, "ALC258" },
	{ 0x10ec0269, 0x00f0, 0x0010, "ALC269VB" },
	{ 0x10ec0269, 0xffff, 0xa023, "ALC259" },
	{ 0x10ec0269, 0xffff, 0x6023, "ALC281X" },
	{ 0x10ec0269, 0x00f0, 0x0020, "ALC269VC" },
	{ 0x10ec0269, 0x00f0, 0x0030, "ALC269VD" },
	{ 0x10ec0662, 0xffff, 0x4020, "ALC656" },
	{ 0x10ec0887, 0x00f0, 0x0030, "ALC887-VD" },
	{ 0x10ec0888, 0x00f0, 0x0030, "ALC888-VD" },
	{ 0x10ec0888, 0xf0f0, 0x3020, "ALC886" },
	{ 0x10ec0899, 0x2000, 0x2000, "ALC899" },
	{ 0x10ec0892, 0xffff, 0x8020, "ALC661" },
	{ 0x10ec0892, 0xffff, 0x8011, "ALC661" },
	{ 0x10ec0892, 0xffff, 0x4011, "ALC656" },
	{ } /* terminator */
};

static const struct alc_codec_rename_pci_table rename_pci_tbl[] = {
	{ 0x10ec0280, 0x1028, 0, "ALC3220" },
	{ 0x10ec0282, 0x1028, 0, "ALC3221" },
	{ 0x10ec0283, 0x1028, 0, "ALC3223" },
	{ 0x10ec0288, 0x1028, 0, "ALC3263" },
	{ 0x10ec0292, 0x1028, 0, "ALC3226" },
	{ 0x10ec0293, 0x1028, 0, "ALC3235" },
	{ 0x10ec0255, 0x1028, 0, "ALC3234" },
	{ 0x10ec0668, 0x1028, 0, "ALC3661" },
	{ 0x10ec0275, 0x1028, 0, "ALC3260" },
	{ 0x10ec0899, 0x1028, 0, "ALC3861" },
	{ 0x10ec0298, 0x1028, 0, "ALC3266" },
	{ 0x10ec0236, 0x1028, 0, "ALC3204" },
	{ 0x10ec0256, 0x1028, 0, "ALC3246" },
	{ 0x10ec0225, 0x1028, 0, "ALC3253" },
	{ 0x10ec0295, 0x1028, 0, "ALC3254" },
	{ 0x10ec0299, 0x1028, 0, "ALC3271" },
	{ 0x10ec0670, 0x1025, 0, "ALC669X" },
	{ 0x10ec0676, 0x1025, 0, "ALC679X" },
	{ 0x10ec0282, 0x1043, 0, "ALC3229" },
	{ 0x10ec0233, 0x1043, 0, "ALC3236" },
	{ 0x10ec0280, 0x103c, 0, "ALC3228" },
	{ 0x10ec0282, 0x103c, 0, "ALC3227" },
	{ 0x10ec0286, 0x103c, 0, "ALC3242" },
	{ 0x10ec0290, 0x103c, 0, "ALC3241" },
	{ 0x10ec0668, 0x103c, 0, "ALC3662" },
	{ 0x10ec0283, 0x17aa, 0, "ALC3239" },
	{ 0x10ec0292, 0x17aa, 0, "ALC3232" },
	{ } /* terminator */
};

static int alc_codec_rename_from_preset(struct hda_codec *codec)
{
	const struct alc_codec_rename_table *p;
	const struct alc_codec_rename_pci_table *q;

	for (p = rename_tbl; p->vendor_id; p++) {
		if (p->vendor_id != codec->core.vendor_id)
			continue;
		if ((alc_get_coef0(codec) & p->coef_mask) == p->coef_bits)
			return alc_codec_rename(codec, p->name);
	}

	if (!codec->bus->pci)
		return 0;
	for (q = rename_pci_tbl; q->codec_vendor_id; q++) {
		if (q->codec_vendor_id != codec->core.vendor_id)
			continue;
		if (q->pci_subvendor != codec->bus->pci->subsystem_vendor)
			continue;
		if (!q->pci_subdevice ||
		    q->pci_subdevice == codec->bus->pci->subsystem_device)
			return alc_codec_rename(codec, q->name);
	}

	return 0;
}


/*
 * Digital-beep handlers
 */
#ifdef CONFIG_SND_HDA_INPUT_BEEP

/* additional beep mixers; private_value will be overwritten */
static const struct snd_kcontrol_new alc_beep_mixer[] = {
	HDA_CODEC_VOLUME("Beep Playback Volume", 0, 0, HDA_INPUT),
	HDA_CODEC_MUTE_BEEP("Beep Playback Switch", 0, 0, HDA_INPUT),
};

/* set up and create beep controls */
static int set_beep_amp(struct alc_spec *spec, hda_nid_t nid,
			int idx, int dir)
{
	struct snd_kcontrol_new *knew;
	unsigned int beep_amp = HDA_COMPOSE_AMP_VAL(nid, 3, idx, dir);
	int i;

	for (i = 0; i < ARRAY_SIZE(alc_beep_mixer); i++) {
		knew = snd_hda_gen_add_kctl(&spec->gen, NULL,
					    &alc_beep_mixer[i]);
		if (!knew)
			return -ENOMEM;
		knew->private_value = beep_amp;
	}
	return 0;
}

static const struct snd_pci_quirk beep_allow_list[] = {
	SND_PCI_QUIRK(0x1043, 0x103c, "ASUS", 1),
	SND_PCI_QUIRK(0x1043, 0x115d, "ASUS", 1),
	SND_PCI_QUIRK(0x1043, 0x829f, "ASUS", 1),
	SND_PCI_QUIRK(0x1043, 0x8376, "EeePC", 1),
	SND_PCI_QUIRK(0x1043, 0x83ce, "EeePC", 1),
	SND_PCI_QUIRK(0x1043, 0x831a, "EeePC", 1),
	SND_PCI_QUIRK(0x1043, 0x834a, "EeePC", 1),
	SND_PCI_QUIRK(0x1458, 0xa002, "GA-MA790X", 1),
	SND_PCI_QUIRK(0x8086, 0xd613, "Intel", 1),
	/* denylist -- no beep available */
	SND_PCI_QUIRK(0x17aa, 0x309e, "Lenovo ThinkCentre M73", 0),
	SND_PCI_QUIRK(0x17aa, 0x30a3, "Lenovo ThinkCentre M93", 0),
	{}
};

static inline int has_cdefine_beep(struct hda_codec *codec)
{
	struct alc_spec *spec = codec->spec;
	const struct snd_pci_quirk *q;
	q = snd_pci_quirk_lookup(codec->bus->pci, beep_allow_list);
	if (q)
		return q->value;
	return spec->cdefine.enable_pcbeep;
}
#else
#define set_beep_amp(spec, nid, idx, dir)	0
#define has_cdefine_beep(codec)		0
#endif

/* parse the BIOS configuration and set up the alc_spec */
/* return 1 if successful, 0 if the proper config is not found,
 * or a negative error code
 */
static int alc_parse_auto_config(struct hda_codec *codec,
				 const hda_nid_t *ignore_nids,
				 const hda_nid_t *ssid_nids)
{
	struct alc_spec *spec = codec->spec;
	struct auto_pin_cfg *cfg = &spec->gen.autocfg;
	int err;

	err = snd_hda_parse_pin_defcfg(codec, cfg, ignore_nids,
				       spec->parse_flags);
	if (err < 0)
		return err;

	if (ssid_nids)
		alc_ssid_check(codec, ssid_nids);

	err = snd_hda_gen_parse_auto_config(codec, cfg);
	if (err < 0)
		return err;

	return 1;
}

/* common preparation job for alc_spec */
static int alc_alloc_spec(struct hda_codec *codec, hda_nid_t mixer_nid)
{
	struct alc_spec *spec = kzalloc(sizeof(*spec), GFP_KERNEL);
	int err;

	if (!spec)
		return -ENOMEM;
	codec->spec = spec;
	snd_hda_gen_spec_init(&spec->gen);
	spec->gen.mixer_nid = mixer_nid;
	spec->gen.own_eapd_ctl = 1;
	codec->single_adc_amp = 1;
	/* FIXME: do we need this for all Realtek codec models? */
	codec->spdif_status_reset = 1;
	codec->forced_resume = 1;
	codec->patch_ops = alc_patch_ops;
	mutex_init(&spec->coef_mutex);

	err = alc_codec_rename_from_preset(codec);
	if (err < 0) {
		kfree(spec);
		return err;
	}
	return 0;
}

static int alc880_parse_auto_config(struct hda_codec *codec)
{
	static const hda_nid_t alc880_ignore[] = { 0x1d, 0 };
	static const hda_nid_t alc880_ssids[] = { 0x15, 0x1b, 0x14, 0 };
	return alc_parse_auto_config(codec, alc880_ignore, alc880_ssids);
}

/*
 * ALC880 fix-ups
 */
enum {
	ALC880_FIXUP_GPIO1,
	ALC880_FIXUP_GPIO2,
	ALC880_FIXUP_MEDION_RIM,
	ALC880_FIXUP_LG,
	ALC880_FIXUP_LG_LW25,
	ALC880_FIXUP_W810,
	ALC880_FIXUP_EAPD_COEF,
	ALC880_FIXUP_TCL_S700,
	ALC880_FIXUP_VOL_KNOB,
	ALC880_FIXUP_FUJITSU,
	ALC880_FIXUP_F1734,
	ALC880_FIXUP_UNIWILL,
	ALC880_FIXUP_UNIWILL_DIG,
	ALC880_FIXUP_Z71V,
	ALC880_FIXUP_ASUS_W5A,
	ALC880_FIXUP_3ST_BASE,
	ALC880_FIXUP_3ST,
	ALC880_FIXUP_3ST_DIG,
	ALC880_FIXUP_5ST_BASE,
	ALC880_FIXUP_5ST,
	ALC880_FIXUP_5ST_DIG,
	ALC880_FIXUP_6ST_BASE,
	ALC880_FIXUP_6ST,
	ALC880_FIXUP_6ST_DIG,
	ALC880_FIXUP_6ST_AUTOMUTE,
};

/* enable the volume-knob widget support on NID 0x21 */
static void alc880_fixup_vol_knob(struct hda_codec *codec,
				  const struct hda_fixup *fix, int action)
{
	if (action == HDA_FIXUP_ACT_PROBE)
		snd_hda_jack_detect_enable_callback(codec, 0x21,
						    alc_update_knob_master);
}

static const struct hda_fixup alc880_fixups[] = {
	[ALC880_FIXUP_GPIO1] = {
		.type = HDA_FIXUP_FUNC,
		.v.func = alc_fixup_gpio1,
	},
	[ALC880_FIXUP_GPIO2] = {
		.type = HDA_FIXUP_FUNC,
		.v.func = alc_fixup_gpio2,
	},
	[ALC880_FIXUP_MEDION_RIM] = {
		.type = HDA_FIXUP_VERBS,
		.v.verbs = (const struct hda_verb[]) {
			{ 0x20, AC_VERB_SET_COEF_INDEX, 0x07 },
			{ 0x20, AC_VERB_SET_PROC_COEF,  0x3060 },
			{ }
		},
		.chained = true,
		.chain_id = ALC880_FIXUP_GPIO2,
	},
	[ALC880_FIXUP_LG] = {
		.type = HDA_FIXUP_PINS,
		.v.pins = (const struct hda_pintbl[]) {
			/* disable bogus unused pins */
			{ 0x16, 0x411111f0 },
			{ 0x18, 0x411111f0 },
			{ 0x1a, 0x411111f0 },
			{ }
		}
	},
	[ALC880_FIXUP_LG_LW25] = {
		.type = HDA_FIXUP_PINS,
		.v.pins = (const struct hda_pintbl[]) {
			{ 0x1a, 0x0181344f }, /* line-in */
			{ 0x1b, 0x0321403f }, /* headphone */
			{ }
		}
	},
	[ALC880_FIXUP_W810] = {
		.type = HDA_FIXUP_PINS,
		.v.pins = (const struct hda_pintbl[]) {
			/* disable bogus unused pins */
			{ 0x17, 0x411111f0 },
			{ }
		},
		.chained = true,
		.chain_id = ALC880_FIXUP_GPIO2,
	},
	[ALC880_FIXUP_EAPD_COEF] = {
		.type = HDA_FIXUP_VERBS,
		.v.verbs = (const struct hda_verb[]) {
			/* change to EAPD mode */
			{ 0x20, AC_VERB_SET_COEF_INDEX, 0x07 },
			{ 0x20, AC_VERB_SET_PROC_COEF,  0x3060 },
			{}
		},
	},
	[ALC880_FIXUP_TCL_S700] = {
		.type = HDA_FIXUP_VERBS,
		.v.verbs = (const struct hda_verb[]) {
			/* change to EAPD mode */
			{ 0x20, AC_VERB_SET_COEF_INDEX, 0x07 },
			{ 0x20, AC_VERB_SET_PROC_COEF,  0x3070 },
			{}
		},
		.chained = true,
		.chain_id = ALC880_FIXUP_GPIO2,
	},
	[ALC880_FIXUP_VOL_KNOB] = {
		.type = HDA_FIXUP_FUNC,
		.v.func = alc880_fixup_vol_knob,
	},
	[ALC880_FIXUP_FUJITSU] = {
		/* override all pins as BIOS on old Amilo is broken */
		.type = HDA_FIXUP_PINS,
		.v.pins = (const struct hda_pintbl[]) {
			{ 0x14, 0x0121401f }, /* HP */
			{ 0x15, 0x99030120 }, /* speaker */
			{ 0x16, 0x99030130 }, /* bass speaker */
			{ 0x17, 0x411111f0 }, /* N/A */
			{ 0x18, 0x411111f0 }, /* N/A */
			{ 0x19, 0x01a19950 }, /* mic-in */
			{ 0x1a, 0x411111f0 }, /* N/A */
			{ 0x1b, 0x411111f0 }, /* N/A */
			{ 0x1c, 0x411111f0 }, /* N/A */
			{ 0x1d, 0x411111f0 }, /* N/A */
			{ 0x1e, 0x01454140 }, /* SPDIF out */
			{ }
		},
		.chained = true,
		.chain_id = ALC880_FIXUP_VOL_KNOB,
	},
	[ALC880_FIXUP_F1734] = {
		/* almost compatible with FUJITSU, but no bass and SPDIF */
		.type = HDA_FIXUP_PINS,
		.v.pins = (const struct hda_pintbl[]) {
			{ 0x14, 0x0121401f }, /* HP */
			{ 0x15, 0x99030120 }, /* speaker */
			{ 0x16, 0x411111f0 }, /* N/A */
			{ 0x17, 0x411111f0 }, /* N/A */
			{ 0x18, 0x411111f0 }, /* N/A */
			{ 0x19, 0x01a19950 }, /* mic-in */
			{ 0x1a, 0x411111f0 }, /* N/A */
			{ 0x1b, 0x411111f0 }, /* N/A */
			{ 0x1c, 0x411111f0 }, /* N/A */
			{ 0x1d, 0x411111f0 }, /* N/A */
			{ 0x1e, 0x411111f0 }, /* N/A */
			{ }
		},
		.chained = true,
		.chain_id = ALC880_FIXUP_VOL_KNOB,
	},
	[ALC880_FIXUP_UNIWILL] = {
		/* need to fix HP and speaker pins to be parsed correctly */
		.type = HDA_FIXUP_PINS,
		.v.pins = (const struct hda_pintbl[]) {
			{ 0x14, 0x0121411f }, /* HP */
			{ 0x15, 0x99030120 }, /* speaker */
			{ 0x16, 0x99030130 }, /* bass speaker */
			{ }
		},
	},
	[ALC880_FIXUP_UNIWILL_DIG] = {
		.type = HDA_FIXUP_PINS,
		.v.pins = (const struct hda_pintbl[]) {
			/* disable bogus unused pins */
			{ 0x17, 0x411111f0 },
			{ 0x19, 0x411111f0 },
			{ 0x1b, 0x411111f0 },
			{ 0x1f, 0x411111f0 },
			{ }
		}
	},
	[ALC880_FIXUP_Z71V] = {
		.type = HDA_FIXUP_PINS,
		.v.pins = (const struct hda_pintbl[]) {
			/* set up the whole pins as BIOS is utterly broken */
			{ 0x14, 0x99030120 }, /* speaker */
			{ 0x15, 0x0121411f }, /* HP */
			{ 0x16, 0x411111f0 }, /* N/A */
			{ 0x17, 0x411111f0 }, /* N/A */
			{ 0x18, 0x01a19950 }, /* mic-in */
			{ 0x19, 0x411111f0 }, /* N/A */
			{ 0x1a, 0x01813031 }, /* line-in */
			{ 0x1b, 0x411111f0 }, /* N/A */
			{ 0x1c, 0x411111f0 }, /* N/A */
			{ 0x1d, 0x411111f0 }, /* N/A */
			{ 0x1e, 0x0144111e }, /* SPDIF */
			{ }
		}
	},
	[ALC880_FIXUP_ASUS_W5A] = {
		.type = HDA_FIXUP_PINS,
		.v.pins = (const struct hda_pintbl[]) {
			/* set up the whole pins as BIOS is utterly broken */
			{ 0x14, 0x0121411f }, /* HP */
			{ 0x15, 0x411111f0 }, /* N/A */
			{ 0x16, 0x411111f0 }, /* N/A */
			{ 0x17, 0x411111f0 }, /* N/A */
			{ 0x18, 0x90a60160 }, /* mic */
			{ 0x19, 0x411111f0 }, /* N/A */
			{ 0x1a, 0x411111f0 }, /* N/A */
			{ 0x1b, 0x411111f0 }, /* N/A */
			{ 0x1c, 0x411111f0 }, /* N/A */
			{ 0x1d, 0x411111f0 }, /* N/A */
			{ 0x1e, 0xb743111e }, /* SPDIF out */
			{ }
		},
		.chained = true,
		.chain_id = ALC880_FIXUP_GPIO1,
	},
	[ALC880_FIXUP_3ST_BASE] = {
		.type = HDA_FIXUP_PINS,
		.v.pins = (const struct hda_pintbl[]) {
			{ 0x14, 0x01014010 }, /* line-out */
			{ 0x15, 0x411111f0 }, /* N/A */
			{ 0x16, 0x411111f0 }, /* N/A */
			{ 0x17, 0x411111f0 }, /* N/A */
			{ 0x18, 0x01a19c30 }, /* mic-in */
			{ 0x19, 0x0121411f }, /* HP */
			{ 0x1a, 0x01813031 }, /* line-in */
			{ 0x1b, 0x02a19c40 }, /* front-mic */
			{ 0x1c, 0x411111f0 }, /* N/A */
			{ 0x1d, 0x411111f0 }, /* N/A */
			/* 0x1e is filled in below */
			{ 0x1f, 0x411111f0 }, /* N/A */
			{ }
		}
	},
	[ALC880_FIXUP_3ST] = {
		.type = HDA_FIXUP_PINS,
		.v.pins = (const struct hda_pintbl[]) {
			{ 0x1e, 0x411111f0 }, /* N/A */
			{ }
		},
		.chained = true,
		.chain_id = ALC880_FIXUP_3ST_BASE,
	},
	[ALC880_FIXUP_3ST_DIG] = {
		.type = HDA_FIXUP_PINS,
		.v.pins = (const struct hda_pintbl[]) {
			{ 0x1e, 0x0144111e }, /* SPDIF */
			{ }
		},
		.chained = true,
		.chain_id = ALC880_FIXUP_3ST_BASE,
	},
	[ALC880_FIXUP_5ST_BASE] = {
		.type = HDA_FIXUP_PINS,
		.v.pins = (const struct hda_pintbl[]) {
			{ 0x14, 0x01014010 }, /* front */
			{ 0x15, 0x411111f0 }, /* N/A */
			{ 0x16, 0x01011411 }, /* CLFE */
			{ 0x17, 0x01016412 }, /* surr */
			{ 0x18, 0x01a19c30 }, /* mic-in */
			{ 0x19, 0x0121411f }, /* HP */
			{ 0x1a, 0x01813031 }, /* line-in */
			{ 0x1b, 0x02a19c40 }, /* front-mic */
			{ 0x1c, 0x411111f0 }, /* N/A */
			{ 0x1d, 0x411111f0 }, /* N/A */
			/* 0x1e is filled in below */
			{ 0x1f, 0x411111f0 }, /* N/A */
			{ }
		}
	},
	[ALC880_FIXUP_5ST] = {
		.type = HDA_FIXUP_PINS,
		.v.pins = (const struct hda_pintbl[]) {
			{ 0x1e, 0x411111f0 }, /* N/A */
			{ }
		},
		.chained = true,
		.chain_id = ALC880_FIXUP_5ST_BASE,
	},
	[ALC880_FIXUP_5ST_DIG] = {
		.type = HDA_FIXUP_PINS,
		.v.pins = (const struct hda_pintbl[]) {
			{ 0x1e, 0x0144111e }, /* SPDIF */
			{ }
		},
		.chained = true,
		.chain_id = ALC880_FIXUP_5ST_BASE,
	},
	[ALC880_FIXUP_6ST_BASE] = {
		.type = HDA_FIXUP_PINS,
		.v.pins = (const struct hda_pintbl[]) {
			{ 0x14, 0x01014010 }, /* front */
			{ 0x15, 0x01016412 }, /* surr */
			{ 0x16, 0x01011411 }, /* CLFE */
			{ 0x17, 0x01012414 }, /* side */
			{ 0x18, 0x01a19c30 }, /* mic-in */
			{ 0x19, 0x02a19c40 }, /* front-mic */
			{ 0x1a, 0x01813031 }, /* line-in */
			{ 0x1b, 0x0121411f }, /* HP */
			{ 0x1c, 0x411111f0 }, /* N/A */
			{ 0x1d, 0x411111f0 }, /* N/A */
			/* 0x1e is filled in below */
			{ 0x1f, 0x411111f0 }, /* N/A */
			{ }
		}
	},
	[ALC880_FIXUP_6ST] = {
		.type = HDA_FIXUP_PINS,
		.v.pins = (const struct hda_pintbl[]) {
			{ 0x1e, 0x411111f0 }, /* N/A */
			{ }
		},
		.chained = true,
		.chain_id = ALC880_FIXUP_6ST_BASE,
	},
	[ALC880_FIXUP_6ST_DIG] = {
		.type = HDA_FIXUP_PINS,
		.v.pins = (const struct hda_pintbl[]) {
			{ 0x1e, 0x0144111e }, /* SPDIF */
			{ }
		},
		.chained = true,
		.chain_id = ALC880_FIXUP_6ST_BASE,
	},
	[ALC880_FIXUP_6ST_AUTOMUTE] = {
		.type = HDA_FIXUP_PINS,
		.v.pins = (const struct hda_pintbl[]) {
			{ 0x1b, 0x0121401f }, /* HP with jack detect */
			{ }
		},
		.chained_before = true,
		.chain_id = ALC880_FIXUP_6ST_BASE,
	},
};

static const struct snd_pci_quirk alc880_fixup_tbl[] = {
	SND_PCI_QUIRK(0x1019, 0x0f69, "Coeus G610P", ALC880_FIXUP_W810),
	SND_PCI_QUIRK(0x1043, 0x10c3, "ASUS W5A", ALC880_FIXUP_ASUS_W5A),
	SND_PCI_QUIRK(0x1043, 0x1964, "ASUS Z71V", ALC880_FIXUP_Z71V),
	SND_PCI_QUIRK_VENDOR(0x1043, "ASUS", ALC880_FIXUP_GPIO1),
	SND_PCI_QUIRK(0x147b, 0x1045, "ABit AA8XE", ALC880_FIXUP_6ST_AUTOMUTE),
	SND_PCI_QUIRK(0x1558, 0x5401, "Clevo GPIO2", ALC880_FIXUP_GPIO2),
	SND_PCI_QUIRK_VENDOR(0x1558, "Clevo", ALC880_FIXUP_EAPD_COEF),
	SND_PCI_QUIRK(0x1584, 0x9050, "Uniwill", ALC880_FIXUP_UNIWILL_DIG),
	SND_PCI_QUIRK(0x1584, 0x9054, "Uniwill", ALC880_FIXUP_F1734),
	SND_PCI_QUIRK(0x1584, 0x9070, "Uniwill", ALC880_FIXUP_UNIWILL),
	SND_PCI_QUIRK(0x1584, 0x9077, "Uniwill P53", ALC880_FIXUP_VOL_KNOB),
	SND_PCI_QUIRK(0x161f, 0x203d, "W810", ALC880_FIXUP_W810),
	SND_PCI_QUIRK(0x161f, 0x205d, "Medion Rim 2150", ALC880_FIXUP_MEDION_RIM),
	SND_PCI_QUIRK(0x1631, 0xe011, "PB 13201056", ALC880_FIXUP_6ST_AUTOMUTE),
	SND_PCI_QUIRK(0x1734, 0x107c, "FSC Amilo M1437", ALC880_FIXUP_FUJITSU),
	SND_PCI_QUIRK(0x1734, 0x1094, "FSC Amilo M1451G", ALC880_FIXUP_FUJITSU),
	SND_PCI_QUIRK(0x1734, 0x10ac, "FSC AMILO Xi 1526", ALC880_FIXUP_F1734),
	SND_PCI_QUIRK(0x1734, 0x10b0, "FSC Amilo Pi1556", ALC880_FIXUP_FUJITSU),
	SND_PCI_QUIRK(0x1854, 0x003b, "LG", ALC880_FIXUP_LG),
	SND_PCI_QUIRK(0x1854, 0x005f, "LG P1 Express", ALC880_FIXUP_LG),
	SND_PCI_QUIRK(0x1854, 0x0068, "LG w1", ALC880_FIXUP_LG),
	SND_PCI_QUIRK(0x1854, 0x0077, "LG LW25", ALC880_FIXUP_LG_LW25),
	SND_PCI_QUIRK(0x19db, 0x4188, "TCL S700", ALC880_FIXUP_TCL_S700),

	/* Below is the copied entries from alc880_quirks.c.
	 * It's not quite sure whether BIOS sets the correct pin-config table
	 * on these machines, thus they are kept to be compatible with
	 * the old static quirks.  Once when it's confirmed to work without
	 * these overrides, it'd be better to remove.
	 */
	SND_PCI_QUIRK(0x1019, 0xa880, "ECS", ALC880_FIXUP_5ST_DIG),
	SND_PCI_QUIRK(0x1019, 0xa884, "Acer APFV", ALC880_FIXUP_6ST),
	SND_PCI_QUIRK(0x1025, 0x0070, "ULI", ALC880_FIXUP_3ST_DIG),
	SND_PCI_QUIRK(0x1025, 0x0077, "ULI", ALC880_FIXUP_6ST_DIG),
	SND_PCI_QUIRK(0x1025, 0x0078, "ULI", ALC880_FIXUP_6ST_DIG),
	SND_PCI_QUIRK(0x1025, 0x0087, "ULI", ALC880_FIXUP_6ST_DIG),
	SND_PCI_QUIRK(0x1025, 0xe309, "ULI", ALC880_FIXUP_3ST_DIG),
	SND_PCI_QUIRK(0x1025, 0xe310, "ULI", ALC880_FIXUP_3ST),
	SND_PCI_QUIRK(0x1039, 0x1234, NULL, ALC880_FIXUP_6ST_DIG),
	SND_PCI_QUIRK(0x104d, 0x81a0, "Sony", ALC880_FIXUP_3ST),
	SND_PCI_QUIRK(0x104d, 0x81d6, "Sony", ALC880_FIXUP_3ST),
	SND_PCI_QUIRK(0x107b, 0x3032, "Gateway", ALC880_FIXUP_5ST),
	SND_PCI_QUIRK(0x107b, 0x3033, "Gateway", ALC880_FIXUP_5ST),
	SND_PCI_QUIRK(0x107b, 0x4039, "Gateway", ALC880_FIXUP_5ST),
	SND_PCI_QUIRK(0x1297, 0xc790, "Shuttle ST20G5", ALC880_FIXUP_6ST_DIG),
	SND_PCI_QUIRK(0x1458, 0xa102, "Gigabyte K8", ALC880_FIXUP_6ST_DIG),
	SND_PCI_QUIRK(0x1462, 0x1150, "MSI", ALC880_FIXUP_6ST_DIG),
	SND_PCI_QUIRK(0x1509, 0x925d, "FIC P4M", ALC880_FIXUP_6ST_DIG),
	SND_PCI_QUIRK(0x1565, 0x8202, "Biostar", ALC880_FIXUP_5ST_DIG),
	SND_PCI_QUIRK(0x1695, 0x400d, "EPoX", ALC880_FIXUP_5ST_DIG),
	SND_PCI_QUIRK(0x1695, 0x4012, "EPox EP-5LDA", ALC880_FIXUP_5ST_DIG),
	SND_PCI_QUIRK(0x2668, 0x8086, NULL, ALC880_FIXUP_6ST_DIG), /* broken BIOS */
	SND_PCI_QUIRK(0x8086, 0x2668, NULL, ALC880_FIXUP_6ST_DIG),
	SND_PCI_QUIRK(0x8086, 0xa100, "Intel mobo", ALC880_FIXUP_5ST_DIG),
	SND_PCI_QUIRK(0x8086, 0xd400, "Intel mobo", ALC880_FIXUP_5ST_DIG),
	SND_PCI_QUIRK(0x8086, 0xd401, "Intel mobo", ALC880_FIXUP_5ST_DIG),
	SND_PCI_QUIRK(0x8086, 0xd402, "Intel mobo", ALC880_FIXUP_3ST_DIG),
	SND_PCI_QUIRK(0x8086, 0xe224, "Intel mobo", ALC880_FIXUP_5ST_DIG),
	SND_PCI_QUIRK(0x8086, 0xe305, "Intel mobo", ALC880_FIXUP_3ST_DIG),
	SND_PCI_QUIRK(0x8086, 0xe308, "Intel mobo", ALC880_FIXUP_3ST_DIG),
	SND_PCI_QUIRK(0x8086, 0xe400, "Intel mobo", ALC880_FIXUP_5ST_DIG),
	SND_PCI_QUIRK(0x8086, 0xe401, "Intel mobo", ALC880_FIXUP_5ST_DIG),
	SND_PCI_QUIRK(0x8086, 0xe402, "Intel mobo", ALC880_FIXUP_5ST_DIG),
	/* default Intel */
	SND_PCI_QUIRK_VENDOR(0x8086, "Intel mobo", ALC880_FIXUP_3ST),
	SND_PCI_QUIRK(0xa0a0, 0x0560, "AOpen i915GMm-HFS", ALC880_FIXUP_5ST_DIG),
	SND_PCI_QUIRK(0xe803, 0x1019, NULL, ALC880_FIXUP_6ST_DIG),
	{}
};

static const struct hda_model_fixup alc880_fixup_models[] = {
	{.id = ALC880_FIXUP_3ST, .name = "3stack"},
	{.id = ALC880_FIXUP_3ST_DIG, .name = "3stack-digout"},
	{.id = ALC880_FIXUP_5ST, .name = "5stack"},
	{.id = ALC880_FIXUP_5ST_DIG, .name = "5stack-digout"},
	{.id = ALC880_FIXUP_6ST, .name = "6stack"},
	{.id = ALC880_FIXUP_6ST_DIG, .name = "6stack-digout"},
	{.id = ALC880_FIXUP_6ST_AUTOMUTE, .name = "6stack-automute"},
	{}
};


/*
 * OK, here we have finally the patch for ALC880
 */
static int patch_alc880(struct hda_codec *codec)
{
	struct alc_spec *spec;
	int err;

	err = alc_alloc_spec(codec, 0x0b);
	if (err < 0)
		return err;

	spec = codec->spec;
	spec->gen.need_dac_fix = 1;
	spec->gen.beep_nid = 0x01;

	codec->patch_ops.unsol_event = alc880_unsol_event;

	alc_pre_init(codec);

	snd_hda_pick_fixup(codec, alc880_fixup_models, alc880_fixup_tbl,
		       alc880_fixups);
	snd_hda_apply_fixup(codec, HDA_FIXUP_ACT_PRE_PROBE);

	/* automatic parse from the BIOS config */
	err = alc880_parse_auto_config(codec);
	if (err < 0)
		goto error;

	if (!spec->gen.no_analog) {
		err = set_beep_amp(spec, 0x0b, 0x05, HDA_INPUT);
		if (err < 0)
			goto error;
	}

	snd_hda_apply_fixup(codec, HDA_FIXUP_ACT_PROBE);

	return 0;

 error:
	alc_free(codec);
	return err;
}


/*
 * ALC260 support
 */
static int alc260_parse_auto_config(struct hda_codec *codec)
{
	static const hda_nid_t alc260_ignore[] = { 0x17, 0 };
	static const hda_nid_t alc260_ssids[] = { 0x10, 0x15, 0x0f, 0 };
	return alc_parse_auto_config(codec, alc260_ignore, alc260_ssids);
}

/*
 * Pin config fixes
 */
enum {
	ALC260_FIXUP_HP_DC5750,
	ALC260_FIXUP_HP_PIN_0F,
	ALC260_FIXUP_COEF,
	ALC260_FIXUP_GPIO1,
	ALC260_FIXUP_GPIO1_TOGGLE,
	ALC260_FIXUP_REPLACER,
	ALC260_FIXUP_HP_B1900,
	ALC260_FIXUP_KN1,
	ALC260_FIXUP_FSC_S7020,
	ALC260_FIXUP_FSC_S7020_JWSE,
	ALC260_FIXUP_VAIO_PINS,
};

static void alc260_gpio1_automute(struct hda_codec *codec)
{
	struct alc_spec *spec = codec->spec;

	alc_update_gpio_data(codec, 0x01, spec->gen.hp_jack_present);
}

static void alc260_fixup_gpio1_toggle(struct hda_codec *codec,
				      const struct hda_fixup *fix, int action)
{
	struct alc_spec *spec = codec->spec;
	if (action == HDA_FIXUP_ACT_PROBE) {
		/* although the machine has only one output pin, we need to
		 * toggle GPIO1 according to the jack state
		 */
		spec->gen.automute_hook = alc260_gpio1_automute;
		spec->gen.detect_hp = 1;
		spec->gen.automute_speaker = 1;
		spec->gen.autocfg.hp_pins[0] = 0x0f; /* copy it for automute */
		snd_hda_jack_detect_enable_callback(codec, 0x0f,
						    snd_hda_gen_hp_automute);
		alc_setup_gpio(codec, 0x01);
	}
}

static void alc260_fixup_kn1(struct hda_codec *codec,
			     const struct hda_fixup *fix, int action)
{
	struct alc_spec *spec = codec->spec;
	static const struct hda_pintbl pincfgs[] = {
		{ 0x0f, 0x02214000 }, /* HP/speaker */
		{ 0x12, 0x90a60160 }, /* int mic */
		{ 0x13, 0x02a19000 }, /* ext mic */
		{ 0x18, 0x01446000 }, /* SPDIF out */
		/* disable bogus I/O pins */
		{ 0x10, 0x411111f0 },
		{ 0x11, 0x411111f0 },
		{ 0x14, 0x411111f0 },
		{ 0x15, 0x411111f0 },
		{ 0x16, 0x411111f0 },
		{ 0x17, 0x411111f0 },
		{ 0x19, 0x411111f0 },
		{ }
	};

	switch (action) {
	case HDA_FIXUP_ACT_PRE_PROBE:
		snd_hda_apply_pincfgs(codec, pincfgs);
		spec->init_amp = ALC_INIT_NONE;
		break;
	}
}

static void alc260_fixup_fsc_s7020(struct hda_codec *codec,
				   const struct hda_fixup *fix, int action)
{
	struct alc_spec *spec = codec->spec;
	if (action == HDA_FIXUP_ACT_PRE_PROBE)
		spec->init_amp = ALC_INIT_NONE;
}

static void alc260_fixup_fsc_s7020_jwse(struct hda_codec *codec,
				   const struct hda_fixup *fix, int action)
{
	struct alc_spec *spec = codec->spec;
	if (action == HDA_FIXUP_ACT_PRE_PROBE) {
		spec->gen.add_jack_modes = 1;
		spec->gen.hp_mic = 1;
	}
}

static const struct hda_fixup alc260_fixups[] = {
	[ALC260_FIXUP_HP_DC5750] = {
		.type = HDA_FIXUP_PINS,
		.v.pins = (const struct hda_pintbl[]) {
			{ 0x11, 0x90130110 }, /* speaker */
			{ }
		}
	},
	[ALC260_FIXUP_HP_PIN_0F] = {
		.type = HDA_FIXUP_PINS,
		.v.pins = (const struct hda_pintbl[]) {
			{ 0x0f, 0x01214000 }, /* HP */
			{ }
		}
	},
	[ALC260_FIXUP_COEF] = {
		.type = HDA_FIXUP_VERBS,
		.v.verbs = (const struct hda_verb[]) {
			{ 0x1a, AC_VERB_SET_COEF_INDEX, 0x07 },
			{ 0x1a, AC_VERB_SET_PROC_COEF,  0x3040 },
			{ }
		},
	},
	[ALC260_FIXUP_GPIO1] = {
		.type = HDA_FIXUP_FUNC,
		.v.func = alc_fixup_gpio1,
	},
	[ALC260_FIXUP_GPIO1_TOGGLE] = {
		.type = HDA_FIXUP_FUNC,
		.v.func = alc260_fixup_gpio1_toggle,
		.chained = true,
		.chain_id = ALC260_FIXUP_HP_PIN_0F,
	},
	[ALC260_FIXUP_REPLACER] = {
		.type = HDA_FIXUP_VERBS,
		.v.verbs = (const struct hda_verb[]) {
			{ 0x1a, AC_VERB_SET_COEF_INDEX, 0x07 },
			{ 0x1a, AC_VERB_SET_PROC_COEF,  0x3050 },
			{ }
		},
		.chained = true,
		.chain_id = ALC260_FIXUP_GPIO1_TOGGLE,
	},
	[ALC260_FIXUP_HP_B1900] = {
		.type = HDA_FIXUP_FUNC,
		.v.func = alc260_fixup_gpio1_toggle,
		.chained = true,
		.chain_id = ALC260_FIXUP_COEF,
	},
	[ALC260_FIXUP_KN1] = {
		.type = HDA_FIXUP_FUNC,
		.v.func = alc260_fixup_kn1,
	},
	[ALC260_FIXUP_FSC_S7020] = {
		.type = HDA_FIXUP_FUNC,
		.v.func = alc260_fixup_fsc_s7020,
	},
	[ALC260_FIXUP_FSC_S7020_JWSE] = {
		.type = HDA_FIXUP_FUNC,
		.v.func = alc260_fixup_fsc_s7020_jwse,
		.chained = true,
		.chain_id = ALC260_FIXUP_FSC_S7020,
	},
	[ALC260_FIXUP_VAIO_PINS] = {
		.type = HDA_FIXUP_PINS,
		.v.pins = (const struct hda_pintbl[]) {
			/* Pin configs are missing completely on some VAIOs */
			{ 0x0f, 0x01211020 },
			{ 0x10, 0x0001003f },
			{ 0x11, 0x411111f0 },
			{ 0x12, 0x01a15930 },
			{ 0x13, 0x411111f0 },
			{ 0x14, 0x411111f0 },
			{ 0x15, 0x411111f0 },
			{ 0x16, 0x411111f0 },
			{ 0x17, 0x411111f0 },
			{ 0x18, 0x411111f0 },
			{ 0x19, 0x411111f0 },
			{ }
		}
	},
};

static const struct snd_pci_quirk alc260_fixup_tbl[] = {
	SND_PCI_QUIRK(0x1025, 0x007b, "Acer C20x", ALC260_FIXUP_GPIO1),
	SND_PCI_QUIRK(0x1025, 0x007f, "Acer Aspire 9500", ALC260_FIXUP_COEF),
	SND_PCI_QUIRK(0x1025, 0x008f, "Acer", ALC260_FIXUP_GPIO1),
	SND_PCI_QUIRK(0x103c, 0x280a, "HP dc5750", ALC260_FIXUP_HP_DC5750),
	SND_PCI_QUIRK(0x103c, 0x30ba, "HP Presario B1900", ALC260_FIXUP_HP_B1900),
	SND_PCI_QUIRK(0x104d, 0x81bb, "Sony VAIO", ALC260_FIXUP_VAIO_PINS),
	SND_PCI_QUIRK(0x104d, 0x81e2, "Sony VAIO TX", ALC260_FIXUP_HP_PIN_0F),
	SND_PCI_QUIRK(0x10cf, 0x1326, "FSC LifeBook S7020", ALC260_FIXUP_FSC_S7020),
	SND_PCI_QUIRK(0x1509, 0x4540, "Favorit 100XS", ALC260_FIXUP_GPIO1),
	SND_PCI_QUIRK(0x152d, 0x0729, "Quanta KN1", ALC260_FIXUP_KN1),
	SND_PCI_QUIRK(0x161f, 0x2057, "Replacer 672V", ALC260_FIXUP_REPLACER),
	SND_PCI_QUIRK(0x1631, 0xc017, "PB V7900", ALC260_FIXUP_COEF),
	{}
};

static const struct hda_model_fixup alc260_fixup_models[] = {
	{.id = ALC260_FIXUP_GPIO1, .name = "gpio1"},
	{.id = ALC260_FIXUP_COEF, .name = "coef"},
	{.id = ALC260_FIXUP_FSC_S7020, .name = "fujitsu"},
	{.id = ALC260_FIXUP_FSC_S7020_JWSE, .name = "fujitsu-jwse"},
	{}
};

/*
 */
static int patch_alc260(struct hda_codec *codec)
{
	struct alc_spec *spec;
	int err;

	err = alc_alloc_spec(codec, 0x07);
	if (err < 0)
		return err;

	spec = codec->spec;
	/* as quite a few machines require HP amp for speaker outputs,
	 * it's easier to enable it unconditionally; even if it's unneeded,
	 * it's almost harmless.
	 */
	spec->gen.prefer_hp_amp = 1;
	spec->gen.beep_nid = 0x01;

	spec->shutup = alc_eapd_shutup;

	alc_pre_init(codec);

	snd_hda_pick_fixup(codec, alc260_fixup_models, alc260_fixup_tbl,
			   alc260_fixups);
	snd_hda_apply_fixup(codec, HDA_FIXUP_ACT_PRE_PROBE);

	/* automatic parse from the BIOS config */
	err = alc260_parse_auto_config(codec);
	if (err < 0)
		goto error;

	if (!spec->gen.no_analog) {
		err = set_beep_amp(spec, 0x07, 0x05, HDA_INPUT);
		if (err < 0)
			goto error;
	}

	snd_hda_apply_fixup(codec, HDA_FIXUP_ACT_PROBE);

	return 0;

 error:
	alc_free(codec);
	return err;
}


/*
 * ALC882/883/885/888/889 support
 *
 * ALC882 is almost identical with ALC880 but has cleaner and more flexible
 * configuration.  Each pin widget can choose any input DACs and a mixer.
 * Each ADC is connected from a mixer of all inputs.  This makes possible
 * 6-channel independent captures.
 *
 * In addition, an independent DAC for the multi-playback (not used in this
 * driver yet).
 */

/*
 * Pin config fixes
 */
enum {
	ALC882_FIXUP_ABIT_AW9D_MAX,
	ALC882_FIXUP_LENOVO_Y530,
	ALC882_FIXUP_PB_M5210,
	ALC882_FIXUP_ACER_ASPIRE_7736,
	ALC882_FIXUP_ASUS_W90V,
	ALC889_FIXUP_CD,
	ALC889_FIXUP_FRONT_HP_NO_PRESENCE,
	ALC889_FIXUP_VAIO_TT,
	ALC888_FIXUP_EEE1601,
	ALC886_FIXUP_EAPD,
	ALC882_FIXUP_EAPD,
	ALC883_FIXUP_EAPD,
	ALC883_FIXUP_ACER_EAPD,
	ALC882_FIXUP_GPIO1,
	ALC882_FIXUP_GPIO2,
	ALC882_FIXUP_GPIO3,
	ALC889_FIXUP_COEF,
	ALC882_FIXUP_ASUS_W2JC,
	ALC882_FIXUP_ACER_ASPIRE_4930G,
	ALC882_FIXUP_ACER_ASPIRE_8930G,
	ALC882_FIXUP_ASPIRE_8930G_VERBS,
	ALC885_FIXUP_MACPRO_GPIO,
	ALC889_FIXUP_DAC_ROUTE,
	ALC889_FIXUP_MBP_VREF,
	ALC889_FIXUP_IMAC91_VREF,
	ALC889_FIXUP_MBA11_VREF,
	ALC889_FIXUP_MBA21_VREF,
	ALC889_FIXUP_MP11_VREF,
	ALC889_FIXUP_MP41_VREF,
	ALC882_FIXUP_INV_DMIC,
	ALC882_FIXUP_NO_PRIMARY_HP,
	ALC887_FIXUP_ASUS_BASS,
	ALC887_FIXUP_BASS_CHMAP,
	ALC1220_FIXUP_GB_DUAL_CODECS,
	ALC1220_FIXUP_GB_X570,
	ALC1220_FIXUP_CLEVO_P950,
	ALC1220_FIXUP_CLEVO_PB51ED,
	ALC1220_FIXUP_CLEVO_PB51ED_PINS,
	ALC887_FIXUP_ASUS_AUDIO,
	ALC887_FIXUP_ASUS_HMIC,
	ALCS1200A_FIXUP_MIC_VREF,
	ALC888VD_FIXUP_MIC_100VREF,
};

static void alc889_fixup_coef(struct hda_codec *codec,
			      const struct hda_fixup *fix, int action)
{
	if (action != HDA_FIXUP_ACT_INIT)
		return;
	alc_update_coef_idx(codec, 7, 0, 0x2030);
}

/* set up GPIO at initialization */
static void alc885_fixup_macpro_gpio(struct hda_codec *codec,
				     const struct hda_fixup *fix, int action)
{
	struct alc_spec *spec = codec->spec;

	spec->gpio_write_delay = true;
	alc_fixup_gpio3(codec, fix, action);
}

/* Fix the connection of some pins for ALC889:
 * At least, Acer Aspire 5935 shows the connections to DAC3/4 don't
 * work correctly (bko#42740)
 */
static void alc889_fixup_dac_route(struct hda_codec *codec,
				   const struct hda_fixup *fix, int action)
{
	if (action == HDA_FIXUP_ACT_PRE_PROBE) {
		/* fake the connections during parsing the tree */
		static const hda_nid_t conn1[] = { 0x0c, 0x0d };
		static const hda_nid_t conn2[] = { 0x0e, 0x0f };
		snd_hda_override_conn_list(codec, 0x14, ARRAY_SIZE(conn1), conn1);
		snd_hda_override_conn_list(codec, 0x15, ARRAY_SIZE(conn1), conn1);
		snd_hda_override_conn_list(codec, 0x18, ARRAY_SIZE(conn2), conn2);
		snd_hda_override_conn_list(codec, 0x1a, ARRAY_SIZE(conn2), conn2);
	} else if (action == HDA_FIXUP_ACT_PROBE) {
		/* restore the connections */
		static const hda_nid_t conn[] = { 0x0c, 0x0d, 0x0e, 0x0f, 0x26 };
		snd_hda_override_conn_list(codec, 0x14, ARRAY_SIZE(conn), conn);
		snd_hda_override_conn_list(codec, 0x15, ARRAY_SIZE(conn), conn);
		snd_hda_override_conn_list(codec, 0x18, ARRAY_SIZE(conn), conn);
		snd_hda_override_conn_list(codec, 0x1a, ARRAY_SIZE(conn), conn);
	}
}

/* Set VREF on HP pin */
static void alc889_fixup_mbp_vref(struct hda_codec *codec,
				  const struct hda_fixup *fix, int action)
{
	static const hda_nid_t nids[] = { 0x14, 0x15, 0x19 };
	struct alc_spec *spec = codec->spec;
	int i;

	if (action != HDA_FIXUP_ACT_INIT)
		return;
	for (i = 0; i < ARRAY_SIZE(nids); i++) {
		unsigned int val = snd_hda_codec_get_pincfg(codec, nids[i]);
		if (get_defcfg_device(val) != AC_JACK_HP_OUT)
			continue;
		val = snd_hda_codec_get_pin_target(codec, nids[i]);
		val |= AC_PINCTL_VREF_80;
		snd_hda_set_pin_ctl(codec, nids[i], val);
		spec->gen.keep_vref_in_automute = 1;
		break;
	}
}

static void alc889_fixup_mac_pins(struct hda_codec *codec,
				  const hda_nid_t *nids, int num_nids)
{
	struct alc_spec *spec = codec->spec;
	int i;

	for (i = 0; i < num_nids; i++) {
		unsigned int val;
		val = snd_hda_codec_get_pin_target(codec, nids[i]);
		val |= AC_PINCTL_VREF_50;
		snd_hda_set_pin_ctl(codec, nids[i], val);
	}
	spec->gen.keep_vref_in_automute = 1;
}

/* Set VREF on speaker pins on imac91 */
static void alc889_fixup_imac91_vref(struct hda_codec *codec,
				     const struct hda_fixup *fix, int action)
{
	static const hda_nid_t nids[] = { 0x18, 0x1a };

	if (action == HDA_FIXUP_ACT_INIT)
		alc889_fixup_mac_pins(codec, nids, ARRAY_SIZE(nids));
}

/* Set VREF on speaker pins on mba11 */
static void alc889_fixup_mba11_vref(struct hda_codec *codec,
				    const struct hda_fixup *fix, int action)
{
	static const hda_nid_t nids[] = { 0x18 };

	if (action == HDA_FIXUP_ACT_INIT)
		alc889_fixup_mac_pins(codec, nids, ARRAY_SIZE(nids));
}

/* Set VREF on speaker pins on mba21 */
static void alc889_fixup_mba21_vref(struct hda_codec *codec,
				    const struct hda_fixup *fix, int action)
{
	static const hda_nid_t nids[] = { 0x18, 0x19 };

	if (action == HDA_FIXUP_ACT_INIT)
		alc889_fixup_mac_pins(codec, nids, ARRAY_SIZE(nids));
}

/* Don't take HP output as primary
 * Strangely, the speaker output doesn't work on Vaio Z and some Vaio
 * all-in-one desktop PCs (for example VGC-LN51JGB) through DAC 0x05
 */
static void alc882_fixup_no_primary_hp(struct hda_codec *codec,
				       const struct hda_fixup *fix, int action)
{
	struct alc_spec *spec = codec->spec;
	if (action == HDA_FIXUP_ACT_PRE_PROBE) {
		spec->gen.no_primary_hp = 1;
		spec->gen.no_multi_io = 1;
	}
}

static void alc_fixup_bass_chmap(struct hda_codec *codec,
				 const struct hda_fixup *fix, int action);

/* For dual-codec configuration, we need to disable some features to avoid
 * conflicts of kctls and PCM streams
 */
static void alc_fixup_dual_codecs(struct hda_codec *codec,
				  const struct hda_fixup *fix, int action)
{
	struct alc_spec *spec = codec->spec;

	if (action != HDA_FIXUP_ACT_PRE_PROBE)
		return;
	/* disable vmaster */
	spec->gen.suppress_vmaster = 1;
	/* auto-mute and auto-mic switch don't work with multiple codecs */
	spec->gen.suppress_auto_mute = 1;
	spec->gen.suppress_auto_mic = 1;
	/* disable aamix as well */
	spec->gen.mixer_nid = 0;
	/* add location prefix to avoid conflicts */
	codec->force_pin_prefix = 1;
}

static void rename_ctl(struct hda_codec *codec, const char *oldname,
		       const char *newname)
{
	struct snd_kcontrol *kctl;

	kctl = snd_hda_find_mixer_ctl(codec, oldname);
	if (kctl)
		snd_ctl_rename(codec->card, kctl, newname);
}

static void alc1220_fixup_gb_dual_codecs(struct hda_codec *codec,
					 const struct hda_fixup *fix,
					 int action)
{
	alc_fixup_dual_codecs(codec, fix, action);
	switch (action) {
	case HDA_FIXUP_ACT_PRE_PROBE:
		/* override card longname to provide a unique UCM profile */
		strcpy(codec->card->longname, "HDAudio-Gigabyte-ALC1220DualCodecs");
		break;
	case HDA_FIXUP_ACT_BUILD:
		/* rename Capture controls depending on the codec */
		rename_ctl(codec, "Capture Volume",
			   codec->addr == 0 ?
			   "Rear-Panel Capture Volume" :
			   "Front-Panel Capture Volume");
		rename_ctl(codec, "Capture Switch",
			   codec->addr == 0 ?
			   "Rear-Panel Capture Switch" :
			   "Front-Panel Capture Switch");
		break;
	}
}

static void alc1220_fixup_gb_x570(struct hda_codec *codec,
				     const struct hda_fixup *fix,
				     int action)
{
	static const hda_nid_t conn1[] = { 0x0c };
	static const struct coef_fw gb_x570_coefs[] = {
		WRITE_COEF(0x07, 0x03c0),
		WRITE_COEF(0x1a, 0x01c1),
		WRITE_COEF(0x1b, 0x0202),
		WRITE_COEF(0x43, 0x3005),
		{}
	};

	switch (action) {
	case HDA_FIXUP_ACT_PRE_PROBE:
		snd_hda_override_conn_list(codec, 0x14, ARRAY_SIZE(conn1), conn1);
		snd_hda_override_conn_list(codec, 0x1b, ARRAY_SIZE(conn1), conn1);
		break;
	case HDA_FIXUP_ACT_INIT:
		alc_process_coef_fw(codec, gb_x570_coefs);
		break;
	}
}

static void alc1220_fixup_clevo_p950(struct hda_codec *codec,
				     const struct hda_fixup *fix,
				     int action)
{
	static const hda_nid_t conn1[] = { 0x0c };

	if (action != HDA_FIXUP_ACT_PRE_PROBE)
		return;

	alc_update_coef_idx(codec, 0x7, 0, 0x3c3);
	/* We therefore want to make sure 0x14 (front headphone) and
	 * 0x1b (speakers) use the stereo DAC 0x02
	 */
	snd_hda_override_conn_list(codec, 0x14, ARRAY_SIZE(conn1), conn1);
	snd_hda_override_conn_list(codec, 0x1b, ARRAY_SIZE(conn1), conn1);
}

static void alc_fixup_headset_mode_no_hp_mic(struct hda_codec *codec,
				const struct hda_fixup *fix, int action);

static void alc1220_fixup_clevo_pb51ed(struct hda_codec *codec,
				     const struct hda_fixup *fix,
				     int action)
{
	alc1220_fixup_clevo_p950(codec, fix, action);
	alc_fixup_headset_mode_no_hp_mic(codec, fix, action);
}

static void alc887_asus_hp_automute_hook(struct hda_codec *codec,
					 struct hda_jack_callback *jack)
{
	struct alc_spec *spec = codec->spec;
	unsigned int vref;

	snd_hda_gen_hp_automute(codec, jack);

	if (spec->gen.hp_jack_present)
		vref = AC_PINCTL_VREF_80;
	else
		vref = AC_PINCTL_VREF_HIZ;
	snd_hda_set_pin_ctl(codec, 0x19, PIN_HP | vref);
}

static void alc887_fixup_asus_jack(struct hda_codec *codec,
				     const struct hda_fixup *fix, int action)
{
	struct alc_spec *spec = codec->spec;
	if (action != HDA_FIXUP_ACT_PROBE)
		return;
	snd_hda_set_pin_ctl_cache(codec, 0x1b, PIN_HP);
	spec->gen.hp_automute_hook = alc887_asus_hp_automute_hook;
}

static const struct hda_fixup alc882_fixups[] = {
	[ALC882_FIXUP_ABIT_AW9D_MAX] = {
		.type = HDA_FIXUP_PINS,
		.v.pins = (const struct hda_pintbl[]) {
			{ 0x15, 0x01080104 }, /* side */
			{ 0x16, 0x01011012 }, /* rear */
			{ 0x17, 0x01016011 }, /* clfe */
			{ }
		}
	},
	[ALC882_FIXUP_LENOVO_Y530] = {
		.type = HDA_FIXUP_PINS,
		.v.pins = (const struct hda_pintbl[]) {
			{ 0x15, 0x99130112 }, /* rear int speakers */
			{ 0x16, 0x99130111 }, /* subwoofer */
			{ }
		}
	},
	[ALC882_FIXUP_PB_M5210] = {
		.type = HDA_FIXUP_PINCTLS,
		.v.pins = (const struct hda_pintbl[]) {
			{ 0x19, PIN_VREF50 },
			{}
		}
	},
	[ALC882_FIXUP_ACER_ASPIRE_7736] = {
		.type = HDA_FIXUP_FUNC,
		.v.func = alc_fixup_sku_ignore,
	},
	[ALC882_FIXUP_ASUS_W90V] = {
		.type = HDA_FIXUP_PINS,
		.v.pins = (const struct hda_pintbl[]) {
			{ 0x16, 0x99130110 }, /* fix sequence for CLFE */
			{ }
		}
	},
	[ALC889_FIXUP_CD] = {
		.type = HDA_FIXUP_PINS,
		.v.pins = (const struct hda_pintbl[]) {
			{ 0x1c, 0x993301f0 }, /* CD */
			{ }
		}
	},
	[ALC889_FIXUP_FRONT_HP_NO_PRESENCE] = {
		.type = HDA_FIXUP_PINS,
		.v.pins = (const struct hda_pintbl[]) {
			{ 0x1b, 0x02214120 }, /* Front HP jack is flaky, disable jack detect */
			{ }
		},
		.chained = true,
		.chain_id = ALC889_FIXUP_CD,
	},
	[ALC889_FIXUP_VAIO_TT] = {
		.type = HDA_FIXUP_PINS,
		.v.pins = (const struct hda_pintbl[]) {
			{ 0x17, 0x90170111 }, /* hidden surround speaker */
			{ }
		}
	},
	[ALC888_FIXUP_EEE1601] = {
		.type = HDA_FIXUP_VERBS,
		.v.verbs = (const struct hda_verb[]) {
			{ 0x20, AC_VERB_SET_COEF_INDEX, 0x0b },
			{ 0x20, AC_VERB_SET_PROC_COEF,  0x0838 },
			{ }
		}
	},
	[ALC886_FIXUP_EAPD] = {
		.type = HDA_FIXUP_VERBS,
		.v.verbs = (const struct hda_verb[]) {
			/* change to EAPD mode */
			{ 0x20, AC_VERB_SET_COEF_INDEX, 0x07 },
			{ 0x20, AC_VERB_SET_PROC_COEF, 0x0068 },
			{ }
		}
	},
	[ALC882_FIXUP_EAPD] = {
		.type = HDA_FIXUP_VERBS,
		.v.verbs = (const struct hda_verb[]) {
			/* change to EAPD mode */
			{ 0x20, AC_VERB_SET_COEF_INDEX, 0x07 },
			{ 0x20, AC_VERB_SET_PROC_COEF, 0x3060 },
			{ }
		}
	},
	[ALC883_FIXUP_EAPD] = {
		.type = HDA_FIXUP_VERBS,
		.v.verbs = (const struct hda_verb[]) {
			/* change to EAPD mode */
			{ 0x20, AC_VERB_SET_COEF_INDEX, 0x07 },
			{ 0x20, AC_VERB_SET_PROC_COEF, 0x3070 },
			{ }
		}
	},
	[ALC883_FIXUP_ACER_EAPD] = {
		.type = HDA_FIXUP_VERBS,
		.v.verbs = (const struct hda_verb[]) {
			/* eanable EAPD on Acer laptops */
			{ 0x20, AC_VERB_SET_COEF_INDEX, 0x07 },
			{ 0x20, AC_VERB_SET_PROC_COEF, 0x3050 },
			{ }
		}
	},
	[ALC882_FIXUP_GPIO1] = {
		.type = HDA_FIXUP_FUNC,
		.v.func = alc_fixup_gpio1,
	},
	[ALC882_FIXUP_GPIO2] = {
		.type = HDA_FIXUP_FUNC,
		.v.func = alc_fixup_gpio2,
	},
	[ALC882_FIXUP_GPIO3] = {
		.type = HDA_FIXUP_FUNC,
		.v.func = alc_fixup_gpio3,
	},
	[ALC882_FIXUP_ASUS_W2JC] = {
		.type = HDA_FIXUP_FUNC,
		.v.func = alc_fixup_gpio1,
		.chained = true,
		.chain_id = ALC882_FIXUP_EAPD,
	},
	[ALC889_FIXUP_COEF] = {
		.type = HDA_FIXUP_FUNC,
		.v.func = alc889_fixup_coef,
	},
	[ALC882_FIXUP_ACER_ASPIRE_4930G] = {
		.type = HDA_FIXUP_PINS,
		.v.pins = (const struct hda_pintbl[]) {
			{ 0x16, 0x99130111 }, /* CLFE speaker */
			{ 0x17, 0x99130112 }, /* surround speaker */
			{ }
		},
		.chained = true,
		.chain_id = ALC882_FIXUP_GPIO1,
	},
	[ALC882_FIXUP_ACER_ASPIRE_8930G] = {
		.type = HDA_FIXUP_PINS,
		.v.pins = (const struct hda_pintbl[]) {
			{ 0x16, 0x99130111 }, /* CLFE speaker */
			{ 0x1b, 0x99130112 }, /* surround speaker */
			{ }
		},
		.chained = true,
		.chain_id = ALC882_FIXUP_ASPIRE_8930G_VERBS,
	},
	[ALC882_FIXUP_ASPIRE_8930G_VERBS] = {
		/* additional init verbs for Acer Aspire 8930G */
		.type = HDA_FIXUP_VERBS,
		.v.verbs = (const struct hda_verb[]) {
			/* Enable all DACs */
			/* DAC DISABLE/MUTE 1? */
			/*  setting bits 1-5 disables DAC nids 0x02-0x06
			 *  apparently. Init=0x38 */
			{ 0x20, AC_VERB_SET_COEF_INDEX, 0x03 },
			{ 0x20, AC_VERB_SET_PROC_COEF, 0x0000 },
			/* DAC DISABLE/MUTE 2? */
			/*  some bit here disables the other DACs.
			 *  Init=0x4900 */
			{ 0x20, AC_VERB_SET_COEF_INDEX, 0x08 },
			{ 0x20, AC_VERB_SET_PROC_COEF, 0x0000 },
			/* DMIC fix
			 * This laptop has a stereo digital microphone.
			 * The mics are only 1cm apart which makes the stereo
			 * useless. However, either the mic or the ALC889
			 * makes the signal become a difference/sum signal
			 * instead of standard stereo, which is annoying.
			 * So instead we flip this bit which makes the
			 * codec replicate the sum signal to both channels,
			 * turning it into a normal mono mic.
			 */
			/* DMIC_CONTROL? Init value = 0x0001 */
			{ 0x20, AC_VERB_SET_COEF_INDEX, 0x0b },
			{ 0x20, AC_VERB_SET_PROC_COEF, 0x0003 },
			{ 0x20, AC_VERB_SET_COEF_INDEX, 0x07 },
			{ 0x20, AC_VERB_SET_PROC_COEF, 0x3050 },
			{ }
		},
		.chained = true,
		.chain_id = ALC882_FIXUP_GPIO1,
	},
	[ALC885_FIXUP_MACPRO_GPIO] = {
		.type = HDA_FIXUP_FUNC,
		.v.func = alc885_fixup_macpro_gpio,
	},
	[ALC889_FIXUP_DAC_ROUTE] = {
		.type = HDA_FIXUP_FUNC,
		.v.func = alc889_fixup_dac_route,
	},
	[ALC889_FIXUP_MBP_VREF] = {
		.type = HDA_FIXUP_FUNC,
		.v.func = alc889_fixup_mbp_vref,
		.chained = true,
		.chain_id = ALC882_FIXUP_GPIO1,
	},
	[ALC889_FIXUP_IMAC91_VREF] = {
		.type = HDA_FIXUP_FUNC,
		.v.func = alc889_fixup_imac91_vref,
		.chained = true,
		.chain_id = ALC882_FIXUP_GPIO1,
	},
	[ALC889_FIXUP_MBA11_VREF] = {
		.type = HDA_FIXUP_FUNC,
		.v.func = alc889_fixup_mba11_vref,
		.chained = true,
		.chain_id = ALC889_FIXUP_MBP_VREF,
	},
	[ALC889_FIXUP_MBA21_VREF] = {
		.type = HDA_FIXUP_FUNC,
		.v.func = alc889_fixup_mba21_vref,
		.chained = true,
		.chain_id = ALC889_FIXUP_MBP_VREF,
	},
	[ALC889_FIXUP_MP11_VREF] = {
		.type = HDA_FIXUP_FUNC,
		.v.func = alc889_fixup_mba11_vref,
		.chained = true,
		.chain_id = ALC885_FIXUP_MACPRO_GPIO,
	},
	[ALC889_FIXUP_MP41_VREF] = {
		.type = HDA_FIXUP_FUNC,
		.v.func = alc889_fixup_mbp_vref,
		.chained = true,
		.chain_id = ALC885_FIXUP_MACPRO_GPIO,
	},
	[ALC882_FIXUP_INV_DMIC] = {
		.type = HDA_FIXUP_FUNC,
		.v.func = alc_fixup_inv_dmic,
	},
	[ALC882_FIXUP_NO_PRIMARY_HP] = {
		.type = HDA_FIXUP_FUNC,
		.v.func = alc882_fixup_no_primary_hp,
	},
	[ALC887_FIXUP_ASUS_BASS] = {
		.type = HDA_FIXUP_PINS,
		.v.pins = (const struct hda_pintbl[]) {
			{0x16, 0x99130130}, /* bass speaker */
			{}
		},
		.chained = true,
		.chain_id = ALC887_FIXUP_BASS_CHMAP,
	},
	[ALC887_FIXUP_BASS_CHMAP] = {
		.type = HDA_FIXUP_FUNC,
		.v.func = alc_fixup_bass_chmap,
	},
	[ALC1220_FIXUP_GB_DUAL_CODECS] = {
		.type = HDA_FIXUP_FUNC,
		.v.func = alc1220_fixup_gb_dual_codecs,
	},
	[ALC1220_FIXUP_GB_X570] = {
		.type = HDA_FIXUP_FUNC,
		.v.func = alc1220_fixup_gb_x570,
	},
	[ALC1220_FIXUP_CLEVO_P950] = {
		.type = HDA_FIXUP_FUNC,
		.v.func = alc1220_fixup_clevo_p950,
	},
	[ALC1220_FIXUP_CLEVO_PB51ED] = {
		.type = HDA_FIXUP_FUNC,
		.v.func = alc1220_fixup_clevo_pb51ed,
	},
	[ALC1220_FIXUP_CLEVO_PB51ED_PINS] = {
		.type = HDA_FIXUP_PINS,
		.v.pins = (const struct hda_pintbl[]) {
			{ 0x19, 0x01a1913c }, /* use as headset mic, without its own jack detect */
			{}
		},
		.chained = true,
		.chain_id = ALC1220_FIXUP_CLEVO_PB51ED,
	},
	[ALC887_FIXUP_ASUS_AUDIO] = {
		.type = HDA_FIXUP_PINS,
		.v.pins = (const struct hda_pintbl[]) {
			{ 0x15, 0x02a14150 }, /* use as headset mic, without its own jack detect */
			{ 0x19, 0x22219420 },
			{}
		},
	},
	[ALC887_FIXUP_ASUS_HMIC] = {
		.type = HDA_FIXUP_FUNC,
		.v.func = alc887_fixup_asus_jack,
		.chained = true,
		.chain_id = ALC887_FIXUP_ASUS_AUDIO,
	},
	[ALCS1200A_FIXUP_MIC_VREF] = {
		.type = HDA_FIXUP_PINCTLS,
		.v.pins = (const struct hda_pintbl[]) {
			{ 0x18, PIN_VREF50 }, /* rear mic */
			{ 0x19, PIN_VREF50 }, /* front mic */
			{}
		}
	},
	[ALC888VD_FIXUP_MIC_100VREF] = {
		.type = HDA_FIXUP_PINCTLS,
		.v.pins = (const struct hda_pintbl[]) {
			{ 0x18, PIN_VREF100 }, /* headset mic */
			{}
		}
	},
};

static const struct snd_pci_quirk alc882_fixup_tbl[] = {
	SND_PCI_QUIRK(0x1025, 0x006c, "Acer Aspire 9810", ALC883_FIXUP_ACER_EAPD),
	SND_PCI_QUIRK(0x1025, 0x0090, "Acer Aspire", ALC883_FIXUP_ACER_EAPD),
	SND_PCI_QUIRK(0x1025, 0x0107, "Acer Aspire", ALC883_FIXUP_ACER_EAPD),
	SND_PCI_QUIRK(0x1025, 0x010a, "Acer Ferrari 5000", ALC883_FIXUP_ACER_EAPD),
	SND_PCI_QUIRK(0x1025, 0x0110, "Acer Aspire", ALC883_FIXUP_ACER_EAPD),
	SND_PCI_QUIRK(0x1025, 0x0112, "Acer Aspire 9303", ALC883_FIXUP_ACER_EAPD),
	SND_PCI_QUIRK(0x1025, 0x0121, "Acer Aspire 5920G", ALC883_FIXUP_ACER_EAPD),
	SND_PCI_QUIRK(0x1025, 0x013e, "Acer Aspire 4930G",
		      ALC882_FIXUP_ACER_ASPIRE_4930G),
	SND_PCI_QUIRK(0x1025, 0x013f, "Acer Aspire 5930G",
		      ALC882_FIXUP_ACER_ASPIRE_4930G),
	SND_PCI_QUIRK(0x1025, 0x0145, "Acer Aspire 8930G",
		      ALC882_FIXUP_ACER_ASPIRE_8930G),
	SND_PCI_QUIRK(0x1025, 0x0146, "Acer Aspire 6935G",
		      ALC882_FIXUP_ACER_ASPIRE_8930G),
	SND_PCI_QUIRK(0x1025, 0x0142, "Acer Aspire 7730G",
		      ALC882_FIXUP_ACER_ASPIRE_4930G),
	SND_PCI_QUIRK(0x1025, 0x0155, "Packard-Bell M5120", ALC882_FIXUP_PB_M5210),
	SND_PCI_QUIRK(0x1025, 0x015e, "Acer Aspire 6930G",
		      ALC882_FIXUP_ACER_ASPIRE_4930G),
	SND_PCI_QUIRK(0x1025, 0x0166, "Acer Aspire 6530G",
		      ALC882_FIXUP_ACER_ASPIRE_4930G),
	SND_PCI_QUIRK(0x1025, 0x021e, "Acer Aspire 5739G",
		      ALC882_FIXUP_ACER_ASPIRE_4930G),
	SND_PCI_QUIRK(0x1025, 0x0259, "Acer Aspire 5935", ALC889_FIXUP_DAC_ROUTE),
	SND_PCI_QUIRK(0x1025, 0x026b, "Acer Aspire 8940G", ALC882_FIXUP_ACER_ASPIRE_8930G),
	SND_PCI_QUIRK(0x1025, 0x0296, "Acer Aspire 7736z", ALC882_FIXUP_ACER_ASPIRE_7736),
	SND_PCI_QUIRK(0x1043, 0x13c2, "Asus A7M", ALC882_FIXUP_EAPD),
	SND_PCI_QUIRK(0x1043, 0x1873, "ASUS W90V", ALC882_FIXUP_ASUS_W90V),
	SND_PCI_QUIRK(0x1043, 0x1971, "Asus W2JC", ALC882_FIXUP_ASUS_W2JC),
	SND_PCI_QUIRK(0x1043, 0x2390, "Asus D700SA", ALC887_FIXUP_ASUS_HMIC),
	SND_PCI_QUIRK(0x1043, 0x835f, "Asus Eee 1601", ALC888_FIXUP_EEE1601),
	SND_PCI_QUIRK(0x1043, 0x84bc, "ASUS ET2700", ALC887_FIXUP_ASUS_BASS),
	SND_PCI_QUIRK(0x1043, 0x8691, "ASUS ROG Ranger VIII", ALC882_FIXUP_GPIO3),
	SND_PCI_QUIRK(0x1043, 0x8797, "ASUS TUF B550M-PLUS", ALCS1200A_FIXUP_MIC_VREF),
	SND_PCI_QUIRK(0x104d, 0x9043, "Sony Vaio VGC-LN51JGB", ALC882_FIXUP_NO_PRIMARY_HP),
	SND_PCI_QUIRK(0x104d, 0x9044, "Sony VAIO AiO", ALC882_FIXUP_NO_PRIMARY_HP),
	SND_PCI_QUIRK(0x104d, 0x9047, "Sony Vaio TT", ALC889_FIXUP_VAIO_TT),
	SND_PCI_QUIRK(0x104d, 0x905a, "Sony Vaio Z", ALC882_FIXUP_NO_PRIMARY_HP),
	SND_PCI_QUIRK(0x104d, 0x9060, "Sony Vaio VPCL14M1R", ALC882_FIXUP_NO_PRIMARY_HP),

	/* All Apple entries are in codec SSIDs */
	SND_PCI_QUIRK(0x106b, 0x00a0, "MacBookPro 3,1", ALC889_FIXUP_MBP_VREF),
	SND_PCI_QUIRK(0x106b, 0x00a1, "Macbook", ALC889_FIXUP_MBP_VREF),
	SND_PCI_QUIRK(0x106b, 0x00a4, "MacbookPro 4,1", ALC889_FIXUP_MBP_VREF),
	SND_PCI_QUIRK(0x106b, 0x0c00, "Mac Pro", ALC889_FIXUP_MP11_VREF),
	SND_PCI_QUIRK(0x106b, 0x1000, "iMac 24", ALC885_FIXUP_MACPRO_GPIO),
	SND_PCI_QUIRK(0x106b, 0x2800, "AppleTV", ALC885_FIXUP_MACPRO_GPIO),
	SND_PCI_QUIRK(0x106b, 0x2c00, "MacbookPro rev3", ALC889_FIXUP_MBP_VREF),
	SND_PCI_QUIRK(0x106b, 0x3000, "iMac", ALC889_FIXUP_MBP_VREF),
	SND_PCI_QUIRK(0x106b, 0x3200, "iMac 7,1 Aluminum", ALC882_FIXUP_EAPD),
	SND_PCI_QUIRK(0x106b, 0x3400, "MacBookAir 1,1", ALC889_FIXUP_MBA11_VREF),
	SND_PCI_QUIRK(0x106b, 0x3500, "MacBookAir 2,1", ALC889_FIXUP_MBA21_VREF),
	SND_PCI_QUIRK(0x106b, 0x3600, "Macbook 3,1", ALC889_FIXUP_MBP_VREF),
	SND_PCI_QUIRK(0x106b, 0x3800, "MacbookPro 4,1", ALC889_FIXUP_MBP_VREF),
	SND_PCI_QUIRK(0x106b, 0x3e00, "iMac 24 Aluminum", ALC885_FIXUP_MACPRO_GPIO),
	SND_PCI_QUIRK(0x106b, 0x3f00, "Macbook 5,1", ALC889_FIXUP_IMAC91_VREF),
	SND_PCI_QUIRK(0x106b, 0x4000, "MacbookPro 5,1", ALC889_FIXUP_IMAC91_VREF),
	SND_PCI_QUIRK(0x106b, 0x4100, "Macmini 3,1", ALC889_FIXUP_IMAC91_VREF),
	SND_PCI_QUIRK(0x106b, 0x4200, "Mac Pro 4,1/5,1", ALC889_FIXUP_MP41_VREF),
	SND_PCI_QUIRK(0x106b, 0x4300, "iMac 9,1", ALC889_FIXUP_IMAC91_VREF),
	SND_PCI_QUIRK(0x106b, 0x4600, "MacbookPro 5,2", ALC889_FIXUP_IMAC91_VREF),
	SND_PCI_QUIRK(0x106b, 0x4900, "iMac 9,1 Aluminum", ALC889_FIXUP_IMAC91_VREF),
	SND_PCI_QUIRK(0x106b, 0x4a00, "Macbook 5,2", ALC889_FIXUP_MBA11_VREF),

	SND_PCI_QUIRK(0x1071, 0x8258, "Evesham Voyaeger", ALC882_FIXUP_EAPD),
	SND_PCI_QUIRK(0x10ec, 0x12d8, "iBase Elo Touch", ALC888VD_FIXUP_MIC_100VREF),
	SND_PCI_QUIRK(0x13fe, 0x1009, "Advantech MIT-W101", ALC886_FIXUP_EAPD),
	SND_PCI_QUIRK(0x1458, 0xa002, "Gigabyte EP45-DS3/Z87X-UD3H", ALC889_FIXUP_FRONT_HP_NO_PRESENCE),
	SND_PCI_QUIRK(0x1458, 0xa0b8, "Gigabyte AZ370-Gaming", ALC1220_FIXUP_GB_DUAL_CODECS),
	SND_PCI_QUIRK(0x1458, 0xa0cd, "Gigabyte X570 Aorus Master", ALC1220_FIXUP_GB_X570),
	SND_PCI_QUIRK(0x1458, 0xa0ce, "Gigabyte X570 Aorus Xtreme", ALC1220_FIXUP_GB_X570),
	SND_PCI_QUIRK(0x1458, 0xa0d5, "Gigabyte X570S Aorus Master", ALC1220_FIXUP_GB_X570),
	SND_PCI_QUIRK(0x1462, 0x11f7, "MSI-GE63", ALC1220_FIXUP_CLEVO_P950),
	SND_PCI_QUIRK(0x1462, 0x1228, "MSI-GP63", ALC1220_FIXUP_CLEVO_P950),
	SND_PCI_QUIRK(0x1462, 0x1229, "MSI-GP73", ALC1220_FIXUP_CLEVO_P950),
	SND_PCI_QUIRK(0x1462, 0x1275, "MSI-GL63", ALC1220_FIXUP_CLEVO_P950),
	SND_PCI_QUIRK(0x1462, 0x1276, "MSI-GL73", ALC1220_FIXUP_CLEVO_P950),
	SND_PCI_QUIRK(0x1462, 0x1293, "MSI-GP65", ALC1220_FIXUP_CLEVO_P950),
	SND_PCI_QUIRK(0x1462, 0x7350, "MSI-7350", ALC889_FIXUP_CD),
	SND_PCI_QUIRK(0x1462, 0xcc34, "MSI Godlike X570", ALC1220_FIXUP_GB_DUAL_CODECS),
	SND_PCI_QUIRK(0x1462, 0xda57, "MSI Z270-Gaming", ALC1220_FIXUP_GB_DUAL_CODECS),
	SND_PCI_QUIRK_VENDOR(0x1462, "MSI", ALC882_FIXUP_GPIO3),
	SND_PCI_QUIRK(0x147b, 0x107a, "Abit AW9D-MAX", ALC882_FIXUP_ABIT_AW9D_MAX),
	SND_PCI_QUIRK(0x1558, 0x3702, "Clevo X370SN[VW]", ALC1220_FIXUP_CLEVO_PB51ED_PINS),
	SND_PCI_QUIRK(0x1558, 0x50d3, "Clevo PC50[ER][CDF]", ALC1220_FIXUP_CLEVO_PB51ED_PINS),
	SND_PCI_QUIRK(0x1558, 0x65d1, "Clevo PB51[ER][CDF]", ALC1220_FIXUP_CLEVO_PB51ED_PINS),
	SND_PCI_QUIRK(0x1558, 0x65d2, "Clevo PB51R[CDF]", ALC1220_FIXUP_CLEVO_PB51ED_PINS),
	SND_PCI_QUIRK(0x1558, 0x65e1, "Clevo PB51[ED][DF]", ALC1220_FIXUP_CLEVO_PB51ED_PINS),
	SND_PCI_QUIRK(0x1558, 0x65e5, "Clevo PC50D[PRS](?:-D|-G)?", ALC1220_FIXUP_CLEVO_PB51ED_PINS),
	SND_PCI_QUIRK(0x1558, 0x65f1, "Clevo PC50HS", ALC1220_FIXUP_CLEVO_PB51ED_PINS),
	SND_PCI_QUIRK(0x1558, 0x65f5, "Clevo PD50PN[NRT]", ALC1220_FIXUP_CLEVO_PB51ED_PINS),
	SND_PCI_QUIRK(0x1558, 0x66a2, "Clevo PE60RNE", ALC1220_FIXUP_CLEVO_PB51ED_PINS),
	SND_PCI_QUIRK(0x1558, 0x66a6, "Clevo PE60SN[CDE]-[GS]", ALC1220_FIXUP_CLEVO_PB51ED_PINS),
	SND_PCI_QUIRK(0x1558, 0x67d1, "Clevo PB71[ER][CDF]", ALC1220_FIXUP_CLEVO_PB51ED_PINS),
	SND_PCI_QUIRK(0x1558, 0x67e1, "Clevo PB71[DE][CDF]", ALC1220_FIXUP_CLEVO_PB51ED_PINS),
	SND_PCI_QUIRK(0x1558, 0x67e5, "Clevo PC70D[PRS](?:-D|-G)?", ALC1220_FIXUP_CLEVO_PB51ED_PINS),
	SND_PCI_QUIRK(0x1558, 0x67f1, "Clevo PC70H[PRS]", ALC1220_FIXUP_CLEVO_PB51ED_PINS),
	SND_PCI_QUIRK(0x1558, 0x67f5, "Clevo PD70PN[NRT]", ALC1220_FIXUP_CLEVO_PB51ED_PINS),
	SND_PCI_QUIRK(0x1558, 0x70d1, "Clevo PC70[ER][CDF]", ALC1220_FIXUP_CLEVO_PB51ED_PINS),
	SND_PCI_QUIRK(0x1558, 0x7714, "Clevo X170SM", ALC1220_FIXUP_CLEVO_PB51ED_PINS),
	SND_PCI_QUIRK(0x1558, 0x7715, "Clevo X170KM-G", ALC1220_FIXUP_CLEVO_PB51ED),
	SND_PCI_QUIRK(0x1558, 0x9501, "Clevo P950HR", ALC1220_FIXUP_CLEVO_P950),
	SND_PCI_QUIRK(0x1558, 0x9506, "Clevo P955HQ", ALC1220_FIXUP_CLEVO_P950),
	SND_PCI_QUIRK(0x1558, 0x950a, "Clevo P955H[PR]", ALC1220_FIXUP_CLEVO_P950),
	SND_PCI_QUIRK(0x1558, 0x95e1, "Clevo P95xER", ALC1220_FIXUP_CLEVO_P950),
	SND_PCI_QUIRK(0x1558, 0x95e2, "Clevo P950ER", ALC1220_FIXUP_CLEVO_P950),
	SND_PCI_QUIRK(0x1558, 0x95e3, "Clevo P955[ER]T", ALC1220_FIXUP_CLEVO_P950),
	SND_PCI_QUIRK(0x1558, 0x95e4, "Clevo P955ER", ALC1220_FIXUP_CLEVO_P950),
	SND_PCI_QUIRK(0x1558, 0x95e5, "Clevo P955EE6", ALC1220_FIXUP_CLEVO_P950),
	SND_PCI_QUIRK(0x1558, 0x95e6, "Clevo P950R[CDF]", ALC1220_FIXUP_CLEVO_P950),
	SND_PCI_QUIRK(0x1558, 0x96e1, "Clevo P960[ER][CDFN]-K", ALC1220_FIXUP_CLEVO_P950),
	SND_PCI_QUIRK(0x1558, 0x97e1, "Clevo P970[ER][CDFN]", ALC1220_FIXUP_CLEVO_P950),
	SND_PCI_QUIRK(0x1558, 0x97e2, "Clevo P970RC-M", ALC1220_FIXUP_CLEVO_P950),
	SND_PCI_QUIRK(0x1558, 0xd502, "Clevo PD50SNE", ALC1220_FIXUP_CLEVO_PB51ED_PINS),
	SND_PCI_QUIRK_VENDOR(0x1558, "Clevo laptop", ALC882_FIXUP_EAPD),
	SND_PCI_QUIRK(0x161f, 0x2054, "Medion laptop", ALC883_FIXUP_EAPD),
	SND_PCI_QUIRK(0x17aa, 0x3a0d, "Lenovo Y530", ALC882_FIXUP_LENOVO_Y530),
	SND_PCI_QUIRK(0x8086, 0x0022, "DX58SO", ALC889_FIXUP_COEF),
	{}
};

static const struct hda_model_fixup alc882_fixup_models[] = {
	{.id = ALC882_FIXUP_ABIT_AW9D_MAX, .name = "abit-aw9d"},
	{.id = ALC882_FIXUP_LENOVO_Y530, .name = "lenovo-y530"},
	{.id = ALC882_FIXUP_ACER_ASPIRE_7736, .name = "acer-aspire-7736"},
	{.id = ALC882_FIXUP_ASUS_W90V, .name = "asus-w90v"},
	{.id = ALC889_FIXUP_CD, .name = "cd"},
	{.id = ALC889_FIXUP_FRONT_HP_NO_PRESENCE, .name = "no-front-hp"},
	{.id = ALC889_FIXUP_VAIO_TT, .name = "vaio-tt"},
	{.id = ALC888_FIXUP_EEE1601, .name = "eee1601"},
	{.id = ALC882_FIXUP_EAPD, .name = "alc882-eapd"},
	{.id = ALC883_FIXUP_EAPD, .name = "alc883-eapd"},
	{.id = ALC882_FIXUP_GPIO1, .name = "gpio1"},
	{.id = ALC882_FIXUP_GPIO2, .name = "gpio2"},
	{.id = ALC882_FIXUP_GPIO3, .name = "gpio3"},
	{.id = ALC889_FIXUP_COEF, .name = "alc889-coef"},
	{.id = ALC882_FIXUP_ASUS_W2JC, .name = "asus-w2jc"},
	{.id = ALC882_FIXUP_ACER_ASPIRE_4930G, .name = "acer-aspire-4930g"},
	{.id = ALC882_FIXUP_ACER_ASPIRE_8930G, .name = "acer-aspire-8930g"},
	{.id = ALC883_FIXUP_ACER_EAPD, .name = "acer-aspire"},
	{.id = ALC885_FIXUP_MACPRO_GPIO, .name = "macpro-gpio"},
	{.id = ALC889_FIXUP_DAC_ROUTE, .name = "dac-route"},
	{.id = ALC889_FIXUP_MBP_VREF, .name = "mbp-vref"},
	{.id = ALC889_FIXUP_IMAC91_VREF, .name = "imac91-vref"},
	{.id = ALC889_FIXUP_MBA11_VREF, .name = "mba11-vref"},
	{.id = ALC889_FIXUP_MBA21_VREF, .name = "mba21-vref"},
	{.id = ALC889_FIXUP_MP11_VREF, .name = "mp11-vref"},
	{.id = ALC889_FIXUP_MP41_VREF, .name = "mp41-vref"},
	{.id = ALC882_FIXUP_INV_DMIC, .name = "inv-dmic"},
	{.id = ALC882_FIXUP_NO_PRIMARY_HP, .name = "no-primary-hp"},
	{.id = ALC887_FIXUP_ASUS_BASS, .name = "asus-bass"},
	{.id = ALC1220_FIXUP_GB_DUAL_CODECS, .name = "dual-codecs"},
	{.id = ALC1220_FIXUP_GB_X570, .name = "gb-x570"},
	{.id = ALC1220_FIXUP_CLEVO_P950, .name = "clevo-p950"},
	{}
};

static const struct snd_hda_pin_quirk alc882_pin_fixup_tbl[] = {
	SND_HDA_PIN_QUIRK(0x10ec1220, 0x1043, "ASUS", ALC1220_FIXUP_CLEVO_P950,
		{0x14, 0x01014010},
		{0x15, 0x01011012},
		{0x16, 0x01016011},
		{0x18, 0x01a19040},
		{0x19, 0x02a19050},
		{0x1a, 0x0181304f},
		{0x1b, 0x0221401f},
		{0x1e, 0x01456130}),
	SND_HDA_PIN_QUIRK(0x10ec1220, 0x1462, "MS-7C35", ALC1220_FIXUP_CLEVO_P950,
		{0x14, 0x01015010},
		{0x15, 0x01011012},
		{0x16, 0x01011011},
		{0x18, 0x01a11040},
		{0x19, 0x02a19050},
		{0x1a, 0x0181104f},
		{0x1b, 0x0221401f},
		{0x1e, 0x01451130}),
	{}
};

/*
 * BIOS auto configuration
 */
/* almost identical with ALC880 parser... */
static int alc882_parse_auto_config(struct hda_codec *codec)
{
	static const hda_nid_t alc882_ignore[] = { 0x1d, 0 };
	static const hda_nid_t alc882_ssids[] = { 0x15, 0x1b, 0x14, 0 };
	return alc_parse_auto_config(codec, alc882_ignore, alc882_ssids);
}

/*
 */
static int patch_alc882(struct hda_codec *codec)
{
	struct alc_spec *spec;
	int err;

	err = alc_alloc_spec(codec, 0x0b);
	if (err < 0)
		return err;

	spec = codec->spec;

	switch (codec->core.vendor_id) {
	case 0x10ec0882:
	case 0x10ec0885:
	case 0x10ec0900:
	case 0x10ec0b00:
	case 0x10ec1220:
		break;
	default:
		/* ALC883 and variants */
		alc_fix_pll_init(codec, 0x20, 0x0a, 10);
		break;
	}

	alc_pre_init(codec);

	snd_hda_pick_fixup(codec, alc882_fixup_models, alc882_fixup_tbl,
		       alc882_fixups);
	snd_hda_pick_pin_fixup(codec, alc882_pin_fixup_tbl, alc882_fixups, true);
	snd_hda_apply_fixup(codec, HDA_FIXUP_ACT_PRE_PROBE);

	alc_auto_parse_customize_define(codec);

	if (has_cdefine_beep(codec))
		spec->gen.beep_nid = 0x01;

	/* automatic parse from the BIOS config */
	err = alc882_parse_auto_config(codec);
	if (err < 0)
		goto error;

	if (!spec->gen.no_analog && spec->gen.beep_nid) {
		err = set_beep_amp(spec, 0x0b, 0x05, HDA_INPUT);
		if (err < 0)
			goto error;
	}

	snd_hda_apply_fixup(codec, HDA_FIXUP_ACT_PROBE);

	return 0;

 error:
	alc_free(codec);
	return err;
}


/*
 * ALC262 support
 */
static int alc262_parse_auto_config(struct hda_codec *codec)
{
	static const hda_nid_t alc262_ignore[] = { 0x1d, 0 };
	static const hda_nid_t alc262_ssids[] = { 0x15, 0x1b, 0x14, 0 };
	return alc_parse_auto_config(codec, alc262_ignore, alc262_ssids);
}

/*
 * Pin config fixes
 */
enum {
	ALC262_FIXUP_FSC_H270,
	ALC262_FIXUP_FSC_S7110,
	ALC262_FIXUP_HP_Z200,
	ALC262_FIXUP_TYAN,
	ALC262_FIXUP_LENOVO_3000,
	ALC262_FIXUP_BENQ,
	ALC262_FIXUP_BENQ_T31,
	ALC262_FIXUP_INV_DMIC,
	ALC262_FIXUP_INTEL_BAYLEYBAY,
};

static const struct hda_fixup alc262_fixups[] = {
	[ALC262_FIXUP_FSC_H270] = {
		.type = HDA_FIXUP_PINS,
		.v.pins = (const struct hda_pintbl[]) {
			{ 0x14, 0x99130110 }, /* speaker */
			{ 0x15, 0x0221142f }, /* front HP */
			{ 0x1b, 0x0121141f }, /* rear HP */
			{ }
		}
	},
	[ALC262_FIXUP_FSC_S7110] = {
		.type = HDA_FIXUP_PINS,
		.v.pins = (const struct hda_pintbl[]) {
			{ 0x15, 0x90170110 }, /* speaker */
			{ }
		},
		.chained = true,
		.chain_id = ALC262_FIXUP_BENQ,
	},
	[ALC262_FIXUP_HP_Z200] = {
		.type = HDA_FIXUP_PINS,
		.v.pins = (const struct hda_pintbl[]) {
			{ 0x16, 0x99130120 }, /* internal speaker */
			{ }
		}
	},
	[ALC262_FIXUP_TYAN] = {
		.type = HDA_FIXUP_PINS,
		.v.pins = (const struct hda_pintbl[]) {
			{ 0x14, 0x1993e1f0 }, /* int AUX */
			{ }
		}
	},
	[ALC262_FIXUP_LENOVO_3000] = {
		.type = HDA_FIXUP_PINCTLS,
		.v.pins = (const struct hda_pintbl[]) {
			{ 0x19, PIN_VREF50 },
			{}
		},
		.chained = true,
		.chain_id = ALC262_FIXUP_BENQ,
	},
	[ALC262_FIXUP_BENQ] = {
		.type = HDA_FIXUP_VERBS,
		.v.verbs = (const struct hda_verb[]) {
			{ 0x20, AC_VERB_SET_COEF_INDEX, 0x07 },
			{ 0x20, AC_VERB_SET_PROC_COEF, 0x3070 },
			{}
		}
	},
	[ALC262_FIXUP_BENQ_T31] = {
		.type = HDA_FIXUP_VERBS,
		.v.verbs = (const struct hda_verb[]) {
			{ 0x20, AC_VERB_SET_COEF_INDEX, 0x07 },
			{ 0x20, AC_VERB_SET_PROC_COEF, 0x3050 },
			{}
		}
	},
	[ALC262_FIXUP_INV_DMIC] = {
		.type = HDA_FIXUP_FUNC,
		.v.func = alc_fixup_inv_dmic,
	},
	[ALC262_FIXUP_INTEL_BAYLEYBAY] = {
		.type = HDA_FIXUP_FUNC,
		.v.func = alc_fixup_no_depop_delay,
	},
};

static const struct snd_pci_quirk alc262_fixup_tbl[] = {
	SND_PCI_QUIRK(0x103c, 0x170b, "HP Z200", ALC262_FIXUP_HP_Z200),
	SND_PCI_QUIRK(0x10cf, 0x1397, "Fujitsu Lifebook S7110", ALC262_FIXUP_FSC_S7110),
	SND_PCI_QUIRK(0x10cf, 0x142d, "Fujitsu Lifebook E8410", ALC262_FIXUP_BENQ),
	SND_PCI_QUIRK(0x10f1, 0x2915, "Tyan Thunder n6650W", ALC262_FIXUP_TYAN),
	SND_PCI_QUIRK(0x1734, 0x1141, "FSC ESPRIMO U9210", ALC262_FIXUP_FSC_H270),
	SND_PCI_QUIRK(0x1734, 0x1147, "FSC Celsius H270", ALC262_FIXUP_FSC_H270),
	SND_PCI_QUIRK(0x17aa, 0x384e, "Lenovo 3000", ALC262_FIXUP_LENOVO_3000),
	SND_PCI_QUIRK(0x17ff, 0x0560, "Benq ED8", ALC262_FIXUP_BENQ),
	SND_PCI_QUIRK(0x17ff, 0x058d, "Benq T31-16", ALC262_FIXUP_BENQ_T31),
	SND_PCI_QUIRK(0x8086, 0x7270, "BayleyBay", ALC262_FIXUP_INTEL_BAYLEYBAY),
	{}
};

static const struct hda_model_fixup alc262_fixup_models[] = {
	{.id = ALC262_FIXUP_INV_DMIC, .name = "inv-dmic"},
	{.id = ALC262_FIXUP_FSC_H270, .name = "fsc-h270"},
	{.id = ALC262_FIXUP_FSC_S7110, .name = "fsc-s7110"},
	{.id = ALC262_FIXUP_HP_Z200, .name = "hp-z200"},
	{.id = ALC262_FIXUP_TYAN, .name = "tyan"},
	{.id = ALC262_FIXUP_LENOVO_3000, .name = "lenovo-3000"},
	{.id = ALC262_FIXUP_BENQ, .name = "benq"},
	{.id = ALC262_FIXUP_BENQ_T31, .name = "benq-t31"},
	{.id = ALC262_FIXUP_INTEL_BAYLEYBAY, .name = "bayleybay"},
	{}
};

/*
 */
static int patch_alc262(struct hda_codec *codec)
{
	struct alc_spec *spec;
	int err;

	err = alc_alloc_spec(codec, 0x0b);
	if (err < 0)
		return err;

	spec = codec->spec;
	spec->gen.shared_mic_vref_pin = 0x18;

	spec->shutup = alc_eapd_shutup;

#if 0
	/* pshou 07/11/05  set a zero PCM sample to DAC when FIFO is
	 * under-run
	 */
	alc_update_coefex_idx(codec, 0x1a, 7, 0, 0x80);
#endif
	alc_fix_pll_init(codec, 0x20, 0x0a, 10);

	alc_pre_init(codec);

	snd_hda_pick_fixup(codec, alc262_fixup_models, alc262_fixup_tbl,
		       alc262_fixups);
	snd_hda_apply_fixup(codec, HDA_FIXUP_ACT_PRE_PROBE);

	alc_auto_parse_customize_define(codec);

	if (has_cdefine_beep(codec))
		spec->gen.beep_nid = 0x01;

	/* automatic parse from the BIOS config */
	err = alc262_parse_auto_config(codec);
	if (err < 0)
		goto error;

	if (!spec->gen.no_analog && spec->gen.beep_nid) {
		err = set_beep_amp(spec, 0x0b, 0x05, HDA_INPUT);
		if (err < 0)
			goto error;
	}

	snd_hda_apply_fixup(codec, HDA_FIXUP_ACT_PROBE);

	return 0;

 error:
	alc_free(codec);
	return err;
}

/*
 *  ALC268
 */
/* bind Beep switches of both NID 0x0f and 0x10 */
static int alc268_beep_switch_put(struct snd_kcontrol *kcontrol,
				  struct snd_ctl_elem_value *ucontrol)
{
	struct hda_codec *codec = snd_kcontrol_chip(kcontrol);
	unsigned long pval;
	int err;

	mutex_lock(&codec->control_mutex);
	pval = kcontrol->private_value;
	kcontrol->private_value = (pval & ~0xff) | 0x0f;
	err = snd_hda_mixer_amp_switch_put(kcontrol, ucontrol);
	if (err >= 0) {
		kcontrol->private_value = (pval & ~0xff) | 0x10;
		err = snd_hda_mixer_amp_switch_put(kcontrol, ucontrol);
	}
	kcontrol->private_value = pval;
	mutex_unlock(&codec->control_mutex);
	return err;
}

static const struct snd_kcontrol_new alc268_beep_mixer[] = {
	HDA_CODEC_VOLUME("Beep Playback Volume", 0x1d, 0x0, HDA_INPUT),
	{
		.iface = SNDRV_CTL_ELEM_IFACE_MIXER,
		.name = "Beep Playback Switch",
		.subdevice = HDA_SUBDEV_AMP_FLAG,
		.info = snd_hda_mixer_amp_switch_info,
		.get = snd_hda_mixer_amp_switch_get,
		.put = alc268_beep_switch_put,
		.private_value = HDA_COMPOSE_AMP_VAL(0x0f, 3, 1, HDA_INPUT)
	},
};

/* set PCBEEP vol = 0, mute connections */
static const struct hda_verb alc268_beep_init_verbs[] = {
	{0x1d, AC_VERB_SET_AMP_GAIN_MUTE, AMP_IN_UNMUTE(0)},
	{0x0f, AC_VERB_SET_AMP_GAIN_MUTE, AMP_IN_MUTE(1)},
	{0x10, AC_VERB_SET_AMP_GAIN_MUTE, AMP_IN_MUTE(1)},
	{ }
};

enum {
	ALC268_FIXUP_INV_DMIC,
	ALC268_FIXUP_HP_EAPD,
	ALC268_FIXUP_SPDIF,
};

static const struct hda_fixup alc268_fixups[] = {
	[ALC268_FIXUP_INV_DMIC] = {
		.type = HDA_FIXUP_FUNC,
		.v.func = alc_fixup_inv_dmic,
	},
	[ALC268_FIXUP_HP_EAPD] = {
		.type = HDA_FIXUP_VERBS,
		.v.verbs = (const struct hda_verb[]) {
			{0x15, AC_VERB_SET_EAPD_BTLENABLE, 0},
			{}
		}
	},
	[ALC268_FIXUP_SPDIF] = {
		.type = HDA_FIXUP_PINS,
		.v.pins = (const struct hda_pintbl[]) {
			{ 0x1e, 0x014b1180 }, /* enable SPDIF out */
			{}
		}
	},
};

static const struct hda_model_fixup alc268_fixup_models[] = {
	{.id = ALC268_FIXUP_INV_DMIC, .name = "inv-dmic"},
	{.id = ALC268_FIXUP_HP_EAPD, .name = "hp-eapd"},
	{.id = ALC268_FIXUP_SPDIF, .name = "spdif"},
	{}
};

static const struct snd_pci_quirk alc268_fixup_tbl[] = {
	SND_PCI_QUIRK(0x1025, 0x0139, "Acer TravelMate 6293", ALC268_FIXUP_SPDIF),
	SND_PCI_QUIRK(0x1025, 0x015b, "Acer AOA 150 (ZG5)", ALC268_FIXUP_INV_DMIC),
	/* below is codec SSID since multiple Toshiba laptops have the
	 * same PCI SSID 1179:ff00
	 */
	SND_PCI_QUIRK(0x1179, 0xff06, "Toshiba P200", ALC268_FIXUP_HP_EAPD),
	{}
};

/*
 * BIOS auto configuration
 */
static int alc268_parse_auto_config(struct hda_codec *codec)
{
	static const hda_nid_t alc268_ssids[] = { 0x15, 0x1b, 0x14, 0 };
	return alc_parse_auto_config(codec, NULL, alc268_ssids);
}

/*
 */
static int patch_alc268(struct hda_codec *codec)
{
	struct alc_spec *spec;
	int i, err;

	/* ALC268 has no aa-loopback mixer */
	err = alc_alloc_spec(codec, 0);
	if (err < 0)
		return err;

	spec = codec->spec;
	if (has_cdefine_beep(codec))
		spec->gen.beep_nid = 0x01;

	spec->shutup = alc_eapd_shutup;

	alc_pre_init(codec);

	snd_hda_pick_fixup(codec, alc268_fixup_models, alc268_fixup_tbl, alc268_fixups);
	snd_hda_apply_fixup(codec, HDA_FIXUP_ACT_PRE_PROBE);

	/* automatic parse from the BIOS config */
	err = alc268_parse_auto_config(codec);
	if (err < 0)
		goto error;

	if (err > 0 && !spec->gen.no_analog &&
	    spec->gen.autocfg.speaker_pins[0] != 0x1d) {
		for (i = 0; i < ARRAY_SIZE(alc268_beep_mixer); i++) {
			if (!snd_hda_gen_add_kctl(&spec->gen, NULL,
						  &alc268_beep_mixer[i])) {
				err = -ENOMEM;
				goto error;
			}
		}
		snd_hda_add_verbs(codec, alc268_beep_init_verbs);
		if (!query_amp_caps(codec, 0x1d, HDA_INPUT))
			/* override the amp caps for beep generator */
			snd_hda_override_amp_caps(codec, 0x1d, HDA_INPUT,
					  (0x0c << AC_AMPCAP_OFFSET_SHIFT) |
					  (0x0c << AC_AMPCAP_NUM_STEPS_SHIFT) |
					  (0x07 << AC_AMPCAP_STEP_SIZE_SHIFT) |
					  (0 << AC_AMPCAP_MUTE_SHIFT));
	}

	snd_hda_apply_fixup(codec, HDA_FIXUP_ACT_PROBE);

	return 0;

 error:
	alc_free(codec);
	return err;
}

/*
 * ALC269
 */

static const struct hda_pcm_stream alc269_44k_pcm_analog_playback = {
	.rates = SNDRV_PCM_RATE_44100, /* fixed rate */
};

static const struct hda_pcm_stream alc269_44k_pcm_analog_capture = {
	.rates = SNDRV_PCM_RATE_44100, /* fixed rate */
};

/* different alc269-variants */
enum {
	ALC269_TYPE_ALC269VA,
	ALC269_TYPE_ALC269VB,
	ALC269_TYPE_ALC269VC,
	ALC269_TYPE_ALC269VD,
	ALC269_TYPE_ALC280,
	ALC269_TYPE_ALC282,
	ALC269_TYPE_ALC283,
	ALC269_TYPE_ALC284,
	ALC269_TYPE_ALC293,
	ALC269_TYPE_ALC286,
	ALC269_TYPE_ALC298,
	ALC269_TYPE_ALC255,
	ALC269_TYPE_ALC256,
	ALC269_TYPE_ALC257,
	ALC269_TYPE_ALC215,
	ALC269_TYPE_ALC225,
	ALC269_TYPE_ALC245,
	ALC269_TYPE_ALC287,
	ALC269_TYPE_ALC294,
	ALC269_TYPE_ALC300,
	ALC269_TYPE_ALC623,
	ALC269_TYPE_ALC700,
};

/*
 * BIOS auto configuration
 */
static int alc269_parse_auto_config(struct hda_codec *codec)
{
	static const hda_nid_t alc269_ignore[] = { 0x1d, 0 };
	static const hda_nid_t alc269_ssids[] = { 0, 0x1b, 0x14, 0x21 };
	static const hda_nid_t alc269va_ssids[] = { 0x15, 0x1b, 0x14, 0 };
	struct alc_spec *spec = codec->spec;
	const hda_nid_t *ssids;

	switch (spec->codec_variant) {
	case ALC269_TYPE_ALC269VA:
	case ALC269_TYPE_ALC269VC:
	case ALC269_TYPE_ALC280:
	case ALC269_TYPE_ALC284:
	case ALC269_TYPE_ALC293:
		ssids = alc269va_ssids;
		break;
	case ALC269_TYPE_ALC269VB:
	case ALC269_TYPE_ALC269VD:
	case ALC269_TYPE_ALC282:
	case ALC269_TYPE_ALC283:
	case ALC269_TYPE_ALC286:
	case ALC269_TYPE_ALC298:
	case ALC269_TYPE_ALC255:
	case ALC269_TYPE_ALC256:
	case ALC269_TYPE_ALC257:
	case ALC269_TYPE_ALC215:
	case ALC269_TYPE_ALC225:
	case ALC269_TYPE_ALC245:
	case ALC269_TYPE_ALC287:
	case ALC269_TYPE_ALC294:
	case ALC269_TYPE_ALC300:
	case ALC269_TYPE_ALC623:
	case ALC269_TYPE_ALC700:
		ssids = alc269_ssids;
		break;
	default:
		ssids = alc269_ssids;
		break;
	}

	return alc_parse_auto_config(codec, alc269_ignore, ssids);
}

static const struct hda_jack_keymap alc_headset_btn_keymap[] = {
	{ SND_JACK_BTN_0, KEY_PLAYPAUSE },
	{ SND_JACK_BTN_1, KEY_VOICECOMMAND },
	{ SND_JACK_BTN_2, KEY_VOLUMEUP },
	{ SND_JACK_BTN_3, KEY_VOLUMEDOWN },
	{}
};

static void alc_headset_btn_callback(struct hda_codec *codec,
				     struct hda_jack_callback *jack)
{
	int report = 0;

	if (jack->unsol_res & (7 << 13))
		report |= SND_JACK_BTN_0;

	if (jack->unsol_res  & (1 << 16 | 3 << 8))
		report |= SND_JACK_BTN_1;

	/* Volume up key */
	if (jack->unsol_res & (7 << 23))
		report |= SND_JACK_BTN_2;

	/* Volume down key */
	if (jack->unsol_res & (7 << 10))
		report |= SND_JACK_BTN_3;

	snd_hda_jack_set_button_state(codec, jack->nid, report);
}

static void alc_disable_headset_jack_key(struct hda_codec *codec)
{
	struct alc_spec *spec = codec->spec;

	if (!spec->has_hs_key)
		return;

	switch (codec->core.vendor_id) {
	case 0x10ec0215:
	case 0x10ec0225:
	case 0x10ec0285:
	case 0x10ec0287:
	case 0x10ec0295:
	case 0x10ec0289:
	case 0x10ec0299:
		alc_write_coef_idx(codec, 0x48, 0x0);
		alc_update_coef_idx(codec, 0x49, 0x0045, 0x0);
		alc_update_coef_idx(codec, 0x44, 0x0045 << 8, 0x0);
		break;
	case 0x10ec0230:
	case 0x10ec0236:
	case 0x10ec0256:
	case 0x10ec0257:
	case 0x19e58326:
		alc_write_coef_idx(codec, 0x48, 0x0);
		alc_update_coef_idx(codec, 0x49, 0x0045, 0x0);
		break;
	}
}

static void alc_enable_headset_jack_key(struct hda_codec *codec)
{
	struct alc_spec *spec = codec->spec;

	if (!spec->has_hs_key)
		return;

	switch (codec->core.vendor_id) {
	case 0x10ec0215:
	case 0x10ec0225:
	case 0x10ec0285:
	case 0x10ec0287:
	case 0x10ec0295:
	case 0x10ec0289:
	case 0x10ec0299:
		alc_write_coef_idx(codec, 0x48, 0xd011);
		alc_update_coef_idx(codec, 0x49, 0x007f, 0x0045);
		alc_update_coef_idx(codec, 0x44, 0x007f << 8, 0x0045 << 8);
		break;
	case 0x10ec0230:
	case 0x10ec0236:
	case 0x10ec0256:
	case 0x10ec0257:
	case 0x19e58326:
		alc_write_coef_idx(codec, 0x48, 0xd011);
		alc_update_coef_idx(codec, 0x49, 0x007f, 0x0045);
		break;
	}
}

static void alc_fixup_headset_jack(struct hda_codec *codec,
				    const struct hda_fixup *fix, int action)
{
	struct alc_spec *spec = codec->spec;
	hda_nid_t hp_pin;

	switch (action) {
	case HDA_FIXUP_ACT_PRE_PROBE:
		spec->has_hs_key = 1;
		snd_hda_jack_detect_enable_callback(codec, 0x55,
						    alc_headset_btn_callback);
		break;
	case HDA_FIXUP_ACT_BUILD:
		hp_pin = alc_get_hp_pin(spec);
		if (!hp_pin || snd_hda_jack_bind_keymap(codec, 0x55,
							alc_headset_btn_keymap,
							hp_pin))
			snd_hda_jack_add_kctl(codec, 0x55, "Headset Jack",
					      false, SND_JACK_HEADSET,
					      alc_headset_btn_keymap);

		alc_enable_headset_jack_key(codec);
		break;
	}
}

static void alc269vb_toggle_power_output(struct hda_codec *codec, int power_up)
{
	alc_update_coef_idx(codec, 0x04, 1 << 11, power_up ? (1 << 11) : 0);
}

static void alc269_shutup(struct hda_codec *codec)
{
	struct alc_spec *spec = codec->spec;

	if (spec->codec_variant == ALC269_TYPE_ALC269VB)
		alc269vb_toggle_power_output(codec, 0);
	if (spec->codec_variant == ALC269_TYPE_ALC269VB &&
			(alc_get_coef0(codec) & 0x00ff) == 0x018) {
		msleep(150);
	}
	alc_shutup_pins(codec);
}

static const struct coef_fw alc282_coefs[] = {
	WRITE_COEF(0x03, 0x0002), /* Power Down Control */
	UPDATE_COEF(0x05, 0xff3f, 0x0700), /* FIFO and filter clock */
	WRITE_COEF(0x07, 0x0200), /* DMIC control */
	UPDATE_COEF(0x06, 0x00f0, 0), /* Analog clock */
	UPDATE_COEF(0x08, 0xfffc, 0x0c2c), /* JD */
	WRITE_COEF(0x0a, 0xcccc), /* JD offset1 */
	WRITE_COEF(0x0b, 0xcccc), /* JD offset2 */
	WRITE_COEF(0x0e, 0x6e00), /* LDO1/2/3, DAC/ADC */
	UPDATE_COEF(0x0f, 0xf800, 0x1000), /* JD */
	UPDATE_COEF(0x10, 0xfc00, 0x0c00), /* Capless */
	WRITE_COEF(0x6f, 0x0), /* Class D test 4 */
	UPDATE_COEF(0x0c, 0xfe00, 0), /* IO power down directly */
	WRITE_COEF(0x34, 0xa0c0), /* ANC */
	UPDATE_COEF(0x16, 0x0008, 0), /* AGC MUX */
	UPDATE_COEF(0x1d, 0x00e0, 0), /* DAC simple content protection */
	UPDATE_COEF(0x1f, 0x00e0, 0), /* ADC simple content protection */
	WRITE_COEF(0x21, 0x8804), /* DAC ADC Zero Detection */
	WRITE_COEF(0x63, 0x2902), /* PLL */
	WRITE_COEF(0x68, 0xa080), /* capless control 2 */
	WRITE_COEF(0x69, 0x3400), /* capless control 3 */
	WRITE_COEF(0x6a, 0x2f3e), /* capless control 4 */
	WRITE_COEF(0x6b, 0x0), /* capless control 5 */
	UPDATE_COEF(0x6d, 0x0fff, 0x0900), /* class D test 2 */
	WRITE_COEF(0x6e, 0x110a), /* class D test 3 */
	UPDATE_COEF(0x70, 0x00f8, 0x00d8), /* class D test 5 */
	WRITE_COEF(0x71, 0x0014), /* class D test 6 */
	WRITE_COEF(0x72, 0xc2ba), /* classD OCP */
	UPDATE_COEF(0x77, 0x0f80, 0), /* classD pure DC test */
	WRITE_COEF(0x6c, 0xfc06), /* Class D amp control */
	{}
};

static void alc282_restore_default_value(struct hda_codec *codec)
{
	alc_process_coef_fw(codec, alc282_coefs);
}

static void alc282_init(struct hda_codec *codec)
{
	struct alc_spec *spec = codec->spec;
	hda_nid_t hp_pin = alc_get_hp_pin(spec);
	bool hp_pin_sense;
	int coef78;

	alc282_restore_default_value(codec);

	if (!hp_pin)
		return;
	hp_pin_sense = snd_hda_jack_detect(codec, hp_pin);
	coef78 = alc_read_coef_idx(codec, 0x78);

	/* Index 0x78 Direct Drive HP AMP LPM Control 1 */
	/* Headphone capless set to high power mode */
	alc_write_coef_idx(codec, 0x78, 0x9004);

	if (hp_pin_sense)
		msleep(2);

	snd_hda_codec_write(codec, hp_pin, 0,
			    AC_VERB_SET_AMP_GAIN_MUTE, AMP_OUT_MUTE);

	if (hp_pin_sense)
		msleep(85);

	snd_hda_codec_write(codec, hp_pin, 0,
			    AC_VERB_SET_PIN_WIDGET_CONTROL, PIN_OUT);

	if (hp_pin_sense)
		msleep(100);

	/* Headphone capless set to normal mode */
	alc_write_coef_idx(codec, 0x78, coef78);
}

static void alc282_shutup(struct hda_codec *codec)
{
	struct alc_spec *spec = codec->spec;
	hda_nid_t hp_pin = alc_get_hp_pin(spec);
	bool hp_pin_sense;
	int coef78;

	if (!hp_pin) {
		alc269_shutup(codec);
		return;
	}

	hp_pin_sense = snd_hda_jack_detect(codec, hp_pin);
	coef78 = alc_read_coef_idx(codec, 0x78);
	alc_write_coef_idx(codec, 0x78, 0x9004);

	if (hp_pin_sense)
		msleep(2);

	snd_hda_codec_write(codec, hp_pin, 0,
			    AC_VERB_SET_AMP_GAIN_MUTE, AMP_OUT_MUTE);

	if (hp_pin_sense)
		msleep(85);

	if (!spec->no_shutup_pins)
		snd_hda_codec_write(codec, hp_pin, 0,
				    AC_VERB_SET_PIN_WIDGET_CONTROL, 0x0);

	if (hp_pin_sense)
		msleep(100);

	alc_auto_setup_eapd(codec, false);
	alc_shutup_pins(codec);
	alc_write_coef_idx(codec, 0x78, coef78);
}

static const struct coef_fw alc283_coefs[] = {
	WRITE_COEF(0x03, 0x0002), /* Power Down Control */
	UPDATE_COEF(0x05, 0xff3f, 0x0700), /* FIFO and filter clock */
	WRITE_COEF(0x07, 0x0200), /* DMIC control */
	UPDATE_COEF(0x06, 0x00f0, 0), /* Analog clock */
	UPDATE_COEF(0x08, 0xfffc, 0x0c2c), /* JD */
	WRITE_COEF(0x0a, 0xcccc), /* JD offset1 */
	WRITE_COEF(0x0b, 0xcccc), /* JD offset2 */
	WRITE_COEF(0x0e, 0x6fc0), /* LDO1/2/3, DAC/ADC */
	UPDATE_COEF(0x0f, 0xf800, 0x1000), /* JD */
	UPDATE_COEF(0x10, 0xfc00, 0x0c00), /* Capless */
	WRITE_COEF(0x3a, 0x0), /* Class D test 4 */
	UPDATE_COEF(0x0c, 0xfe00, 0x0), /* IO power down directly */
	WRITE_COEF(0x22, 0xa0c0), /* ANC */
	UPDATE_COEFEX(0x53, 0x01, 0x000f, 0x0008), /* AGC MUX */
	UPDATE_COEF(0x1d, 0x00e0, 0), /* DAC simple content protection */
	UPDATE_COEF(0x1f, 0x00e0, 0), /* ADC simple content protection */
	WRITE_COEF(0x21, 0x8804), /* DAC ADC Zero Detection */
	WRITE_COEF(0x2e, 0x2902), /* PLL */
	WRITE_COEF(0x33, 0xa080), /* capless control 2 */
	WRITE_COEF(0x34, 0x3400), /* capless control 3 */
	WRITE_COEF(0x35, 0x2f3e), /* capless control 4 */
	WRITE_COEF(0x36, 0x0), /* capless control 5 */
	UPDATE_COEF(0x38, 0x0fff, 0x0900), /* class D test 2 */
	WRITE_COEF(0x39, 0x110a), /* class D test 3 */
	UPDATE_COEF(0x3b, 0x00f8, 0x00d8), /* class D test 5 */
	WRITE_COEF(0x3c, 0x0014), /* class D test 6 */
	WRITE_COEF(0x3d, 0xc2ba), /* classD OCP */
	UPDATE_COEF(0x42, 0x0f80, 0x0), /* classD pure DC test */
	WRITE_COEF(0x49, 0x0), /* test mode */
	UPDATE_COEF(0x40, 0xf800, 0x9800), /* Class D DC enable */
	UPDATE_COEF(0x42, 0xf000, 0x2000), /* DC offset */
	WRITE_COEF(0x37, 0xfc06), /* Class D amp control */
	UPDATE_COEF(0x1b, 0x8000, 0), /* HP JD control */
	{}
};

static void alc283_restore_default_value(struct hda_codec *codec)
{
	alc_process_coef_fw(codec, alc283_coefs);
}

static void alc283_init(struct hda_codec *codec)
{
	struct alc_spec *spec = codec->spec;
	hda_nid_t hp_pin = alc_get_hp_pin(spec);
	bool hp_pin_sense;

	alc283_restore_default_value(codec);

	if (!hp_pin)
		return;

	msleep(30);
	hp_pin_sense = snd_hda_jack_detect(codec, hp_pin);

	/* Index 0x43 Direct Drive HP AMP LPM Control 1 */
	/* Headphone capless set to high power mode */
	alc_write_coef_idx(codec, 0x43, 0x9004);

	snd_hda_codec_write(codec, hp_pin, 0,
			    AC_VERB_SET_AMP_GAIN_MUTE, AMP_OUT_MUTE);

	if (hp_pin_sense)
		msleep(85);

	snd_hda_codec_write(codec, hp_pin, 0,
			    AC_VERB_SET_PIN_WIDGET_CONTROL, PIN_OUT);

	if (hp_pin_sense)
		msleep(85);
	/* Index 0x46 Combo jack auto switch control 2 */
	/* 3k pull low control for Headset jack. */
	alc_update_coef_idx(codec, 0x46, 3 << 12, 0);
	/* Headphone capless set to normal mode */
	alc_write_coef_idx(codec, 0x43, 0x9614);
}

static void alc283_shutup(struct hda_codec *codec)
{
	struct alc_spec *spec = codec->spec;
	hda_nid_t hp_pin = alc_get_hp_pin(spec);
	bool hp_pin_sense;

	if (!hp_pin) {
		alc269_shutup(codec);
		return;
	}

	hp_pin_sense = snd_hda_jack_detect(codec, hp_pin);

	alc_write_coef_idx(codec, 0x43, 0x9004);

	/*depop hp during suspend*/
	alc_write_coef_idx(codec, 0x06, 0x2100);

	snd_hda_codec_write(codec, hp_pin, 0,
			    AC_VERB_SET_AMP_GAIN_MUTE, AMP_OUT_MUTE);

	if (hp_pin_sense)
		msleep(100);

	if (!spec->no_shutup_pins)
		snd_hda_codec_write(codec, hp_pin, 0,
				    AC_VERB_SET_PIN_WIDGET_CONTROL, 0x0);

	alc_update_coef_idx(codec, 0x46, 0, 3 << 12);

	if (hp_pin_sense)
		msleep(100);
	alc_auto_setup_eapd(codec, false);
	alc_shutup_pins(codec);
	alc_write_coef_idx(codec, 0x43, 0x9614);
}

static void alc256_init(struct hda_codec *codec)
{
	struct alc_spec *spec = codec->spec;
	hda_nid_t hp_pin = alc_get_hp_pin(spec);
	bool hp_pin_sense;

	if (spec->ultra_low_power) {
		alc_update_coef_idx(codec, 0x03, 1<<1, 1<<1);
		alc_update_coef_idx(codec, 0x08, 3<<2, 3<<2);
		alc_update_coef_idx(codec, 0x08, 7<<4, 0);
		alc_update_coef_idx(codec, 0x3b, 1<<15, 0);
		alc_update_coef_idx(codec, 0x0e, 7<<6, 7<<6);
		msleep(30);
	}

	if (!hp_pin)
		hp_pin = 0x21;

	msleep(30);

	hp_pin_sense = snd_hda_jack_detect(codec, hp_pin);

	if (hp_pin_sense)
		msleep(2);

	alc_update_coefex_idx(codec, 0x57, 0x04, 0x0007, 0x1); /* Low power */

	snd_hda_codec_write(codec, hp_pin, 0,
			    AC_VERB_SET_AMP_GAIN_MUTE, AMP_OUT_MUTE);

	if (hp_pin_sense || spec->ultra_low_power)
		msleep(85);

	snd_hda_codec_write(codec, hp_pin, 0,
			    AC_VERB_SET_PIN_WIDGET_CONTROL, PIN_OUT);

	if (hp_pin_sense || spec->ultra_low_power)
		msleep(100);

	alc_update_coef_idx(codec, 0x46, 3 << 12, 0);
	alc_update_coefex_idx(codec, 0x57, 0x04, 0x0007, 0x4); /* Hight power */
	alc_update_coefex_idx(codec, 0x53, 0x02, 0x8000, 1 << 15); /* Clear bit */
	alc_update_coefex_idx(codec, 0x53, 0x02, 0x8000, 0 << 15);
	/*
	 * Expose headphone mic (or possibly Line In on some machines) instead
	 * of PC Beep on 1Ah, and disable 1Ah loopback for all outputs. See
	 * Documentation/sound/hd-audio/realtek-pc-beep.rst for details of
	 * this register.
	 */
	alc_write_coef_idx(codec, 0x36, 0x5757);
}

static void alc256_shutup(struct hda_codec *codec)
{
	struct alc_spec *spec = codec->spec;
	hda_nid_t hp_pin = alc_get_hp_pin(spec);
	bool hp_pin_sense;

	if (!hp_pin)
		hp_pin = 0x21;

	alc_update_coefex_idx(codec, 0x57, 0x04, 0x0007, 0x1); /* Low power */
	hp_pin_sense = snd_hda_jack_detect(codec, hp_pin);

	if (hp_pin_sense)
		msleep(2);

	snd_hda_codec_write(codec, hp_pin, 0,
			    AC_VERB_SET_AMP_GAIN_MUTE, AMP_OUT_MUTE);

	if (hp_pin_sense || spec->ultra_low_power)
		msleep(85);

	/* 3k pull low control for Headset jack. */
	/* NOTE: call this before clearing the pin, otherwise codec stalls */
	/* If disable 3k pulldown control for alc257, the Mic detection will not work correctly
	 * when booting with headset plugged. So skip setting it for the codec alc257
	 */
	if (spec->en_3kpull_low)
		alc_update_coef_idx(codec, 0x46, 0, 3 << 12);

	if (!spec->no_shutup_pins)
		snd_hda_codec_write(codec, hp_pin, 0,
				    AC_VERB_SET_PIN_WIDGET_CONTROL, 0x0);

	if (hp_pin_sense || spec->ultra_low_power)
		msleep(100);

	alc_auto_setup_eapd(codec, false);
	alc_shutup_pins(codec);
	if (spec->ultra_low_power) {
		msleep(50);
		alc_update_coef_idx(codec, 0x03, 1<<1, 0);
		alc_update_coef_idx(codec, 0x08, 7<<4, 7<<4);
		alc_update_coef_idx(codec, 0x08, 3<<2, 0);
		alc_update_coef_idx(codec, 0x3b, 1<<15, 1<<15);
		alc_update_coef_idx(codec, 0x0e, 7<<6, 0);
		msleep(30);
	}
}

static void alc285_hp_init(struct hda_codec *codec)
{
	struct alc_spec *spec = codec->spec;
	hda_nid_t hp_pin = alc_get_hp_pin(spec);
	int i, val;
	int coef38, coef0d, coef36;

	alc_write_coefex_idx(codec, 0x58, 0x00, 0x1888); /* write default value */
	alc_update_coef_idx(codec, 0x4a, 1<<15, 1<<15); /* Reset HP JD */
	coef38 = alc_read_coef_idx(codec, 0x38); /* Amp control */
	coef0d = alc_read_coef_idx(codec, 0x0d); /* Digital Misc control */
	coef36 = alc_read_coef_idx(codec, 0x36); /* Passthrough Control */
	alc_update_coef_idx(codec, 0x38, 1<<4, 0x0);
	alc_update_coef_idx(codec, 0x0d, 0x110, 0x0);

	alc_update_coef_idx(codec, 0x67, 0xf000, 0x3000);

	if (hp_pin)
		snd_hda_codec_write(codec, hp_pin, 0,
			    AC_VERB_SET_AMP_GAIN_MUTE, AMP_OUT_MUTE);

	msleep(130);
	alc_update_coef_idx(codec, 0x36, 1<<14, 1<<14);
	alc_update_coef_idx(codec, 0x36, 1<<13, 0x0);

	if (hp_pin)
		snd_hda_codec_write(codec, hp_pin, 0,
			    AC_VERB_SET_PIN_WIDGET_CONTROL, 0x0);
	msleep(10);
	alc_write_coef_idx(codec, 0x67, 0x0); /* Set HP depop to manual mode */
	alc_write_coefex_idx(codec, 0x58, 0x00, 0x7880);
	alc_write_coefex_idx(codec, 0x58, 0x0f, 0xf049);
	alc_update_coefex_idx(codec, 0x58, 0x03, 0x00f0, 0x00c0);

	alc_write_coefex_idx(codec, 0x58, 0x00, 0xf888); /* HP depop procedure start */
	val = alc_read_coefex_idx(codec, 0x58, 0x00);
	for (i = 0; i < 20 && val & 0x8000; i++) {
		msleep(50);
		val = alc_read_coefex_idx(codec, 0x58, 0x00);
	} /* Wait for depop procedure finish  */

	alc_write_coefex_idx(codec, 0x58, 0x00, val); /* write back the result */
	alc_update_coef_idx(codec, 0x38, 1<<4, coef38);
	alc_update_coef_idx(codec, 0x0d, 0x110, coef0d);
	alc_update_coef_idx(codec, 0x36, 3<<13, coef36);

	msleep(50);
	alc_update_coef_idx(codec, 0x4a, 1<<15, 0);
}

static void alc225_init(struct hda_codec *codec)
{
	struct alc_spec *spec = codec->spec;
	hda_nid_t hp_pin = alc_get_hp_pin(spec);
	bool hp1_pin_sense, hp2_pin_sense;

	if (spec->ultra_low_power) {
		alc_update_coef_idx(codec, 0x08, 0x0f << 2, 3<<2);
		alc_update_coef_idx(codec, 0x0e, 7<<6, 7<<6);
		alc_update_coef_idx(codec, 0x33, 1<<11, 0);
		msleep(30);
	}

	if (spec->codec_variant != ALC269_TYPE_ALC287 &&
		spec->codec_variant != ALC269_TYPE_ALC245)
		/* required only at boot or S3 and S4 resume time */
		if (!spec->done_hp_init ||
			is_s3_resume(codec) ||
			is_s4_resume(codec)) {
			alc285_hp_init(codec);
			spec->done_hp_init = true;
		}

	if (!hp_pin)
		hp_pin = 0x21;
	msleep(30);

	hp1_pin_sense = snd_hda_jack_detect(codec, hp_pin);
	hp2_pin_sense = snd_hda_jack_detect(codec, 0x16);

	if (hp1_pin_sense || hp2_pin_sense)
		msleep(2);

	alc_update_coefex_idx(codec, 0x57, 0x04, 0x0007, 0x1); /* Low power */

	if (hp1_pin_sense || spec->ultra_low_power)
		snd_hda_codec_write(codec, hp_pin, 0,
			    AC_VERB_SET_AMP_GAIN_MUTE, AMP_OUT_MUTE);
	if (hp2_pin_sense)
		snd_hda_codec_write(codec, 0x16, 0,
			    AC_VERB_SET_AMP_GAIN_MUTE, AMP_OUT_MUTE);

	if (hp1_pin_sense || hp2_pin_sense || spec->ultra_low_power)
		msleep(85);

	if (hp1_pin_sense || spec->ultra_low_power)
		snd_hda_codec_write(codec, hp_pin, 0,
			    AC_VERB_SET_PIN_WIDGET_CONTROL, PIN_OUT);
	if (hp2_pin_sense)
		snd_hda_codec_write(codec, 0x16, 0,
			    AC_VERB_SET_PIN_WIDGET_CONTROL, PIN_OUT);

	if (hp1_pin_sense || hp2_pin_sense || spec->ultra_low_power)
		msleep(100);

	alc_update_coef_idx(codec, 0x4a, 3 << 10, 0);
	alc_update_coefex_idx(codec, 0x57, 0x04, 0x0007, 0x4); /* Hight power */
}

static void alc225_shutup(struct hda_codec *codec)
{
	struct alc_spec *spec = codec->spec;
	hda_nid_t hp_pin = alc_get_hp_pin(spec);
	bool hp1_pin_sense, hp2_pin_sense;

	if (!hp_pin)
		hp_pin = 0x21;

	alc_disable_headset_jack_key(codec);
	/* 3k pull low control for Headset jack. */
	alc_update_coef_idx(codec, 0x4a, 0, 3 << 10);

	hp1_pin_sense = snd_hda_jack_detect(codec, hp_pin);
	hp2_pin_sense = snd_hda_jack_detect(codec, 0x16);

	if (hp1_pin_sense || hp2_pin_sense)
		msleep(2);

	if (hp1_pin_sense || spec->ultra_low_power)
		snd_hda_codec_write(codec, hp_pin, 0,
			    AC_VERB_SET_AMP_GAIN_MUTE, AMP_OUT_MUTE);
	if (hp2_pin_sense)
		snd_hda_codec_write(codec, 0x16, 0,
			    AC_VERB_SET_AMP_GAIN_MUTE, AMP_OUT_MUTE);

	if (hp1_pin_sense || hp2_pin_sense || spec->ultra_low_power)
		msleep(85);

	if (hp1_pin_sense || spec->ultra_low_power)
		snd_hda_codec_write(codec, hp_pin, 0,
			    AC_VERB_SET_PIN_WIDGET_CONTROL, 0x0);
	if (hp2_pin_sense)
		snd_hda_codec_write(codec, 0x16, 0,
			    AC_VERB_SET_PIN_WIDGET_CONTROL, 0x0);

	if (hp1_pin_sense || hp2_pin_sense || spec->ultra_low_power)
		msleep(100);

	alc_auto_setup_eapd(codec, false);
	alc_shutup_pins(codec);
	if (spec->ultra_low_power) {
		msleep(50);
		alc_update_coef_idx(codec, 0x08, 0x0f << 2, 0x0c << 2);
		alc_update_coef_idx(codec, 0x0e, 7<<6, 0);
		alc_update_coef_idx(codec, 0x33, 1<<11, 1<<11);
		alc_update_coef_idx(codec, 0x4a, 3<<4, 2<<4);
		msleep(30);
	}

	alc_update_coef_idx(codec, 0x4a, 3 << 10, 0);
	alc_enable_headset_jack_key(codec);
}

static void alc_default_init(struct hda_codec *codec)
{
	struct alc_spec *spec = codec->spec;
	hda_nid_t hp_pin = alc_get_hp_pin(spec);
	bool hp_pin_sense;

	if (!hp_pin)
		return;

	msleep(30);

	hp_pin_sense = snd_hda_jack_detect(codec, hp_pin);

	if (hp_pin_sense)
		msleep(2);

	snd_hda_codec_write(codec, hp_pin, 0,
			    AC_VERB_SET_AMP_GAIN_MUTE, AMP_OUT_MUTE);

	if (hp_pin_sense)
		msleep(85);

	snd_hda_codec_write(codec, hp_pin, 0,
			    AC_VERB_SET_PIN_WIDGET_CONTROL, PIN_OUT);

	if (hp_pin_sense)
		msleep(100);
}

static void alc_default_shutup(struct hda_codec *codec)
{
	struct alc_spec *spec = codec->spec;
	hda_nid_t hp_pin = alc_get_hp_pin(spec);
	bool hp_pin_sense;

	if (!hp_pin) {
		alc269_shutup(codec);
		return;
	}

	hp_pin_sense = snd_hda_jack_detect(codec, hp_pin);

	if (hp_pin_sense)
		msleep(2);

	snd_hda_codec_write(codec, hp_pin, 0,
			    AC_VERB_SET_AMP_GAIN_MUTE, AMP_OUT_MUTE);

	if (hp_pin_sense)
		msleep(85);

	if (!spec->no_shutup_pins)
		snd_hda_codec_write(codec, hp_pin, 0,
				    AC_VERB_SET_PIN_WIDGET_CONTROL, 0x0);

	if (hp_pin_sense)
		msleep(100);

	alc_auto_setup_eapd(codec, false);
	alc_shutup_pins(codec);
}

static void alc294_hp_init(struct hda_codec *codec)
{
	struct alc_spec *spec = codec->spec;
	hda_nid_t hp_pin = alc_get_hp_pin(spec);
	int i, val;

	if (!hp_pin)
		return;

	snd_hda_codec_write(codec, hp_pin, 0,
			    AC_VERB_SET_AMP_GAIN_MUTE, AMP_OUT_MUTE);

	msleep(100);

	if (!spec->no_shutup_pins)
		snd_hda_codec_write(codec, hp_pin, 0,
				    AC_VERB_SET_PIN_WIDGET_CONTROL, 0x0);

	alc_update_coef_idx(codec, 0x6f, 0x000f, 0);/* Set HP depop to manual mode */
	alc_update_coefex_idx(codec, 0x58, 0x00, 0x8000, 0x8000); /* HP depop procedure start */

	/* Wait for depop procedure finish  */
	val = alc_read_coefex_idx(codec, 0x58, 0x01);
	for (i = 0; i < 20 && val & 0x0080; i++) {
		msleep(50);
		val = alc_read_coefex_idx(codec, 0x58, 0x01);
	}
	/* Set HP depop to auto mode */
	alc_update_coef_idx(codec, 0x6f, 0x000f, 0x000b);
	msleep(50);
}

static void alc294_init(struct hda_codec *codec)
{
	struct alc_spec *spec = codec->spec;

	/* required only at boot or S4 resume time */
	if (!spec->done_hp_init ||
	    codec->core.dev.power.power_state.event == PM_EVENT_RESTORE) {
		alc294_hp_init(codec);
		spec->done_hp_init = true;
	}
	alc_default_init(codec);
}

static void alc5505_coef_set(struct hda_codec *codec, unsigned int index_reg,
			     unsigned int val)
{
	snd_hda_codec_write(codec, 0x51, 0, AC_VERB_SET_COEF_INDEX, index_reg >> 1);
	snd_hda_codec_write(codec, 0x51, 0, AC_VERB_SET_PROC_COEF, val & 0xffff); /* LSB */
	snd_hda_codec_write(codec, 0x51, 0, AC_VERB_SET_PROC_COEF, val >> 16); /* MSB */
}

static int alc5505_coef_get(struct hda_codec *codec, unsigned int index_reg)
{
	unsigned int val;

	snd_hda_codec_write(codec, 0x51, 0, AC_VERB_SET_COEF_INDEX, index_reg >> 1);
	val = snd_hda_codec_read(codec, 0x51, 0, AC_VERB_GET_PROC_COEF, 0)
		& 0xffff;
	val |= snd_hda_codec_read(codec, 0x51, 0, AC_VERB_GET_PROC_COEF, 0)
		<< 16;
	return val;
}

static void alc5505_dsp_halt(struct hda_codec *codec)
{
	unsigned int val;

	alc5505_coef_set(codec, 0x3000, 0x000c); /* DSP CPU stop */
	alc5505_coef_set(codec, 0x880c, 0x0008); /* DDR enter self refresh */
	alc5505_coef_set(codec, 0x61c0, 0x11110080); /* Clock control for PLL and CPU */
	alc5505_coef_set(codec, 0x6230, 0xfc0d4011); /* Disable Input OP */
	alc5505_coef_set(codec, 0x61b4, 0x040a2b03); /* Stop PLL2 */
	alc5505_coef_set(codec, 0x61b0, 0x00005b17); /* Stop PLL1 */
	alc5505_coef_set(codec, 0x61b8, 0x04133303); /* Stop PLL3 */
	val = alc5505_coef_get(codec, 0x6220);
	alc5505_coef_set(codec, 0x6220, (val | 0x3000)); /* switch Ringbuffer clock to DBUS clock */
}

static void alc5505_dsp_back_from_halt(struct hda_codec *codec)
{
	alc5505_coef_set(codec, 0x61b8, 0x04133302);
	alc5505_coef_set(codec, 0x61b0, 0x00005b16);
	alc5505_coef_set(codec, 0x61b4, 0x040a2b02);
	alc5505_coef_set(codec, 0x6230, 0xf80d4011);
	alc5505_coef_set(codec, 0x6220, 0x2002010f);
	alc5505_coef_set(codec, 0x880c, 0x00000004);
}

static void alc5505_dsp_init(struct hda_codec *codec)
{
	unsigned int val;

	alc5505_dsp_halt(codec);
	alc5505_dsp_back_from_halt(codec);
	alc5505_coef_set(codec, 0x61b0, 0x5b14); /* PLL1 control */
	alc5505_coef_set(codec, 0x61b0, 0x5b16);
	alc5505_coef_set(codec, 0x61b4, 0x04132b00); /* PLL2 control */
	alc5505_coef_set(codec, 0x61b4, 0x04132b02);
	alc5505_coef_set(codec, 0x61b8, 0x041f3300); /* PLL3 control*/
	alc5505_coef_set(codec, 0x61b8, 0x041f3302);
	snd_hda_codec_write(codec, 0x51, 0, AC_VERB_SET_CODEC_RESET, 0); /* Function reset */
	alc5505_coef_set(codec, 0x61b8, 0x041b3302);
	alc5505_coef_set(codec, 0x61b8, 0x04173302);
	alc5505_coef_set(codec, 0x61b8, 0x04163302);
	alc5505_coef_set(codec, 0x8800, 0x348b328b); /* DRAM control */
	alc5505_coef_set(codec, 0x8808, 0x00020022); /* DRAM control */
	alc5505_coef_set(codec, 0x8818, 0x00000400); /* DRAM control */

	val = alc5505_coef_get(codec, 0x6200) >> 16; /* Read revision ID */
	if (val <= 3)
		alc5505_coef_set(codec, 0x6220, 0x2002010f); /* I/O PAD Configuration */
	else
		alc5505_coef_set(codec, 0x6220, 0x6002018f);

	alc5505_coef_set(codec, 0x61ac, 0x055525f0); /**/
	alc5505_coef_set(codec, 0x61c0, 0x12230080); /* Clock control */
	alc5505_coef_set(codec, 0x61b4, 0x040e2b02); /* PLL2 control */
	alc5505_coef_set(codec, 0x61bc, 0x010234f8); /* OSC Control */
	alc5505_coef_set(codec, 0x880c, 0x00000004); /* DRAM Function control */
	alc5505_coef_set(codec, 0x880c, 0x00000003);
	alc5505_coef_set(codec, 0x880c, 0x00000010);

#ifdef HALT_REALTEK_ALC5505
	alc5505_dsp_halt(codec);
#endif
}

#ifdef HALT_REALTEK_ALC5505
#define alc5505_dsp_suspend(codec)	do { } while (0) /* NOP */
#define alc5505_dsp_resume(codec)	do { } while (0) /* NOP */
#else
#define alc5505_dsp_suspend(codec)	alc5505_dsp_halt(codec)
#define alc5505_dsp_resume(codec)	alc5505_dsp_back_from_halt(codec)
#endif

static int alc269_suspend(struct hda_codec *codec)
{
	struct alc_spec *spec = codec->spec;

	if (spec->has_alc5505_dsp)
		alc5505_dsp_suspend(codec);

	return alc_suspend(codec);
}

static int alc269_resume(struct hda_codec *codec)
{
	struct alc_spec *spec = codec->spec;

	if (spec->codec_variant == ALC269_TYPE_ALC269VB)
		alc269vb_toggle_power_output(codec, 0);
	if (spec->codec_variant == ALC269_TYPE_ALC269VB &&
			(alc_get_coef0(codec) & 0x00ff) == 0x018) {
		msleep(150);
	}

	codec->patch_ops.init(codec);

	if (spec->codec_variant == ALC269_TYPE_ALC269VB)
		alc269vb_toggle_power_output(codec, 1);
	if (spec->codec_variant == ALC269_TYPE_ALC269VB &&
			(alc_get_coef0(codec) & 0x00ff) == 0x017) {
		msleep(200);
	}

	snd_hda_regmap_sync(codec);
	hda_call_check_power_status(codec, 0x01);

	/* on some machine, the BIOS will clear the codec gpio data when enter
	 * suspend, and won't restore the data after resume, so we restore it
	 * in the driver.
	 */
	if (spec->gpio_data)
		alc_write_gpio_data(codec);

	if (spec->has_alc5505_dsp)
		alc5505_dsp_resume(codec);

	return 0;
}

static void alc269_fixup_pincfg_no_hp_to_lineout(struct hda_codec *codec,
						 const struct hda_fixup *fix, int action)
{
	struct alc_spec *spec = codec->spec;

	if (action == HDA_FIXUP_ACT_PRE_PROBE)
		spec->parse_flags = HDA_PINCFG_NO_HP_FIXUP;
}

static void alc269_fixup_pincfg_U7x7_headset_mic(struct hda_codec *codec,
						 const struct hda_fixup *fix,
						 int action)
{
	unsigned int cfg_headphone = snd_hda_codec_get_pincfg(codec, 0x21);
	unsigned int cfg_headset_mic = snd_hda_codec_get_pincfg(codec, 0x19);

	if (cfg_headphone && cfg_headset_mic == 0x411111f0)
		snd_hda_codec_set_pincfg(codec, 0x19,
			(cfg_headphone & ~AC_DEFCFG_DEVICE) |
			(AC_JACK_MIC_IN << AC_DEFCFG_DEVICE_SHIFT));
}

static void alc269_fixup_hweq(struct hda_codec *codec,
			       const struct hda_fixup *fix, int action)
{
	if (action == HDA_FIXUP_ACT_INIT)
		alc_update_coef_idx(codec, 0x1e, 0, 0x80);
}

static void alc269_fixup_headset_mic(struct hda_codec *codec,
				       const struct hda_fixup *fix, int action)
{
	struct alc_spec *spec = codec->spec;

	if (action == HDA_FIXUP_ACT_PRE_PROBE)
		spec->parse_flags |= HDA_PINCFG_HEADSET_MIC;
}

static void alc271_fixup_dmic(struct hda_codec *codec,
			      const struct hda_fixup *fix, int action)
{
	static const struct hda_verb verbs[] = {
		{0x20, AC_VERB_SET_COEF_INDEX, 0x0d},
		{0x20, AC_VERB_SET_PROC_COEF, 0x4000},
		{}
	};
	unsigned int cfg;

	if (strcmp(codec->core.chip_name, "ALC271X") &&
	    strcmp(codec->core.chip_name, "ALC269VB"))
		return;
	cfg = snd_hda_codec_get_pincfg(codec, 0x12);
	if (get_defcfg_connect(cfg) == AC_JACK_PORT_FIXED)
		snd_hda_sequence_write(codec, verbs);
}

/* Fix the speaker amp after resume, etc */
static void alc269vb_fixup_aspire_e1_coef(struct hda_codec *codec,
					  const struct hda_fixup *fix,
					  int action)
{
	if (action == HDA_FIXUP_ACT_INIT)
		alc_update_coef_idx(codec, 0x0d, 0x6000, 0x6000);
}

static void alc269_fixup_pcm_44k(struct hda_codec *codec,
				 const struct hda_fixup *fix, int action)
{
	struct alc_spec *spec = codec->spec;

	if (action != HDA_FIXUP_ACT_PROBE)
		return;

	/* Due to a hardware problem on Lenovo Ideadpad, we need to
	 * fix the sample rate of analog I/O to 44.1kHz
	 */
	spec->gen.stream_analog_playback = &alc269_44k_pcm_analog_playback;
	spec->gen.stream_analog_capture = &alc269_44k_pcm_analog_capture;
}

static void alc269_fixup_stereo_dmic(struct hda_codec *codec,
				     const struct hda_fixup *fix, int action)
{
	/* The digital-mic unit sends PDM (differential signal) instead of
	 * the standard PCM, thus you can't record a valid mono stream as is.
	 * Below is a workaround specific to ALC269 to control the dmic
	 * signal source as mono.
	 */
	if (action == HDA_FIXUP_ACT_INIT)
		alc_update_coef_idx(codec, 0x07, 0, 0x80);
}

static void alc269_quanta_automute(struct hda_codec *codec)
{
	snd_hda_gen_update_outputs(codec);

	alc_write_coef_idx(codec, 0x0c, 0x680);
	alc_write_coef_idx(codec, 0x0c, 0x480);
}

static void alc269_fixup_quanta_mute(struct hda_codec *codec,
				     const struct hda_fixup *fix, int action)
{
	struct alc_spec *spec = codec->spec;
	if (action != HDA_FIXUP_ACT_PROBE)
		return;
	spec->gen.automute_hook = alc269_quanta_automute;
}

static void alc269_x101_hp_automute_hook(struct hda_codec *codec,
					 struct hda_jack_callback *jack)
{
	struct alc_spec *spec = codec->spec;
	int vref;
	msleep(200);
	snd_hda_gen_hp_automute(codec, jack);

	vref = spec->gen.hp_jack_present ? PIN_VREF80 : 0;
	msleep(100);
	snd_hda_codec_write(codec, 0x18, 0, AC_VERB_SET_PIN_WIDGET_CONTROL,
			    vref);
	msleep(500);
	snd_hda_codec_write(codec, 0x18, 0, AC_VERB_SET_PIN_WIDGET_CONTROL,
			    vref);
}

/*
 * Magic sequence to make Huawei Matebook X right speaker working (bko#197801)
 */
struct hda_alc298_mbxinit {
	unsigned char value_0x23;
	unsigned char value_0x25;
};

static void alc298_huawei_mbx_stereo_seq(struct hda_codec *codec,
					 const struct hda_alc298_mbxinit *initval,
					 bool first)
{
	snd_hda_codec_write(codec, 0x06, 0, AC_VERB_SET_DIGI_CONVERT_3, 0x0);
	alc_write_coef_idx(codec, 0x26, 0xb000);

	if (first)
		snd_hda_codec_write(codec, 0x21, 0, AC_VERB_GET_PIN_SENSE, 0x0);

	snd_hda_codec_write(codec, 0x6, 0, AC_VERB_SET_DIGI_CONVERT_3, 0x80);
	alc_write_coef_idx(codec, 0x26, 0xf000);
	alc_write_coef_idx(codec, 0x23, initval->value_0x23);

	if (initval->value_0x23 != 0x1e)
		alc_write_coef_idx(codec, 0x25, initval->value_0x25);

	snd_hda_codec_write(codec, 0x20, 0, AC_VERB_SET_COEF_INDEX, 0x26);
	snd_hda_codec_write(codec, 0x20, 0, AC_VERB_SET_PROC_COEF, 0xb010);
}

static void alc298_fixup_huawei_mbx_stereo(struct hda_codec *codec,
					   const struct hda_fixup *fix,
					   int action)
{
	/* Initialization magic */
	static const struct hda_alc298_mbxinit dac_init[] = {
		{0x0c, 0x00}, {0x0d, 0x00}, {0x0e, 0x00}, {0x0f, 0x00},
		{0x10, 0x00}, {0x1a, 0x40}, {0x1b, 0x82}, {0x1c, 0x00},
		{0x1d, 0x00}, {0x1e, 0x00}, {0x1f, 0x00},
		{0x20, 0xc2}, {0x21, 0xc8}, {0x22, 0x26}, {0x23, 0x24},
		{0x27, 0xff}, {0x28, 0xff}, {0x29, 0xff}, {0x2a, 0x8f},
		{0x2b, 0x02}, {0x2c, 0x48}, {0x2d, 0x34}, {0x2e, 0x00},
		{0x2f, 0x00},
		{0x30, 0x00}, {0x31, 0x00}, {0x32, 0x00}, {0x33, 0x00},
		{0x34, 0x00}, {0x35, 0x01}, {0x36, 0x93}, {0x37, 0x0c},
		{0x38, 0x00}, {0x39, 0x00}, {0x3a, 0xf8}, {0x38, 0x80},
		{}
	};
	const struct hda_alc298_mbxinit *seq;

	if (action != HDA_FIXUP_ACT_INIT)
		return;

	/* Start */
	snd_hda_codec_write(codec, 0x06, 0, AC_VERB_SET_DIGI_CONVERT_3, 0x00);
	snd_hda_codec_write(codec, 0x06, 0, AC_VERB_SET_DIGI_CONVERT_3, 0x80);
	alc_write_coef_idx(codec, 0x26, 0xf000);
	alc_write_coef_idx(codec, 0x22, 0x31);
	alc_write_coef_idx(codec, 0x23, 0x0b);
	alc_write_coef_idx(codec, 0x25, 0x00);
	snd_hda_codec_write(codec, 0x20, 0, AC_VERB_SET_COEF_INDEX, 0x26);
	snd_hda_codec_write(codec, 0x20, 0, AC_VERB_SET_PROC_COEF, 0xb010);

	for (seq = dac_init; seq->value_0x23; seq++)
		alc298_huawei_mbx_stereo_seq(codec, seq, seq == dac_init);
}

static void alc269_fixup_x101_headset_mic(struct hda_codec *codec,
				     const struct hda_fixup *fix, int action)
{
	struct alc_spec *spec = codec->spec;
	if (action == HDA_FIXUP_ACT_PRE_PROBE) {
		spec->parse_flags |= HDA_PINCFG_HEADSET_MIC;
		spec->gen.hp_automute_hook = alc269_x101_hp_automute_hook;
	}
}

static void alc_update_vref_led(struct hda_codec *codec, hda_nid_t pin,
				bool polarity, bool on)
{
	unsigned int pinval;

	if (!pin)
		return;
	if (polarity)
		on = !on;
	pinval = snd_hda_codec_get_pin_target(codec, pin);
	pinval &= ~AC_PINCTL_VREFEN;
	pinval |= on ? AC_PINCTL_VREF_80 : AC_PINCTL_VREF_HIZ;
	/* temporarily power up/down for setting VREF */
	snd_hda_power_up_pm(codec);
	snd_hda_set_pin_ctl_cache(codec, pin, pinval);
	snd_hda_power_down_pm(codec);
}

/* update mute-LED according to the speaker mute state via mic VREF pin */
static int vref_mute_led_set(struct led_classdev *led_cdev,
			     enum led_brightness brightness)
{
	struct hda_codec *codec = dev_to_hda_codec(led_cdev->dev->parent);
	struct alc_spec *spec = codec->spec;

	alc_update_vref_led(codec, spec->mute_led_nid,
			    spec->mute_led_polarity, brightness);
	return 0;
}

/* Make sure the led works even in runtime suspend */
static unsigned int led_power_filter(struct hda_codec *codec,
						  hda_nid_t nid,
						  unsigned int power_state)
{
	struct alc_spec *spec = codec->spec;

	if (power_state != AC_PWRST_D3 || nid == 0 ||
	    (nid != spec->mute_led_nid && nid != spec->cap_mute_led_nid))
		return power_state;

	/* Set pin ctl again, it might have just been set to 0 */
	snd_hda_set_pin_ctl(codec, nid,
			    snd_hda_codec_get_pin_target(codec, nid));

	return snd_hda_gen_path_power_filter(codec, nid, power_state);
}

static void alc269_fixup_hp_mute_led(struct hda_codec *codec,
				     const struct hda_fixup *fix, int action)
{
	struct alc_spec *spec = codec->spec;
	const struct dmi_device *dev = NULL;

	if (action != HDA_FIXUP_ACT_PRE_PROBE)
		return;

	while ((dev = dmi_find_device(DMI_DEV_TYPE_OEM_STRING, NULL, dev))) {
		int pol, pin;
		if (sscanf(dev->name, "HP_Mute_LED_%d_%x", &pol, &pin) != 2)
			continue;
		if (pin < 0x0a || pin >= 0x10)
			break;
		spec->mute_led_polarity = pol;
		spec->mute_led_nid = pin - 0x0a + 0x18;
		snd_hda_gen_add_mute_led_cdev(codec, vref_mute_led_set);
		codec->power_filter = led_power_filter;
		codec_dbg(codec,
			  "Detected mute LED for %x:%d\n", spec->mute_led_nid,
			   spec->mute_led_polarity);
		break;
	}
}

static void alc269_fixup_hp_mute_led_micx(struct hda_codec *codec,
					  const struct hda_fixup *fix,
					  int action, hda_nid_t pin)
{
	struct alc_spec *spec = codec->spec;

	if (action == HDA_FIXUP_ACT_PRE_PROBE) {
		spec->mute_led_polarity = 0;
		spec->mute_led_nid = pin;
		snd_hda_gen_add_mute_led_cdev(codec, vref_mute_led_set);
		codec->power_filter = led_power_filter;
	}
}

static void alc269_fixup_hp_mute_led_mic1(struct hda_codec *codec,
				const struct hda_fixup *fix, int action)
{
	alc269_fixup_hp_mute_led_micx(codec, fix, action, 0x18);
}

static void alc269_fixup_hp_mute_led_mic2(struct hda_codec *codec,
				const struct hda_fixup *fix, int action)
{
	alc269_fixup_hp_mute_led_micx(codec, fix, action, 0x19);
}

static void alc269_fixup_hp_mute_led_mic3(struct hda_codec *codec,
				const struct hda_fixup *fix, int action)
{
	alc269_fixup_hp_mute_led_micx(codec, fix, action, 0x1b);
}

/* update LED status via GPIO */
static void alc_update_gpio_led(struct hda_codec *codec, unsigned int mask,
				int polarity, bool enabled)
{
	if (polarity)
		enabled = !enabled;
	alc_update_gpio_data(codec, mask, !enabled); /* muted -> LED on */
}

/* turn on/off mute LED via GPIO per vmaster hook */
static int gpio_mute_led_set(struct led_classdev *led_cdev,
			     enum led_brightness brightness)
{
	struct hda_codec *codec = dev_to_hda_codec(led_cdev->dev->parent);
	struct alc_spec *spec = codec->spec;

	alc_update_gpio_led(codec, spec->gpio_mute_led_mask,
			    spec->mute_led_polarity, !brightness);
	return 0;
}

/* turn on/off mic-mute LED via GPIO per capture hook */
static int micmute_led_set(struct led_classdev *led_cdev,
			   enum led_brightness brightness)
{
	struct hda_codec *codec = dev_to_hda_codec(led_cdev->dev->parent);
	struct alc_spec *spec = codec->spec;

	alc_update_gpio_led(codec, spec->gpio_mic_led_mask,
			    spec->micmute_led_polarity, !brightness);
	return 0;
}

/* setup mute and mic-mute GPIO bits, add hooks appropriately */
static void alc_fixup_hp_gpio_led(struct hda_codec *codec,
				  int action,
				  unsigned int mute_mask,
				  unsigned int micmute_mask)
{
	struct alc_spec *spec = codec->spec;

	alc_fixup_gpio(codec, action, mute_mask | micmute_mask);

	if (action != HDA_FIXUP_ACT_PRE_PROBE)
		return;
	if (mute_mask) {
		spec->gpio_mute_led_mask = mute_mask;
		snd_hda_gen_add_mute_led_cdev(codec, gpio_mute_led_set);
	}
	if (micmute_mask) {
		spec->gpio_mic_led_mask = micmute_mask;
		snd_hda_gen_add_micmute_led_cdev(codec, micmute_led_set);
	}
}

static void alc236_fixup_hp_gpio_led(struct hda_codec *codec,
				const struct hda_fixup *fix, int action)
{
	alc_fixup_hp_gpio_led(codec, action, 0x02, 0x01);
}

static void alc269_fixup_hp_gpio_led(struct hda_codec *codec,
				const struct hda_fixup *fix, int action)
{
	alc_fixup_hp_gpio_led(codec, action, 0x08, 0x10);
}

static void alc285_fixup_hp_gpio_led(struct hda_codec *codec,
				const struct hda_fixup *fix, int action)
{
	alc_fixup_hp_gpio_led(codec, action, 0x04, 0x01);
}

static void alc286_fixup_hp_gpio_led(struct hda_codec *codec,
				const struct hda_fixup *fix, int action)
{
	alc_fixup_hp_gpio_led(codec, action, 0x02, 0x20);
}

static void alc287_fixup_hp_gpio_led(struct hda_codec *codec,
				const struct hda_fixup *fix, int action)
{
	alc_fixup_hp_gpio_led(codec, action, 0x10, 0);
}

static void alc245_fixup_hp_gpio_led(struct hda_codec *codec,
				const struct hda_fixup *fix, int action)
{
	struct alc_spec *spec = codec->spec;

	if (action == HDA_FIXUP_ACT_PRE_PROBE)
		spec->micmute_led_polarity = 1;
	alc_fixup_hp_gpio_led(codec, action, 0, 0x04);
}

/* turn on/off mic-mute LED per capture hook via VREF change */
static int vref_micmute_led_set(struct led_classdev *led_cdev,
				enum led_brightness brightness)
{
	struct hda_codec *codec = dev_to_hda_codec(led_cdev->dev->parent);
	struct alc_spec *spec = codec->spec;

	alc_update_vref_led(codec, spec->cap_mute_led_nid,
			    spec->micmute_led_polarity, brightness);
	return 0;
}

static void alc269_fixup_hp_gpio_mic1_led(struct hda_codec *codec,
				const struct hda_fixup *fix, int action)
{
	struct alc_spec *spec = codec->spec;

	alc_fixup_hp_gpio_led(codec, action, 0x08, 0);
	if (action == HDA_FIXUP_ACT_PRE_PROBE) {
		/* Like hp_gpio_mic1_led, but also needs GPIO4 low to
		 * enable headphone amp
		 */
		spec->gpio_mask |= 0x10;
		spec->gpio_dir |= 0x10;
		spec->cap_mute_led_nid = 0x18;
		snd_hda_gen_add_micmute_led_cdev(codec, vref_micmute_led_set);
		codec->power_filter = led_power_filter;
	}
}

static void alc280_fixup_hp_gpio4(struct hda_codec *codec,
				   const struct hda_fixup *fix, int action)
{
	struct alc_spec *spec = codec->spec;

	alc_fixup_hp_gpio_led(codec, action, 0x08, 0);
	if (action == HDA_FIXUP_ACT_PRE_PROBE) {
		spec->cap_mute_led_nid = 0x18;
		snd_hda_gen_add_micmute_led_cdev(codec, vref_micmute_led_set);
		codec->power_filter = led_power_filter;
	}
}

/* HP Spectre x360 14 model needs a unique workaround for enabling the amp;
 * it needs to toggle the GPIO0 once on and off at each time (bko#210633)
 */
static void alc245_fixup_hp_x360_amp(struct hda_codec *codec,
				     const struct hda_fixup *fix, int action)
{
	struct alc_spec *spec = codec->spec;

	switch (action) {
	case HDA_FIXUP_ACT_PRE_PROBE:
		spec->gpio_mask |= 0x01;
		spec->gpio_dir |= 0x01;
		break;
	case HDA_FIXUP_ACT_INIT:
		/* need to toggle GPIO to enable the amp */
		alc_update_gpio_data(codec, 0x01, true);
		msleep(100);
		alc_update_gpio_data(codec, 0x01, false);
		break;
	}
}

/* toggle GPIO2 at each time stream is started; we use PREPARE state instead */
static void alc274_hp_envy_pcm_hook(struct hda_pcm_stream *hinfo,
				    struct hda_codec *codec,
				    struct snd_pcm_substream *substream,
				    int action)
{
	switch (action) {
	case HDA_GEN_PCM_ACT_PREPARE:
		alc_update_gpio_data(codec, 0x04, true);
		break;
	case HDA_GEN_PCM_ACT_CLEANUP:
		alc_update_gpio_data(codec, 0x04, false);
		break;
	}
}

static void alc274_fixup_hp_envy_gpio(struct hda_codec *codec,
				      const struct hda_fixup *fix,
				      int action)
{
	struct alc_spec *spec = codec->spec;

	if (action == HDA_FIXUP_ACT_PROBE) {
		spec->gpio_mask |= 0x04;
		spec->gpio_dir |= 0x04;
		spec->gen.pcm_playback_hook = alc274_hp_envy_pcm_hook;
	}
}

static void alc_update_coef_led(struct hda_codec *codec,
				struct alc_coef_led *led,
				bool polarity, bool on)
{
	if (polarity)
		on = !on;
	/* temporarily power up/down for setting COEF bit */
	alc_update_coef_idx(codec, led->idx, led->mask,
			    on ? led->on : led->off);
}

/* update mute-LED according to the speaker mute state via COEF bit */
static int coef_mute_led_set(struct led_classdev *led_cdev,
			     enum led_brightness brightness)
{
	struct hda_codec *codec = dev_to_hda_codec(led_cdev->dev->parent);
	struct alc_spec *spec = codec->spec;

	alc_update_coef_led(codec, &spec->mute_led_coef,
			    spec->mute_led_polarity, brightness);
	return 0;
}

static void alc285_fixup_hp_mute_led_coefbit(struct hda_codec *codec,
					  const struct hda_fixup *fix,
					  int action)
{
	struct alc_spec *spec = codec->spec;

	if (action == HDA_FIXUP_ACT_PRE_PROBE) {
		spec->mute_led_polarity = 0;
		spec->mute_led_coef.idx = 0x0b;
		spec->mute_led_coef.mask = 1 << 3;
		spec->mute_led_coef.on = 1 << 3;
		spec->mute_led_coef.off = 0;
		snd_hda_gen_add_mute_led_cdev(codec, coef_mute_led_set);
	}
}

static void alc236_fixup_hp_mute_led_coefbit(struct hda_codec *codec,
					  const struct hda_fixup *fix,
					  int action)
{
	struct alc_spec *spec = codec->spec;

	if (action == HDA_FIXUP_ACT_PRE_PROBE) {
		spec->mute_led_polarity = 0;
		spec->mute_led_coef.idx = 0x34;
		spec->mute_led_coef.mask = 1 << 5;
		spec->mute_led_coef.on = 0;
		spec->mute_led_coef.off = 1 << 5;
		snd_hda_gen_add_mute_led_cdev(codec, coef_mute_led_set);
	}
}

static void alc236_fixup_hp_mute_led_coefbit2(struct hda_codec *codec,
					  const struct hda_fixup *fix, int action)
{
	struct alc_spec *spec = codec->spec;

	if (action == HDA_FIXUP_ACT_PRE_PROBE) {
		spec->mute_led_polarity = 0;
		spec->mute_led_coef.idx = 0x07;
		spec->mute_led_coef.mask = 1;
		spec->mute_led_coef.on = 1;
		spec->mute_led_coef.off = 0;
		snd_hda_gen_add_mute_led_cdev(codec, coef_mute_led_set);
	}
}

static void alc245_fixup_hp_mute_led_coefbit(struct hda_codec *codec,
					  const struct hda_fixup *fix,
					  int action)
{
	struct alc_spec *spec = codec->spec;

	if (action == HDA_FIXUP_ACT_PRE_PROBE) {
		spec->mute_led_polarity = 0;
		spec->mute_led_coef.idx = 0x0b;
		spec->mute_led_coef.mask = 3 << 2;
		spec->mute_led_coef.on = 2 << 2;
		spec->mute_led_coef.off = 1 << 2;
		snd_hda_gen_add_mute_led_cdev(codec, coef_mute_led_set);
	}
}

/* turn on/off mic-mute LED per capture hook by coef bit */
static int coef_micmute_led_set(struct led_classdev *led_cdev,
				enum led_brightness brightness)
{
	struct hda_codec *codec = dev_to_hda_codec(led_cdev->dev->parent);
	struct alc_spec *spec = codec->spec;

	alc_update_coef_led(codec, &spec->mic_led_coef,
			    spec->micmute_led_polarity, brightness);
	return 0;
}

static void alc285_fixup_hp_coef_micmute_led(struct hda_codec *codec,
				const struct hda_fixup *fix, int action)
{
	struct alc_spec *spec = codec->spec;

	if (action == HDA_FIXUP_ACT_PRE_PROBE) {
		spec->mic_led_coef.idx = 0x19;
		spec->mic_led_coef.mask = 1 << 13;
		spec->mic_led_coef.on = 1 << 13;
		spec->mic_led_coef.off = 0;
		snd_hda_gen_add_micmute_led_cdev(codec, coef_micmute_led_set);
	}
}

static void alc285_fixup_hp_gpio_micmute_led(struct hda_codec *codec,
				const struct hda_fixup *fix, int action)
{
	struct alc_spec *spec = codec->spec;

	if (action == HDA_FIXUP_ACT_PRE_PROBE)
		spec->micmute_led_polarity = 1;
	alc_fixup_hp_gpio_led(codec, action, 0, 0x04);
}

static void alc236_fixup_hp_coef_micmute_led(struct hda_codec *codec,
				const struct hda_fixup *fix, int action)
{
	struct alc_spec *spec = codec->spec;

	if (action == HDA_FIXUP_ACT_PRE_PROBE) {
		spec->mic_led_coef.idx = 0x35;
		spec->mic_led_coef.mask = 3 << 2;
		spec->mic_led_coef.on = 2 << 2;
		spec->mic_led_coef.off = 1 << 2;
		snd_hda_gen_add_micmute_led_cdev(codec, coef_micmute_led_set);
	}
}

static void alc285_fixup_hp_mute_led(struct hda_codec *codec,
				const struct hda_fixup *fix, int action)
{
	alc285_fixup_hp_mute_led_coefbit(codec, fix, action);
	alc285_fixup_hp_coef_micmute_led(codec, fix, action);
}

static void alc285_fixup_hp_spectre_x360_mute_led(struct hda_codec *codec,
				const struct hda_fixup *fix, int action)
{
	alc285_fixup_hp_mute_led_coefbit(codec, fix, action);
	alc285_fixup_hp_gpio_micmute_led(codec, fix, action);
}

static void alc236_fixup_hp_mute_led(struct hda_codec *codec,
				const struct hda_fixup *fix, int action)
{
	alc236_fixup_hp_mute_led_coefbit(codec, fix, action);
	alc236_fixup_hp_coef_micmute_led(codec, fix, action);
}

static void alc236_fixup_hp_micmute_led_vref(struct hda_codec *codec,
				const struct hda_fixup *fix, int action)
{
	struct alc_spec *spec = codec->spec;

	if (action == HDA_FIXUP_ACT_PRE_PROBE) {
		spec->cap_mute_led_nid = 0x1a;
		snd_hda_gen_add_micmute_led_cdev(codec, vref_micmute_led_set);
		codec->power_filter = led_power_filter;
	}
}

static void alc236_fixup_hp_mute_led_micmute_vref(struct hda_codec *codec,
				const struct hda_fixup *fix, int action)
{
	alc236_fixup_hp_mute_led_coefbit(codec, fix, action);
	alc236_fixup_hp_micmute_led_vref(codec, fix, action);
}

static inline void alc298_samsung_write_coef_pack(struct hda_codec *codec,
						  const unsigned short coefs[2])
{
	alc_write_coef_idx(codec, 0x23, coefs[0]);
	alc_write_coef_idx(codec, 0x25, coefs[1]);
	alc_write_coef_idx(codec, 0x26, 0xb011);
}

struct alc298_samsung_amp_desc {
	unsigned char nid;
	unsigned short init_seq[2][2];
};

static void alc298_fixup_samsung_amp(struct hda_codec *codec,
				     const struct hda_fixup *fix, int action)
{
	int i, j;
	static const unsigned short init_seq[][2] = {
		{ 0x19, 0x00 }, { 0x20, 0xc0 }, { 0x22, 0x44 }, { 0x23, 0x08 },
		{ 0x24, 0x85 }, { 0x25, 0x41 }, { 0x35, 0x40 }, { 0x36, 0x01 },
		{ 0x38, 0x81 }, { 0x3a, 0x03 }, { 0x3b, 0x81 }, { 0x40, 0x3e },
		{ 0x41, 0x07 }, { 0x400, 0x1 }
	};
	static const struct alc298_samsung_amp_desc amps[] = {
		{ 0x3a, { { 0x18, 0x1 }, { 0x26, 0x0 } } },
		{ 0x39, { { 0x18, 0x2 }, { 0x26, 0x1 } } }
	};

	if (action != HDA_FIXUP_ACT_INIT)
		return;

	for (i = 0; i < ARRAY_SIZE(amps); i++) {
		alc_write_coef_idx(codec, 0x22, amps[i].nid);

		for (j = 0; j < ARRAY_SIZE(amps[i].init_seq); j++)
			alc298_samsung_write_coef_pack(codec, amps[i].init_seq[j]);

		for (j = 0; j < ARRAY_SIZE(init_seq); j++)
			alc298_samsung_write_coef_pack(codec, init_seq[j]);
	}
}

#if IS_REACHABLE(CONFIG_INPUT)
static void gpio2_mic_hotkey_event(struct hda_codec *codec,
				   struct hda_jack_callback *event)
{
	struct alc_spec *spec = codec->spec;

	/* GPIO2 just toggles on a keypress/keyrelease cycle. Therefore
	   send both key on and key off event for every interrupt. */
	input_report_key(spec->kb_dev, spec->alc_mute_keycode_map[ALC_KEY_MICMUTE_INDEX], 1);
	input_sync(spec->kb_dev);
	input_report_key(spec->kb_dev, spec->alc_mute_keycode_map[ALC_KEY_MICMUTE_INDEX], 0);
	input_sync(spec->kb_dev);
}

static int alc_register_micmute_input_device(struct hda_codec *codec)
{
	struct alc_spec *spec = codec->spec;
	int i;

	spec->kb_dev = input_allocate_device();
	if (!spec->kb_dev) {
		codec_err(codec, "Out of memory (input_allocate_device)\n");
		return -ENOMEM;
	}

	spec->alc_mute_keycode_map[ALC_KEY_MICMUTE_INDEX] = KEY_MICMUTE;

	spec->kb_dev->name = "Microphone Mute Button";
	spec->kb_dev->evbit[0] = BIT_MASK(EV_KEY);
	spec->kb_dev->keycodesize = sizeof(spec->alc_mute_keycode_map[0]);
	spec->kb_dev->keycodemax = ARRAY_SIZE(spec->alc_mute_keycode_map);
	spec->kb_dev->keycode = spec->alc_mute_keycode_map;
	for (i = 0; i < ARRAY_SIZE(spec->alc_mute_keycode_map); i++)
		set_bit(spec->alc_mute_keycode_map[i], spec->kb_dev->keybit);

	if (input_register_device(spec->kb_dev)) {
		codec_err(codec, "input_register_device failed\n");
		input_free_device(spec->kb_dev);
		spec->kb_dev = NULL;
		return -ENOMEM;
	}

	return 0;
}

/* GPIO1 = set according to SKU external amp
 * GPIO2 = mic mute hotkey
 * GPIO3 = mute LED
 * GPIO4 = mic mute LED
 */
static void alc280_fixup_hp_gpio2_mic_hotkey(struct hda_codec *codec,
					     const struct hda_fixup *fix, int action)
{
	struct alc_spec *spec = codec->spec;

	alc_fixup_hp_gpio_led(codec, action, 0x08, 0x10);
	if (action == HDA_FIXUP_ACT_PRE_PROBE) {
		spec->init_amp = ALC_INIT_DEFAULT;
		if (alc_register_micmute_input_device(codec) != 0)
			return;

		spec->gpio_mask |= 0x06;
		spec->gpio_dir |= 0x02;
		spec->gpio_data |= 0x02;
		snd_hda_codec_write_cache(codec, codec->core.afg, 0,
					  AC_VERB_SET_GPIO_UNSOLICITED_RSP_MASK, 0x04);
		snd_hda_jack_detect_enable_callback(codec, codec->core.afg,
						    gpio2_mic_hotkey_event);
		return;
	}

	if (!spec->kb_dev)
		return;

	switch (action) {
	case HDA_FIXUP_ACT_FREE:
		input_unregister_device(spec->kb_dev);
		spec->kb_dev = NULL;
	}
}

/* Line2 = mic mute hotkey
 * GPIO2 = mic mute LED
 */
static void alc233_fixup_lenovo_line2_mic_hotkey(struct hda_codec *codec,
					     const struct hda_fixup *fix, int action)
{
	struct alc_spec *spec = codec->spec;

	alc_fixup_hp_gpio_led(codec, action, 0, 0x04);
	if (action == HDA_FIXUP_ACT_PRE_PROBE) {
		spec->init_amp = ALC_INIT_DEFAULT;
		if (alc_register_micmute_input_device(codec) != 0)
			return;

		snd_hda_jack_detect_enable_callback(codec, 0x1b,
						    gpio2_mic_hotkey_event);
		return;
	}

	if (!spec->kb_dev)
		return;

	switch (action) {
	case HDA_FIXUP_ACT_FREE:
		input_unregister_device(spec->kb_dev);
		spec->kb_dev = NULL;
	}
}
#else /* INPUT */
#define alc280_fixup_hp_gpio2_mic_hotkey	NULL
#define alc233_fixup_lenovo_line2_mic_hotkey	NULL
#endif /* INPUT */

static void alc269_fixup_hp_line1_mic1_led(struct hda_codec *codec,
				const struct hda_fixup *fix, int action)
{
	struct alc_spec *spec = codec->spec;

	alc269_fixup_hp_mute_led_micx(codec, fix, action, 0x1a);
	if (action == HDA_FIXUP_ACT_PRE_PROBE) {
		spec->cap_mute_led_nid = 0x18;
		snd_hda_gen_add_micmute_led_cdev(codec, vref_micmute_led_set);
	}
}

static const struct coef_fw alc225_pre_hsmode[] = {
	UPDATE_COEF(0x4a, 1<<8, 0),
	UPDATE_COEFEX(0x57, 0x05, 1<<14, 0),
	UPDATE_COEF(0x63, 3<<14, 3<<14),
	UPDATE_COEF(0x4a, 3<<4, 2<<4),
	UPDATE_COEF(0x4a, 3<<10, 3<<10),
	UPDATE_COEF(0x45, 0x3f<<10, 0x34<<10),
	UPDATE_COEF(0x4a, 3<<10, 0),
	{}
};

static void alc_headset_mode_unplugged(struct hda_codec *codec)
{
	struct alc_spec *spec = codec->spec;
	static const struct coef_fw coef0255[] = {
		WRITE_COEF(0x1b, 0x0c0b), /* LDO and MISC control */
		WRITE_COEF(0x45, 0xd089), /* UAJ function set to menual mode */
		UPDATE_COEFEX(0x57, 0x05, 1<<14, 0), /* Direct Drive HP Amp control(Set to verb control)*/
		WRITE_COEF(0x06, 0x6104), /* Set MIC2 Vref gate with HP */
		WRITE_COEFEX(0x57, 0x03, 0x8aa6), /* Direct Drive HP Amp control */
		{}
	};
	static const struct coef_fw coef0256[] = {
		WRITE_COEF(0x1b, 0x0c4b), /* LDO and MISC control */
		WRITE_COEF(0x45, 0xd089), /* UAJ function set to menual mode */
		WRITE_COEF(0x06, 0x6104), /* Set MIC2 Vref gate with HP */
		WRITE_COEFEX(0x57, 0x03, 0x09a3), /* Direct Drive HP Amp control */
		UPDATE_COEFEX(0x57, 0x05, 1<<14, 0), /* Direct Drive HP Amp control(Set to verb control)*/
		{}
	};
	static const struct coef_fw coef0233[] = {
		WRITE_COEF(0x1b, 0x0c0b),
		WRITE_COEF(0x45, 0xc429),
		UPDATE_COEF(0x35, 0x4000, 0),
		WRITE_COEF(0x06, 0x2104),
		WRITE_COEF(0x1a, 0x0001),
		WRITE_COEF(0x26, 0x0004),
		WRITE_COEF(0x32, 0x42a3),
		{}
	};
	static const struct coef_fw coef0288[] = {
		UPDATE_COEF(0x4f, 0xfcc0, 0xc400),
		UPDATE_COEF(0x50, 0x2000, 0x2000),
		UPDATE_COEF(0x56, 0x0006, 0x0006),
		UPDATE_COEF(0x66, 0x0008, 0),
		UPDATE_COEF(0x67, 0x2000, 0),
		{}
	};
	static const struct coef_fw coef0298[] = {
		UPDATE_COEF(0x19, 0x1300, 0x0300),
		{}
	};
	static const struct coef_fw coef0292[] = {
		WRITE_COEF(0x76, 0x000e),
		WRITE_COEF(0x6c, 0x2400),
		WRITE_COEF(0x18, 0x7308),
		WRITE_COEF(0x6b, 0xc429),
		{}
	};
	static const struct coef_fw coef0293[] = {
		UPDATE_COEF(0x10, 7<<8, 6<<8), /* SET Line1 JD to 0 */
		UPDATE_COEFEX(0x57, 0x05, 1<<15|1<<13, 0x0), /* SET charge pump by verb */
		UPDATE_COEFEX(0x57, 0x03, 1<<10, 1<<10), /* SET EN_OSW to 1 */
		UPDATE_COEF(0x1a, 1<<3, 1<<3), /* Combo JD gating with LINE1-VREFO */
		WRITE_COEF(0x45, 0xc429), /* Set to TRS type */
		UPDATE_COEF(0x4a, 0x000f, 0x000e), /* Combo Jack auto detect */
		{}
	};
	static const struct coef_fw coef0668[] = {
		WRITE_COEF(0x15, 0x0d40),
		WRITE_COEF(0xb7, 0x802b),
		{}
	};
	static const struct coef_fw coef0225[] = {
		UPDATE_COEF(0x63, 3<<14, 0),
		{}
	};
	static const struct coef_fw coef0274[] = {
		UPDATE_COEF(0x4a, 0x0100, 0),
		UPDATE_COEFEX(0x57, 0x05, 0x4000, 0),
		UPDATE_COEF(0x6b, 0xf000, 0x5000),
		UPDATE_COEF(0x4a, 0x0010, 0),
		UPDATE_COEF(0x4a, 0x0c00, 0x0c00),
		WRITE_COEF(0x45, 0x5289),
		UPDATE_COEF(0x4a, 0x0c00, 0),
		{}
	};

	if (spec->no_internal_mic_pin) {
		alc_update_coef_idx(codec, 0x45, 0xf<<12 | 1<<10, 5<<12);
		return;
	}

	switch (codec->core.vendor_id) {
	case 0x10ec0255:
		alc_process_coef_fw(codec, coef0255);
		break;
	case 0x10ec0230:
	case 0x10ec0236:
	case 0x10ec0256:
	case 0x19e58326:
		alc_process_coef_fw(codec, coef0256);
		break;
	case 0x10ec0234:
	case 0x10ec0274:
	case 0x10ec0294:
		alc_process_coef_fw(codec, coef0274);
		break;
	case 0x10ec0233:
	case 0x10ec0283:
		alc_process_coef_fw(codec, coef0233);
		break;
	case 0x10ec0286:
	case 0x10ec0288:
		alc_process_coef_fw(codec, coef0288);
		break;
	case 0x10ec0298:
		alc_process_coef_fw(codec, coef0298);
		alc_process_coef_fw(codec, coef0288);
		break;
	case 0x10ec0292:
		alc_process_coef_fw(codec, coef0292);
		break;
	case 0x10ec0293:
		alc_process_coef_fw(codec, coef0293);
		break;
	case 0x10ec0668:
		alc_process_coef_fw(codec, coef0668);
		break;
	case 0x10ec0215:
	case 0x10ec0225:
	case 0x10ec0285:
	case 0x10ec0295:
	case 0x10ec0289:
	case 0x10ec0299:
		alc_process_coef_fw(codec, alc225_pre_hsmode);
		alc_process_coef_fw(codec, coef0225);
		break;
	case 0x10ec0867:
		alc_update_coefex_idx(codec, 0x57, 0x5, 1<<14, 0);
		break;
	}
	codec_dbg(codec, "Headset jack set to unplugged mode.\n");
}


static void alc_headset_mode_mic_in(struct hda_codec *codec, hda_nid_t hp_pin,
				    hda_nid_t mic_pin)
{
	static const struct coef_fw coef0255[] = {
		WRITE_COEFEX(0x57, 0x03, 0x8aa6),
		WRITE_COEF(0x06, 0x6100), /* Set MIC2 Vref gate to normal */
		{}
	};
	static const struct coef_fw coef0256[] = {
		UPDATE_COEFEX(0x57, 0x05, 1<<14, 1<<14), /* Direct Drive HP Amp control(Set to verb control)*/
		WRITE_COEFEX(0x57, 0x03, 0x09a3),
		WRITE_COEF(0x06, 0x6100), /* Set MIC2 Vref gate to normal */
		{}
	};
	static const struct coef_fw coef0233[] = {
		UPDATE_COEF(0x35, 0, 1<<14),
		WRITE_COEF(0x06, 0x2100),
		WRITE_COEF(0x1a, 0x0021),
		WRITE_COEF(0x26, 0x008c),
		{}
	};
	static const struct coef_fw coef0288[] = {
		UPDATE_COEF(0x4f, 0x00c0, 0),
		UPDATE_COEF(0x50, 0x2000, 0),
		UPDATE_COEF(0x56, 0x0006, 0),
		UPDATE_COEF(0x4f, 0xfcc0, 0xc400),
		UPDATE_COEF(0x66, 0x0008, 0x0008),
		UPDATE_COEF(0x67, 0x2000, 0x2000),
		{}
	};
	static const struct coef_fw coef0292[] = {
		WRITE_COEF(0x19, 0xa208),
		WRITE_COEF(0x2e, 0xacf0),
		{}
	};
	static const struct coef_fw coef0293[] = {
		UPDATE_COEFEX(0x57, 0x05, 0, 1<<15|1<<13), /* SET charge pump by verb */
		UPDATE_COEFEX(0x57, 0x03, 1<<10, 0), /* SET EN_OSW to 0 */
		UPDATE_COEF(0x1a, 1<<3, 0), /* Combo JD gating without LINE1-VREFO */
		{}
	};
	static const struct coef_fw coef0688[] = {
		WRITE_COEF(0xb7, 0x802b),
		WRITE_COEF(0xb5, 0x1040),
		UPDATE_COEF(0xc3, 0, 1<<12),
		{}
	};
	static const struct coef_fw coef0225[] = {
		UPDATE_COEFEX(0x57, 0x05, 1<<14, 1<<14),
		UPDATE_COEF(0x4a, 3<<4, 2<<4),
		UPDATE_COEF(0x63, 3<<14, 0),
		{}
	};
	static const struct coef_fw coef0274[] = {
		UPDATE_COEFEX(0x57, 0x05, 0x4000, 0x4000),
		UPDATE_COEF(0x4a, 0x0010, 0),
		UPDATE_COEF(0x6b, 0xf000, 0),
		{}
	};

	switch (codec->core.vendor_id) {
	case 0x10ec0255:
		alc_write_coef_idx(codec, 0x45, 0xc489);
		snd_hda_set_pin_ctl_cache(codec, hp_pin, 0);
		alc_process_coef_fw(codec, coef0255);
		snd_hda_set_pin_ctl_cache(codec, mic_pin, PIN_VREF50);
		break;
	case 0x10ec0230:
	case 0x10ec0236:
	case 0x10ec0256:
	case 0x19e58326:
		alc_write_coef_idx(codec, 0x45, 0xc489);
		snd_hda_set_pin_ctl_cache(codec, hp_pin, 0);
		alc_process_coef_fw(codec, coef0256);
		snd_hda_set_pin_ctl_cache(codec, mic_pin, PIN_VREF50);
		break;
	case 0x10ec0234:
	case 0x10ec0274:
	case 0x10ec0294:
		alc_write_coef_idx(codec, 0x45, 0x4689);
		snd_hda_set_pin_ctl_cache(codec, hp_pin, 0);
		alc_process_coef_fw(codec, coef0274);
		snd_hda_set_pin_ctl_cache(codec, mic_pin, PIN_VREF50);
		break;
	case 0x10ec0233:
	case 0x10ec0283:
		alc_write_coef_idx(codec, 0x45, 0xc429);
		snd_hda_set_pin_ctl_cache(codec, hp_pin, 0);
		alc_process_coef_fw(codec, coef0233);
		snd_hda_set_pin_ctl_cache(codec, mic_pin, PIN_VREF50);
		break;
	case 0x10ec0286:
	case 0x10ec0288:
	case 0x10ec0298:
		snd_hda_set_pin_ctl_cache(codec, hp_pin, 0);
		alc_process_coef_fw(codec, coef0288);
		snd_hda_set_pin_ctl_cache(codec, mic_pin, PIN_VREF50);
		break;
	case 0x10ec0292:
		snd_hda_set_pin_ctl_cache(codec, hp_pin, 0);
		alc_process_coef_fw(codec, coef0292);
		break;
	case 0x10ec0293:
		/* Set to TRS mode */
		alc_write_coef_idx(codec, 0x45, 0xc429);
		snd_hda_set_pin_ctl_cache(codec, hp_pin, 0);
		alc_process_coef_fw(codec, coef0293);
		snd_hda_set_pin_ctl_cache(codec, mic_pin, PIN_VREF50);
		break;
	case 0x10ec0867:
		alc_update_coefex_idx(codec, 0x57, 0x5, 0, 1<<14);
		fallthrough;
	case 0x10ec0221:
	case 0x10ec0662:
		snd_hda_set_pin_ctl_cache(codec, hp_pin, 0);
		snd_hda_set_pin_ctl_cache(codec, mic_pin, PIN_VREF50);
		break;
	case 0x10ec0668:
		alc_write_coef_idx(codec, 0x11, 0x0001);
		snd_hda_set_pin_ctl_cache(codec, hp_pin, 0);
		alc_process_coef_fw(codec, coef0688);
		snd_hda_set_pin_ctl_cache(codec, mic_pin, PIN_VREF50);
		break;
	case 0x10ec0215:
	case 0x10ec0225:
	case 0x10ec0285:
	case 0x10ec0295:
	case 0x10ec0289:
	case 0x10ec0299:
		alc_process_coef_fw(codec, alc225_pre_hsmode);
		alc_update_coef_idx(codec, 0x45, 0x3f<<10, 0x31<<10);
		snd_hda_set_pin_ctl_cache(codec, hp_pin, 0);
		alc_process_coef_fw(codec, coef0225);
		snd_hda_set_pin_ctl_cache(codec, mic_pin, PIN_VREF50);
		break;
	}
	codec_dbg(codec, "Headset jack set to mic-in mode.\n");
}

static void alc_headset_mode_default(struct hda_codec *codec)
{
	static const struct coef_fw coef0225[] = {
		UPDATE_COEF(0x45, 0x3f<<10, 0x30<<10),
		UPDATE_COEF(0x45, 0x3f<<10, 0x31<<10),
		UPDATE_COEF(0x49, 3<<8, 0<<8),
		UPDATE_COEF(0x4a, 3<<4, 3<<4),
		UPDATE_COEF(0x63, 3<<14, 0),
		UPDATE_COEF(0x67, 0xf000, 0x3000),
		{}
	};
	static const struct coef_fw coef0255[] = {
		WRITE_COEF(0x45, 0xc089),
		WRITE_COEF(0x45, 0xc489),
		WRITE_COEFEX(0x57, 0x03, 0x8ea6),
		WRITE_COEF(0x49, 0x0049),
		{}
	};
	static const struct coef_fw coef0256[] = {
		WRITE_COEF(0x45, 0xc489),
		WRITE_COEFEX(0x57, 0x03, 0x0da3),
		WRITE_COEF(0x49, 0x0049),
		UPDATE_COEFEX(0x57, 0x05, 1<<14, 0), /* Direct Drive HP Amp control(Set to verb control)*/
		WRITE_COEF(0x06, 0x6100),
		{}
	};
	static const struct coef_fw coef0233[] = {
		WRITE_COEF(0x06, 0x2100),
		WRITE_COEF(0x32, 0x4ea3),
		{}
	};
	static const struct coef_fw coef0288[] = {
		UPDATE_COEF(0x4f, 0xfcc0, 0xc400), /* Set to TRS type */
		UPDATE_COEF(0x50, 0x2000, 0x2000),
		UPDATE_COEF(0x56, 0x0006, 0x0006),
		UPDATE_COEF(0x66, 0x0008, 0),
		UPDATE_COEF(0x67, 0x2000, 0),
		{}
	};
	static const struct coef_fw coef0292[] = {
		WRITE_COEF(0x76, 0x000e),
		WRITE_COEF(0x6c, 0x2400),
		WRITE_COEF(0x6b, 0xc429),
		WRITE_COEF(0x18, 0x7308),
		{}
	};
	static const struct coef_fw coef0293[] = {
		UPDATE_COEF(0x4a, 0x000f, 0x000e), /* Combo Jack auto detect */
		WRITE_COEF(0x45, 0xC429), /* Set to TRS type */
		UPDATE_COEF(0x1a, 1<<3, 0), /* Combo JD gating without LINE1-VREFO */
		{}
	};
	static const struct coef_fw coef0688[] = {
		WRITE_COEF(0x11, 0x0041),
		WRITE_COEF(0x15, 0x0d40),
		WRITE_COEF(0xb7, 0x802b),
		{}
	};
	static const struct coef_fw coef0274[] = {
		WRITE_COEF(0x45, 0x4289),
		UPDATE_COEF(0x4a, 0x0010, 0x0010),
		UPDATE_COEF(0x6b, 0x0f00, 0),
		UPDATE_COEF(0x49, 0x0300, 0x0300),
		{}
	};

	switch (codec->core.vendor_id) {
	case 0x10ec0215:
	case 0x10ec0225:
	case 0x10ec0285:
	case 0x10ec0295:
	case 0x10ec0289:
	case 0x10ec0299:
		alc_process_coef_fw(codec, alc225_pre_hsmode);
		alc_process_coef_fw(codec, coef0225);
		break;
	case 0x10ec0255:
		alc_process_coef_fw(codec, coef0255);
		break;
	case 0x10ec0230:
	case 0x10ec0236:
	case 0x10ec0256:
	case 0x19e58326:
		alc_write_coef_idx(codec, 0x1b, 0x0e4b);
		alc_write_coef_idx(codec, 0x45, 0xc089);
		msleep(50);
		alc_process_coef_fw(codec, coef0256);
		break;
	case 0x10ec0234:
	case 0x10ec0274:
	case 0x10ec0294:
		alc_process_coef_fw(codec, coef0274);
		break;
	case 0x10ec0233:
	case 0x10ec0283:
		alc_process_coef_fw(codec, coef0233);
		break;
	case 0x10ec0286:
	case 0x10ec0288:
	case 0x10ec0298:
		alc_process_coef_fw(codec, coef0288);
		break;
	case 0x10ec0292:
		alc_process_coef_fw(codec, coef0292);
		break;
	case 0x10ec0293:
		alc_process_coef_fw(codec, coef0293);
		break;
	case 0x10ec0668:
		alc_process_coef_fw(codec, coef0688);
		break;
	case 0x10ec0867:
		alc_update_coefex_idx(codec, 0x57, 0x5, 1<<14, 0);
		break;
	}
	codec_dbg(codec, "Headset jack set to headphone (default) mode.\n");
}

/* Iphone type */
static void alc_headset_mode_ctia(struct hda_codec *codec)
{
	int val;

	static const struct coef_fw coef0255[] = {
		WRITE_COEF(0x45, 0xd489), /* Set to CTIA type */
		WRITE_COEF(0x1b, 0x0c2b),
		WRITE_COEFEX(0x57, 0x03, 0x8ea6),
		{}
	};
	static const struct coef_fw coef0256[] = {
		WRITE_COEF(0x45, 0xd489), /* Set to CTIA type */
		WRITE_COEF(0x1b, 0x0e6b),
		{}
	};
	static const struct coef_fw coef0233[] = {
		WRITE_COEF(0x45, 0xd429),
		WRITE_COEF(0x1b, 0x0c2b),
		WRITE_COEF(0x32, 0x4ea3),
		{}
	};
	static const struct coef_fw coef0288[] = {
		UPDATE_COEF(0x50, 0x2000, 0x2000),
		UPDATE_COEF(0x56, 0x0006, 0x0006),
		UPDATE_COEF(0x66, 0x0008, 0),
		UPDATE_COEF(0x67, 0x2000, 0),
		{}
	};
	static const struct coef_fw coef0292[] = {
		WRITE_COEF(0x6b, 0xd429),
		WRITE_COEF(0x76, 0x0008),
		WRITE_COEF(0x18, 0x7388),
		{}
	};
	static const struct coef_fw coef0293[] = {
		WRITE_COEF(0x45, 0xd429), /* Set to ctia type */
		UPDATE_COEF(0x10, 7<<8, 7<<8), /* SET Line1 JD to 1 */
		{}
	};
	static const struct coef_fw coef0688[] = {
		WRITE_COEF(0x11, 0x0001),
		WRITE_COEF(0x15, 0x0d60),
		WRITE_COEF(0xc3, 0x0000),
		{}
	};
	static const struct coef_fw coef0225_1[] = {
		UPDATE_COEF(0x45, 0x3f<<10, 0x35<<10),
		UPDATE_COEF(0x63, 3<<14, 2<<14),
		{}
	};
	static const struct coef_fw coef0225_2[] = {
		UPDATE_COEF(0x45, 0x3f<<10, 0x35<<10),
		UPDATE_COEF(0x63, 3<<14, 1<<14),
		{}
	};

	switch (codec->core.vendor_id) {
	case 0x10ec0255:
		alc_process_coef_fw(codec, coef0255);
		break;
	case 0x10ec0230:
	case 0x10ec0236:
	case 0x10ec0256:
	case 0x19e58326:
		alc_process_coef_fw(codec, coef0256);
		break;
	case 0x10ec0234:
	case 0x10ec0274:
	case 0x10ec0294:
		alc_write_coef_idx(codec, 0x45, 0xd689);
		break;
	case 0x10ec0233:
	case 0x10ec0283:
		alc_process_coef_fw(codec, coef0233);
		break;
	case 0x10ec0298:
		val = alc_read_coef_idx(codec, 0x50);
		if (val & (1 << 12)) {
			alc_update_coef_idx(codec, 0x8e, 0x0070, 0x0020);
			alc_update_coef_idx(codec, 0x4f, 0xfcc0, 0xd400);
			msleep(300);
		} else {
			alc_update_coef_idx(codec, 0x8e, 0x0070, 0x0010);
			alc_update_coef_idx(codec, 0x4f, 0xfcc0, 0xd400);
			msleep(300);
		}
		break;
	case 0x10ec0286:
	case 0x10ec0288:
		alc_update_coef_idx(codec, 0x4f, 0xfcc0, 0xd400);
		msleep(300);
		alc_process_coef_fw(codec, coef0288);
		break;
	case 0x10ec0292:
		alc_process_coef_fw(codec, coef0292);
		break;
	case 0x10ec0293:
		alc_process_coef_fw(codec, coef0293);
		break;
	case 0x10ec0668:
		alc_process_coef_fw(codec, coef0688);
		break;
	case 0x10ec0215:
	case 0x10ec0225:
	case 0x10ec0285:
	case 0x10ec0295:
	case 0x10ec0289:
	case 0x10ec0299:
		val = alc_read_coef_idx(codec, 0x45);
		if (val & (1 << 9))
			alc_process_coef_fw(codec, coef0225_2);
		else
			alc_process_coef_fw(codec, coef0225_1);
		break;
	case 0x10ec0867:
		alc_update_coefex_idx(codec, 0x57, 0x5, 1<<14, 0);
		break;
	}
	codec_dbg(codec, "Headset jack set to iPhone-style headset mode.\n");
}

/* Nokia type */
static void alc_headset_mode_omtp(struct hda_codec *codec)
{
	static const struct coef_fw coef0255[] = {
		WRITE_COEF(0x45, 0xe489), /* Set to OMTP Type */
		WRITE_COEF(0x1b, 0x0c2b),
		WRITE_COEFEX(0x57, 0x03, 0x8ea6),
		{}
	};
	static const struct coef_fw coef0256[] = {
		WRITE_COEF(0x45, 0xe489), /* Set to OMTP Type */
		WRITE_COEF(0x1b, 0x0e6b),
		{}
	};
	static const struct coef_fw coef0233[] = {
		WRITE_COEF(0x45, 0xe429),
		WRITE_COEF(0x1b, 0x0c2b),
		WRITE_COEF(0x32, 0x4ea3),
		{}
	};
	static const struct coef_fw coef0288[] = {
		UPDATE_COEF(0x50, 0x2000, 0x2000),
		UPDATE_COEF(0x56, 0x0006, 0x0006),
		UPDATE_COEF(0x66, 0x0008, 0),
		UPDATE_COEF(0x67, 0x2000, 0),
		{}
	};
	static const struct coef_fw coef0292[] = {
		WRITE_COEF(0x6b, 0xe429),
		WRITE_COEF(0x76, 0x0008),
		WRITE_COEF(0x18, 0x7388),
		{}
	};
	static const struct coef_fw coef0293[] = {
		WRITE_COEF(0x45, 0xe429), /* Set to omtp type */
		UPDATE_COEF(0x10, 7<<8, 7<<8), /* SET Line1 JD to 1 */
		{}
	};
	static const struct coef_fw coef0688[] = {
		WRITE_COEF(0x11, 0x0001),
		WRITE_COEF(0x15, 0x0d50),
		WRITE_COEF(0xc3, 0x0000),
		{}
	};
	static const struct coef_fw coef0225[] = {
		UPDATE_COEF(0x45, 0x3f<<10, 0x39<<10),
		UPDATE_COEF(0x63, 3<<14, 2<<14),
		{}
	};

	switch (codec->core.vendor_id) {
	case 0x10ec0255:
		alc_process_coef_fw(codec, coef0255);
		break;
	case 0x10ec0230:
	case 0x10ec0236:
	case 0x10ec0256:
	case 0x19e58326:
		alc_process_coef_fw(codec, coef0256);
		break;
	case 0x10ec0234:
	case 0x10ec0274:
	case 0x10ec0294:
		alc_write_coef_idx(codec, 0x45, 0xe689);
		break;
	case 0x10ec0233:
	case 0x10ec0283:
		alc_process_coef_fw(codec, coef0233);
		break;
	case 0x10ec0298:
		alc_update_coef_idx(codec, 0x8e, 0x0070, 0x0010);/* Headset output enable */
		alc_update_coef_idx(codec, 0x4f, 0xfcc0, 0xe400);
		msleep(300);
		break;
	case 0x10ec0286:
	case 0x10ec0288:
		alc_update_coef_idx(codec, 0x4f, 0xfcc0, 0xe400);
		msleep(300);
		alc_process_coef_fw(codec, coef0288);
		break;
	case 0x10ec0292:
		alc_process_coef_fw(codec, coef0292);
		break;
	case 0x10ec0293:
		alc_process_coef_fw(codec, coef0293);
		break;
	case 0x10ec0668:
		alc_process_coef_fw(codec, coef0688);
		break;
	case 0x10ec0215:
	case 0x10ec0225:
	case 0x10ec0285:
	case 0x10ec0295:
	case 0x10ec0289:
	case 0x10ec0299:
		alc_process_coef_fw(codec, coef0225);
		break;
	}
	codec_dbg(codec, "Headset jack set to Nokia-style headset mode.\n");
}

static void alc_determine_headset_type(struct hda_codec *codec)
{
	int val;
	bool is_ctia = false;
	struct alc_spec *spec = codec->spec;
	static const struct coef_fw coef0255[] = {
		WRITE_COEF(0x45, 0xd089), /* combo jack auto switch control(Check type)*/
		WRITE_COEF(0x49, 0x0149), /* combo jack auto switch control(Vref
 conteol) */
		{}
	};
	static const struct coef_fw coef0288[] = {
		UPDATE_COEF(0x4f, 0xfcc0, 0xd400), /* Check Type */
		{}
	};
	static const struct coef_fw coef0298[] = {
		UPDATE_COEF(0x50, 0x2000, 0x2000),
		UPDATE_COEF(0x56, 0x0006, 0x0006),
		UPDATE_COEF(0x66, 0x0008, 0),
		UPDATE_COEF(0x67, 0x2000, 0),
		UPDATE_COEF(0x19, 0x1300, 0x1300),
		{}
	};
	static const struct coef_fw coef0293[] = {
		UPDATE_COEF(0x4a, 0x000f, 0x0008), /* Combo Jack auto detect */
		WRITE_COEF(0x45, 0xD429), /* Set to ctia type */
		{}
	};
	static const struct coef_fw coef0688[] = {
		WRITE_COEF(0x11, 0x0001),
		WRITE_COEF(0xb7, 0x802b),
		WRITE_COEF(0x15, 0x0d60),
		WRITE_COEF(0xc3, 0x0c00),
		{}
	};
	static const struct coef_fw coef0274[] = {
		UPDATE_COEF(0x4a, 0x0010, 0),
		UPDATE_COEF(0x4a, 0x8000, 0),
		WRITE_COEF(0x45, 0xd289),
		UPDATE_COEF(0x49, 0x0300, 0x0300),
		{}
	};

	if (spec->no_internal_mic_pin) {
		alc_update_coef_idx(codec, 0x45, 0xf<<12 | 1<<10, 5<<12);
		return;
	}

	switch (codec->core.vendor_id) {
	case 0x10ec0255:
		alc_process_coef_fw(codec, coef0255);
		msleep(300);
		val = alc_read_coef_idx(codec, 0x46);
		is_ctia = (val & 0x0070) == 0x0070;
		break;
	case 0x10ec0230:
	case 0x10ec0236:
	case 0x10ec0256:
	case 0x19e58326:
		alc_write_coef_idx(codec, 0x1b, 0x0e4b);
		alc_write_coef_idx(codec, 0x06, 0x6104);
		alc_write_coefex_idx(codec, 0x57, 0x3, 0x09a3);

		snd_hda_codec_write(codec, 0x21, 0,
			    AC_VERB_SET_AMP_GAIN_MUTE, AMP_OUT_MUTE);
		msleep(80);
		snd_hda_codec_write(codec, 0x21, 0,
			    AC_VERB_SET_PIN_WIDGET_CONTROL, 0x0);

		alc_process_coef_fw(codec, coef0255);
		msleep(300);
		val = alc_read_coef_idx(codec, 0x46);
		is_ctia = (val & 0x0070) == 0x0070;

		alc_write_coefex_idx(codec, 0x57, 0x3, 0x0da3);
		alc_update_coefex_idx(codec, 0x57, 0x5, 1<<14, 0);

		snd_hda_codec_write(codec, 0x21, 0,
			    AC_VERB_SET_PIN_WIDGET_CONTROL, PIN_OUT);
		msleep(80);
		snd_hda_codec_write(codec, 0x21, 0,
			    AC_VERB_SET_AMP_GAIN_MUTE, AMP_OUT_UNMUTE);
		break;
	case 0x10ec0234:
	case 0x10ec0274:
	case 0x10ec0294:
		alc_process_coef_fw(codec, coef0274);
		msleep(850);
		val = alc_read_coef_idx(codec, 0x46);
		is_ctia = (val & 0x00f0) == 0x00f0;
		break;
	case 0x10ec0233:
	case 0x10ec0283:
		alc_write_coef_idx(codec, 0x45, 0xd029);
		msleep(300);
		val = alc_read_coef_idx(codec, 0x46);
		is_ctia = (val & 0x0070) == 0x0070;
		break;
	case 0x10ec0298:
		snd_hda_codec_write(codec, 0x21, 0,
			    AC_VERB_SET_AMP_GAIN_MUTE, AMP_OUT_MUTE);
		msleep(100);
		snd_hda_codec_write(codec, 0x21, 0,
			    AC_VERB_SET_PIN_WIDGET_CONTROL, 0x0);
		msleep(200);

		val = alc_read_coef_idx(codec, 0x50);
		if (val & (1 << 12)) {
			alc_update_coef_idx(codec, 0x8e, 0x0070, 0x0020);
			alc_process_coef_fw(codec, coef0288);
			msleep(350);
			val = alc_read_coef_idx(codec, 0x50);
			is_ctia = (val & 0x0070) == 0x0070;
		} else {
			alc_update_coef_idx(codec, 0x8e, 0x0070, 0x0010);
			alc_process_coef_fw(codec, coef0288);
			msleep(350);
			val = alc_read_coef_idx(codec, 0x50);
			is_ctia = (val & 0x0070) == 0x0070;
		}
		alc_process_coef_fw(codec, coef0298);
		snd_hda_codec_write(codec, 0x21, 0,
			    AC_VERB_SET_PIN_WIDGET_CONTROL, PIN_HP);
		msleep(75);
		snd_hda_codec_write(codec, 0x21, 0,
			    AC_VERB_SET_AMP_GAIN_MUTE, AMP_OUT_UNMUTE);
		break;
	case 0x10ec0286:
	case 0x10ec0288:
		alc_process_coef_fw(codec, coef0288);
		msleep(350);
		val = alc_read_coef_idx(codec, 0x50);
		is_ctia = (val & 0x0070) == 0x0070;
		break;
	case 0x10ec0292:
		alc_write_coef_idx(codec, 0x6b, 0xd429);
		msleep(300);
		val = alc_read_coef_idx(codec, 0x6c);
		is_ctia = (val & 0x001c) == 0x001c;
		break;
	case 0x10ec0293:
		alc_process_coef_fw(codec, coef0293);
		msleep(300);
		val = alc_read_coef_idx(codec, 0x46);
		is_ctia = (val & 0x0070) == 0x0070;
		break;
	case 0x10ec0668:
		alc_process_coef_fw(codec, coef0688);
		msleep(300);
		val = alc_read_coef_idx(codec, 0xbe);
		is_ctia = (val & 0x1c02) == 0x1c02;
		break;
	case 0x10ec0215:
	case 0x10ec0225:
	case 0x10ec0285:
	case 0x10ec0295:
	case 0x10ec0289:
	case 0x10ec0299:
		snd_hda_codec_write(codec, 0x21, 0,
			    AC_VERB_SET_AMP_GAIN_MUTE, AMP_OUT_MUTE);
		msleep(80);
		snd_hda_codec_write(codec, 0x21, 0,
			    AC_VERB_SET_PIN_WIDGET_CONTROL, 0x0);

		alc_process_coef_fw(codec, alc225_pre_hsmode);
		alc_update_coef_idx(codec, 0x67, 0xf000, 0x1000);
		val = alc_read_coef_idx(codec, 0x45);
		if (val & (1 << 9)) {
			alc_update_coef_idx(codec, 0x45, 0x3f<<10, 0x34<<10);
			alc_update_coef_idx(codec, 0x49, 3<<8, 2<<8);
			msleep(800);
			val = alc_read_coef_idx(codec, 0x46);
			is_ctia = (val & 0x00f0) == 0x00f0;
		} else {
			alc_update_coef_idx(codec, 0x45, 0x3f<<10, 0x34<<10);
			alc_update_coef_idx(codec, 0x49, 3<<8, 1<<8);
			msleep(800);
			val = alc_read_coef_idx(codec, 0x46);
			is_ctia = (val & 0x00f0) == 0x00f0;
		}
		alc_update_coef_idx(codec, 0x4a, 7<<6, 7<<6);
		alc_update_coef_idx(codec, 0x4a, 3<<4, 3<<4);
		alc_update_coef_idx(codec, 0x67, 0xf000, 0x3000);

		snd_hda_codec_write(codec, 0x21, 0,
			    AC_VERB_SET_PIN_WIDGET_CONTROL, PIN_OUT);
		msleep(80);
		snd_hda_codec_write(codec, 0x21, 0,
			    AC_VERB_SET_AMP_GAIN_MUTE, AMP_OUT_UNMUTE);
		break;
	case 0x10ec0867:
		is_ctia = true;
		break;
	}

	codec_dbg(codec, "Headset jack detected iPhone-style headset: %s\n",
		    is_ctia ? "yes" : "no");
	spec->current_headset_type = is_ctia ? ALC_HEADSET_TYPE_CTIA : ALC_HEADSET_TYPE_OMTP;
}

static void alc_update_headset_mode(struct hda_codec *codec)
{
	struct alc_spec *spec = codec->spec;

	hda_nid_t mux_pin = spec->gen.imux_pins[spec->gen.cur_mux[0]];
	hda_nid_t hp_pin = alc_get_hp_pin(spec);

	int new_headset_mode;

	if (!snd_hda_jack_detect(codec, hp_pin))
		new_headset_mode = ALC_HEADSET_MODE_UNPLUGGED;
	else if (mux_pin == spec->headset_mic_pin)
		new_headset_mode = ALC_HEADSET_MODE_HEADSET;
	else if (mux_pin == spec->headphone_mic_pin)
		new_headset_mode = ALC_HEADSET_MODE_MIC;
	else
		new_headset_mode = ALC_HEADSET_MODE_HEADPHONE;

	if (new_headset_mode == spec->current_headset_mode) {
		snd_hda_gen_update_outputs(codec);
		return;
	}

	switch (new_headset_mode) {
	case ALC_HEADSET_MODE_UNPLUGGED:
		alc_headset_mode_unplugged(codec);
		spec->current_headset_mode = ALC_HEADSET_MODE_UNKNOWN;
		spec->current_headset_type = ALC_HEADSET_TYPE_UNKNOWN;
		spec->gen.hp_jack_present = false;
		break;
	case ALC_HEADSET_MODE_HEADSET:
		if (spec->current_headset_type == ALC_HEADSET_TYPE_UNKNOWN)
			alc_determine_headset_type(codec);
		if (spec->current_headset_type == ALC_HEADSET_TYPE_CTIA)
			alc_headset_mode_ctia(codec);
		else if (spec->current_headset_type == ALC_HEADSET_TYPE_OMTP)
			alc_headset_mode_omtp(codec);
		spec->gen.hp_jack_present = true;
		break;
	case ALC_HEADSET_MODE_MIC:
		alc_headset_mode_mic_in(codec, hp_pin, spec->headphone_mic_pin);
		spec->gen.hp_jack_present = false;
		break;
	case ALC_HEADSET_MODE_HEADPHONE:
		alc_headset_mode_default(codec);
		spec->gen.hp_jack_present = true;
		break;
	}
	if (new_headset_mode != ALC_HEADSET_MODE_MIC) {
		snd_hda_set_pin_ctl_cache(codec, hp_pin,
					  AC_PINCTL_OUT_EN | AC_PINCTL_HP_EN);
		if (spec->headphone_mic_pin && spec->headphone_mic_pin != hp_pin)
			snd_hda_set_pin_ctl_cache(codec, spec->headphone_mic_pin,
						  PIN_VREFHIZ);
	}
	spec->current_headset_mode = new_headset_mode;

	snd_hda_gen_update_outputs(codec);
}

static void alc_update_headset_mode_hook(struct hda_codec *codec,
					 struct snd_kcontrol *kcontrol,
					 struct snd_ctl_elem_value *ucontrol)
{
	alc_update_headset_mode(codec);
}

static void alc_update_headset_jack_cb(struct hda_codec *codec,
				       struct hda_jack_callback *jack)
{
	snd_hda_gen_hp_automute(codec, jack);
	alc_update_headset_mode(codec);
}

static void alc_probe_headset_mode(struct hda_codec *codec)
{
	int i;
	struct alc_spec *spec = codec->spec;
	struct auto_pin_cfg *cfg = &spec->gen.autocfg;

	/* Find mic pins */
	for (i = 0; i < cfg->num_inputs; i++) {
		if (cfg->inputs[i].is_headset_mic && !spec->headset_mic_pin)
			spec->headset_mic_pin = cfg->inputs[i].pin;
		if (cfg->inputs[i].is_headphone_mic && !spec->headphone_mic_pin)
			spec->headphone_mic_pin = cfg->inputs[i].pin;
	}

	WARN_ON(spec->gen.cap_sync_hook);
	spec->gen.cap_sync_hook = alc_update_headset_mode_hook;
	spec->gen.automute_hook = alc_update_headset_mode;
	spec->gen.hp_automute_hook = alc_update_headset_jack_cb;
}

static void alc_fixup_headset_mode(struct hda_codec *codec,
				const struct hda_fixup *fix, int action)
{
	struct alc_spec *spec = codec->spec;

	switch (action) {
	case HDA_FIXUP_ACT_PRE_PROBE:
		spec->parse_flags |= HDA_PINCFG_HEADSET_MIC | HDA_PINCFG_HEADPHONE_MIC;
		break;
	case HDA_FIXUP_ACT_PROBE:
		alc_probe_headset_mode(codec);
		break;
	case HDA_FIXUP_ACT_INIT:
		if (is_s3_resume(codec) || is_s4_resume(codec)) {
			spec->current_headset_mode = ALC_HEADSET_MODE_UNKNOWN;
			spec->current_headset_type = ALC_HEADSET_TYPE_UNKNOWN;
		}
		alc_update_headset_mode(codec);
		break;
	}
}

static void alc_fixup_headset_mode_no_hp_mic(struct hda_codec *codec,
				const struct hda_fixup *fix, int action)
{
	if (action == HDA_FIXUP_ACT_PRE_PROBE) {
		struct alc_spec *spec = codec->spec;
		spec->parse_flags |= HDA_PINCFG_HEADSET_MIC;
	}
	else
		alc_fixup_headset_mode(codec, fix, action);
}

static void alc255_set_default_jack_type(struct hda_codec *codec)
{
	/* Set to iphone type */
	static const struct coef_fw alc255fw[] = {
		WRITE_COEF(0x1b, 0x880b),
		WRITE_COEF(0x45, 0xd089),
		WRITE_COEF(0x1b, 0x080b),
		WRITE_COEF(0x46, 0x0004),
		WRITE_COEF(0x1b, 0x0c0b),
		{}
	};
	static const struct coef_fw alc256fw[] = {
		WRITE_COEF(0x1b, 0x884b),
		WRITE_COEF(0x45, 0xd089),
		WRITE_COEF(0x1b, 0x084b),
		WRITE_COEF(0x46, 0x0004),
		WRITE_COEF(0x1b, 0x0c4b),
		{}
	};
	switch (codec->core.vendor_id) {
	case 0x10ec0255:
		alc_process_coef_fw(codec, alc255fw);
		break;
	case 0x10ec0230:
	case 0x10ec0236:
	case 0x10ec0256:
	case 0x19e58326:
		alc_process_coef_fw(codec, alc256fw);
		break;
	}
	msleep(30);
}

static void alc_fixup_headset_mode_alc255(struct hda_codec *codec,
				const struct hda_fixup *fix, int action)
{
	if (action == HDA_FIXUP_ACT_PRE_PROBE) {
		alc255_set_default_jack_type(codec);
	}
	alc_fixup_headset_mode(codec, fix, action);
}

static void alc_fixup_headset_mode_alc255_no_hp_mic(struct hda_codec *codec,
				const struct hda_fixup *fix, int action)
{
	if (action == HDA_FIXUP_ACT_PRE_PROBE) {
		struct alc_spec *spec = codec->spec;
		spec->parse_flags |= HDA_PINCFG_HEADSET_MIC;
		alc255_set_default_jack_type(codec);
	}
	else
		alc_fixup_headset_mode(codec, fix, action);
}

static void alc288_update_headset_jack_cb(struct hda_codec *codec,
				       struct hda_jack_callback *jack)
{
	struct alc_spec *spec = codec->spec;

	alc_update_headset_jack_cb(codec, jack);
	/* Headset Mic enable or disable, only for Dell Dino */
	alc_update_gpio_data(codec, 0x40, spec->gen.hp_jack_present);
}

static void alc_fixup_headset_mode_dell_alc288(struct hda_codec *codec,
				const struct hda_fixup *fix, int action)
{
	alc_fixup_headset_mode(codec, fix, action);
	if (action == HDA_FIXUP_ACT_PROBE) {
		struct alc_spec *spec = codec->spec;
		/* toggled via hp_automute_hook */
		spec->gpio_mask |= 0x40;
		spec->gpio_dir |= 0x40;
		spec->gen.hp_automute_hook = alc288_update_headset_jack_cb;
	}
}

static void alc_fixup_auto_mute_via_amp(struct hda_codec *codec,
					const struct hda_fixup *fix, int action)
{
	if (action == HDA_FIXUP_ACT_PRE_PROBE) {
		struct alc_spec *spec = codec->spec;
		spec->gen.auto_mute_via_amp = 1;
	}
}

static void alc_fixup_no_shutup(struct hda_codec *codec,
				const struct hda_fixup *fix, int action)
{
	if (action == HDA_FIXUP_ACT_PRE_PROBE) {
		struct alc_spec *spec = codec->spec;
		spec->no_shutup_pins = 1;
	}
}

static void alc_fixup_disable_aamix(struct hda_codec *codec,
				    const struct hda_fixup *fix, int action)
{
	if (action == HDA_FIXUP_ACT_PRE_PROBE) {
		struct alc_spec *spec = codec->spec;
		/* Disable AA-loopback as it causes white noise */
		spec->gen.mixer_nid = 0;
	}
}

/* fixup for Thinkpad docks: add dock pins, avoid HP parser fixup */
static void alc_fixup_tpt440_dock(struct hda_codec *codec,
				  const struct hda_fixup *fix, int action)
{
	static const struct hda_pintbl pincfgs[] = {
		{ 0x16, 0x21211010 }, /* dock headphone */
		{ 0x19, 0x21a11010 }, /* dock mic */
		{ }
	};
	struct alc_spec *spec = codec->spec;

	if (action == HDA_FIXUP_ACT_PRE_PROBE) {
		spec->parse_flags = HDA_PINCFG_NO_HP_FIXUP;
		codec->power_save_node = 0; /* avoid click noises */
		snd_hda_apply_pincfgs(codec, pincfgs);
	}
}

static void alc_fixup_tpt470_dock(struct hda_codec *codec,
				  const struct hda_fixup *fix, int action)
{
	static const struct hda_pintbl pincfgs[] = {
		{ 0x17, 0x21211010 }, /* dock headphone */
		{ 0x19, 0x21a11010 }, /* dock mic */
		{ }
	};
	struct alc_spec *spec = codec->spec;

	if (action == HDA_FIXUP_ACT_PRE_PROBE) {
		spec->parse_flags = HDA_PINCFG_NO_HP_FIXUP;
		snd_hda_apply_pincfgs(codec, pincfgs);
	} else if (action == HDA_FIXUP_ACT_INIT) {
		/* Enable DOCK device */
		snd_hda_codec_write(codec, 0x17, 0,
			    AC_VERB_SET_CONFIG_DEFAULT_BYTES_3, 0);
		/* Enable DOCK device */
		snd_hda_codec_write(codec, 0x19, 0,
			    AC_VERB_SET_CONFIG_DEFAULT_BYTES_3, 0);
	}
}

static void alc_fixup_tpt470_dacs(struct hda_codec *codec,
				  const struct hda_fixup *fix, int action)
{
	/* Assure the speaker pin to be coupled with DAC NID 0x03; otherwise
	 * the speaker output becomes too low by some reason on Thinkpads with
	 * ALC298 codec
	 */
	static const hda_nid_t preferred_pairs[] = {
		0x14, 0x03, 0x17, 0x02, 0x21, 0x02,
		0
	};
	struct alc_spec *spec = codec->spec;

	if (action == HDA_FIXUP_ACT_PRE_PROBE)
		spec->gen.preferred_dacs = preferred_pairs;
}

static void alc295_fixup_asus_dacs(struct hda_codec *codec,
				   const struct hda_fixup *fix, int action)
{
	static const hda_nid_t preferred_pairs[] = {
		0x17, 0x02, 0x21, 0x03, 0
	};
	struct alc_spec *spec = codec->spec;

	if (action == HDA_FIXUP_ACT_PRE_PROBE)
		spec->gen.preferred_dacs = preferred_pairs;
}

static void alc_shutup_dell_xps13(struct hda_codec *codec)
{
	struct alc_spec *spec = codec->spec;
	int hp_pin = alc_get_hp_pin(spec);

	/* Prevent pop noises when headphones are plugged in */
	snd_hda_codec_write(codec, hp_pin, 0,
			    AC_VERB_SET_AMP_GAIN_MUTE, AMP_OUT_MUTE);
	msleep(20);
}

static void alc_fixup_dell_xps13(struct hda_codec *codec,
				const struct hda_fixup *fix, int action)
{
	struct alc_spec *spec = codec->spec;
	struct hda_input_mux *imux = &spec->gen.input_mux;
	int i;

	switch (action) {
	case HDA_FIXUP_ACT_PRE_PROBE:
		/* mic pin 0x19 must be initialized with Vref Hi-Z, otherwise
		 * it causes a click noise at start up
		 */
		snd_hda_codec_set_pin_target(codec, 0x19, PIN_VREFHIZ);
		spec->shutup = alc_shutup_dell_xps13;
		break;
	case HDA_FIXUP_ACT_PROBE:
		/* Make the internal mic the default input source. */
		for (i = 0; i < imux->num_items; i++) {
			if (spec->gen.imux_pins[i] == 0x12) {
				spec->gen.cur_mux[0] = i;
				break;
			}
		}
		break;
	}
}

static void alc_fixup_headset_mode_alc662(struct hda_codec *codec,
				const struct hda_fixup *fix, int action)
{
	struct alc_spec *spec = codec->spec;

	if (action == HDA_FIXUP_ACT_PRE_PROBE) {
		spec->parse_flags |= HDA_PINCFG_HEADSET_MIC;
		spec->gen.hp_mic = 1; /* Mic-in is same pin as headphone */

		/* Disable boost for mic-in permanently. (This code is only called
		   from quirks that guarantee that the headphone is at NID 0x1b.) */
		snd_hda_codec_write(codec, 0x1b, 0, AC_VERB_SET_AMP_GAIN_MUTE, 0x7000);
		snd_hda_override_wcaps(codec, 0x1b, get_wcaps(codec, 0x1b) & ~AC_WCAP_IN_AMP);
	} else
		alc_fixup_headset_mode(codec, fix, action);
}

static void alc_fixup_headset_mode_alc668(struct hda_codec *codec,
				const struct hda_fixup *fix, int action)
{
	if (action == HDA_FIXUP_ACT_PRE_PROBE) {
		alc_write_coef_idx(codec, 0xc4, 0x8000);
		alc_update_coef_idx(codec, 0xc2, ~0xfe, 0);
		snd_hda_set_pin_ctl_cache(codec, 0x18, 0);
	}
	alc_fixup_headset_mode(codec, fix, action);
}

/* Returns the nid of the external mic input pin, or 0 if it cannot be found. */
static int find_ext_mic_pin(struct hda_codec *codec)
{
	struct alc_spec *spec = codec->spec;
	struct auto_pin_cfg *cfg = &spec->gen.autocfg;
	hda_nid_t nid;
	unsigned int defcfg;
	int i;

	for (i = 0; i < cfg->num_inputs; i++) {
		if (cfg->inputs[i].type != AUTO_PIN_MIC)
			continue;
		nid = cfg->inputs[i].pin;
		defcfg = snd_hda_codec_get_pincfg(codec, nid);
		if (snd_hda_get_input_pin_attr(defcfg) == INPUT_PIN_ATTR_INT)
			continue;
		return nid;
	}

	return 0;
}

static void alc271_hp_gate_mic_jack(struct hda_codec *codec,
				    const struct hda_fixup *fix,
				    int action)
{
	struct alc_spec *spec = codec->spec;

	if (action == HDA_FIXUP_ACT_PROBE) {
		int mic_pin = find_ext_mic_pin(codec);
		int hp_pin = alc_get_hp_pin(spec);

		if (snd_BUG_ON(!mic_pin || !hp_pin))
			return;
		snd_hda_jack_set_gating_jack(codec, mic_pin, hp_pin);
	}
}

static void alc269_fixup_limit_int_mic_boost(struct hda_codec *codec,
					     const struct hda_fixup *fix,
					     int action)
{
	struct alc_spec *spec = codec->spec;
	struct auto_pin_cfg *cfg = &spec->gen.autocfg;
	int i;

	/* The mic boosts on level 2 and 3 are too noisy
	   on the internal mic input.
	   Therefore limit the boost to 0 or 1. */

	if (action != HDA_FIXUP_ACT_PROBE)
		return;

	for (i = 0; i < cfg->num_inputs; i++) {
		hda_nid_t nid = cfg->inputs[i].pin;
		unsigned int defcfg;
		if (cfg->inputs[i].type != AUTO_PIN_MIC)
			continue;
		defcfg = snd_hda_codec_get_pincfg(codec, nid);
		if (snd_hda_get_input_pin_attr(defcfg) != INPUT_PIN_ATTR_INT)
			continue;

		snd_hda_override_amp_caps(codec, nid, HDA_INPUT,
					  (0x00 << AC_AMPCAP_OFFSET_SHIFT) |
					  (0x01 << AC_AMPCAP_NUM_STEPS_SHIFT) |
					  (0x2f << AC_AMPCAP_STEP_SIZE_SHIFT) |
					  (0 << AC_AMPCAP_MUTE_SHIFT));
	}
}

static void alc283_hp_automute_hook(struct hda_codec *codec,
				    struct hda_jack_callback *jack)
{
	struct alc_spec *spec = codec->spec;
	int vref;

	msleep(200);
	snd_hda_gen_hp_automute(codec, jack);

	vref = spec->gen.hp_jack_present ? PIN_VREF80 : 0;

	msleep(600);
	snd_hda_codec_write(codec, 0x19, 0, AC_VERB_SET_PIN_WIDGET_CONTROL,
			    vref);
}

static void alc283_fixup_chromebook(struct hda_codec *codec,
				    const struct hda_fixup *fix, int action)
{
	struct alc_spec *spec = codec->spec;

	switch (action) {
	case HDA_FIXUP_ACT_PRE_PROBE:
		snd_hda_override_wcaps(codec, 0x03, 0);
		/* Disable AA-loopback as it causes white noise */
		spec->gen.mixer_nid = 0;
		break;
	case HDA_FIXUP_ACT_INIT:
		/* MIC2-VREF control */
		/* Set to manual mode */
		alc_update_coef_idx(codec, 0x06, 0x000c, 0);
		/* Enable Line1 input control by verb */
		alc_update_coef_idx(codec, 0x1a, 0, 1 << 4);
		break;
	}
}

static void alc283_fixup_sense_combo_jack(struct hda_codec *codec,
				    const struct hda_fixup *fix, int action)
{
	struct alc_spec *spec = codec->spec;

	switch (action) {
	case HDA_FIXUP_ACT_PRE_PROBE:
		spec->gen.hp_automute_hook = alc283_hp_automute_hook;
		break;
	case HDA_FIXUP_ACT_INIT:
		/* MIC2-VREF control */
		/* Set to manual mode */
		alc_update_coef_idx(codec, 0x06, 0x000c, 0);
		break;
	}
}

/* mute tablet speaker pin (0x14) via dock plugging in addition */
static void asus_tx300_automute(struct hda_codec *codec)
{
	struct alc_spec *spec = codec->spec;
	snd_hda_gen_update_outputs(codec);
	if (snd_hda_jack_detect(codec, 0x1b))
		spec->gen.mute_bits |= (1ULL << 0x14);
}

static void alc282_fixup_asus_tx300(struct hda_codec *codec,
				    const struct hda_fixup *fix, int action)
{
	struct alc_spec *spec = codec->spec;
	static const struct hda_pintbl dock_pins[] = {
		{ 0x1b, 0x21114000 }, /* dock speaker pin */
		{}
	};

	switch (action) {
	case HDA_FIXUP_ACT_PRE_PROBE:
		spec->init_amp = ALC_INIT_DEFAULT;
		/* TX300 needs to set up GPIO2 for the speaker amp */
		alc_setup_gpio(codec, 0x04);
		snd_hda_apply_pincfgs(codec, dock_pins);
		spec->gen.auto_mute_via_amp = 1;
		spec->gen.automute_hook = asus_tx300_automute;
		snd_hda_jack_detect_enable_callback(codec, 0x1b,
						    snd_hda_gen_hp_automute);
		break;
	case HDA_FIXUP_ACT_PROBE:
		spec->init_amp = ALC_INIT_DEFAULT;
		break;
	case HDA_FIXUP_ACT_BUILD:
		/* this is a bit tricky; give more sane names for the main
		 * (tablet) speaker and the dock speaker, respectively
		 */
		rename_ctl(codec, "Speaker Playback Switch",
			   "Dock Speaker Playback Switch");
		rename_ctl(codec, "Bass Speaker Playback Switch",
			   "Speaker Playback Switch");
		break;
	}
}

static void alc290_fixup_mono_speakers(struct hda_codec *codec,
				       const struct hda_fixup *fix, int action)
{
	if (action == HDA_FIXUP_ACT_PRE_PROBE) {
		/* DAC node 0x03 is giving mono output. We therefore want to
		   make sure 0x14 (front speaker) and 0x15 (headphones) use the
		   stereo DAC, while leaving 0x17 (bass speaker) for node 0x03. */
		static const hda_nid_t conn1[] = { 0x0c };
		snd_hda_override_conn_list(codec, 0x14, ARRAY_SIZE(conn1), conn1);
		snd_hda_override_conn_list(codec, 0x15, ARRAY_SIZE(conn1), conn1);
	}
}

static void alc298_fixup_speaker_volume(struct hda_codec *codec,
					const struct hda_fixup *fix, int action)
{
	if (action == HDA_FIXUP_ACT_PRE_PROBE) {
		/* The speaker is routed to the Node 0x06 by a mistake, as a result
		   we can't adjust the speaker's volume since this node does not has
		   Amp-out capability. we change the speaker's route to:
		   Node 0x02 (Audio Output) -> Node 0x0c (Audio Mixer) -> Node 0x17 (
		   Pin Complex), since Node 0x02 has Amp-out caps, we can adjust
		   speaker's volume now. */

		static const hda_nid_t conn1[] = { 0x0c };
		snd_hda_override_conn_list(codec, 0x17, ARRAY_SIZE(conn1), conn1);
	}
}

/* disable DAC3 (0x06) selection on NID 0x17 as it has no volume amp control */
static void alc295_fixup_disable_dac3(struct hda_codec *codec,
				      const struct hda_fixup *fix, int action)
{
	if (action == HDA_FIXUP_ACT_PRE_PROBE) {
		static const hda_nid_t conn[] = { 0x02, 0x03 };
		snd_hda_override_conn_list(codec, 0x17, ARRAY_SIZE(conn), conn);
	}
}

/* force NID 0x17 (Bass Speaker) to DAC1 to share it with the main speaker */
static void alc285_fixup_speaker2_to_dac1(struct hda_codec *codec,
					  const struct hda_fixup *fix, int action)
{
	if (action == HDA_FIXUP_ACT_PRE_PROBE) {
		static const hda_nid_t conn[] = { 0x02 };
		snd_hda_override_conn_list(codec, 0x17, ARRAY_SIZE(conn), conn);
	}
}

/* Hook to update amp GPIO4 for automute */
static void alc280_hp_gpio4_automute_hook(struct hda_codec *codec,
					  struct hda_jack_callback *jack)
{
	struct alc_spec *spec = codec->spec;

	snd_hda_gen_hp_automute(codec, jack);
	/* mute_led_polarity is set to 0, so we pass inverted value here */
	alc_update_gpio_led(codec, 0x10, spec->mute_led_polarity,
			    !spec->gen.hp_jack_present);
}

/* Manage GPIOs for HP EliteBook Folio 9480m.
 *
 * GPIO4 is the headphone amplifier power control
 * GPIO3 is the audio output mute indicator LED
 */

static void alc280_fixup_hp_9480m(struct hda_codec *codec,
				  const struct hda_fixup *fix,
				  int action)
{
	struct alc_spec *spec = codec->spec;

	alc_fixup_hp_gpio_led(codec, action, 0x08, 0);
	if (action == HDA_FIXUP_ACT_PRE_PROBE) {
		/* amp at GPIO4; toggled via alc280_hp_gpio4_automute_hook() */
		spec->gpio_mask |= 0x10;
		spec->gpio_dir |= 0x10;
		spec->gen.hp_automute_hook = alc280_hp_gpio4_automute_hook;
	}
}

static void alc275_fixup_gpio4_off(struct hda_codec *codec,
				   const struct hda_fixup *fix,
				   int action)
{
	struct alc_spec *spec = codec->spec;

	if (action == HDA_FIXUP_ACT_PRE_PROBE) {
		spec->gpio_mask |= 0x04;
		spec->gpio_dir |= 0x04;
		/* set data bit low */
	}
}

/* Quirk for Thinkpad X1 7th and 8th Gen
 * The following fixed routing needed
 * DAC1 (NID 0x02) -> Speaker (NID 0x14); some eq applied secretly
 * DAC2 (NID 0x03) -> Bass (NID 0x17) & Headphone (NID 0x21); sharing a DAC
 * DAC3 (NID 0x06) -> Unused, due to the lack of volume amp
 */
static void alc285_fixup_thinkpad_x1_gen7(struct hda_codec *codec,
					  const struct hda_fixup *fix, int action)
{
	static const hda_nid_t conn[] = { 0x02, 0x03 }; /* exclude 0x06 */
	static const hda_nid_t preferred_pairs[] = {
		0x14, 0x02, 0x17, 0x03, 0x21, 0x03, 0
	};
	struct alc_spec *spec = codec->spec;

	switch (action) {
	case HDA_FIXUP_ACT_PRE_PROBE:
		snd_hda_override_conn_list(codec, 0x17, ARRAY_SIZE(conn), conn);
		spec->gen.preferred_dacs = preferred_pairs;
		break;
	case HDA_FIXUP_ACT_BUILD:
		/* The generic parser creates somewhat unintuitive volume ctls
		 * with the fixed routing above, and the shared DAC2 may be
		 * confusing for PA.
		 * Rename those to unique names so that PA doesn't touch them
		 * and use only Master volume.
		 */
		rename_ctl(codec, "Front Playback Volume", "DAC1 Playback Volume");
		rename_ctl(codec, "Bass Speaker Playback Volume", "DAC2 Playback Volume");
		break;
	}
}

static void alc233_alc662_fixup_lenovo_dual_codecs(struct hda_codec *codec,
					 const struct hda_fixup *fix,
					 int action)
{
	alc_fixup_dual_codecs(codec, fix, action);
	switch (action) {
	case HDA_FIXUP_ACT_PRE_PROBE:
		/* override card longname to provide a unique UCM profile */
		strcpy(codec->card->longname, "HDAudio-Lenovo-DualCodecs");
		break;
	case HDA_FIXUP_ACT_BUILD:
		/* rename Capture controls depending on the codec */
		rename_ctl(codec, "Capture Volume",
			   codec->addr == 0 ?
			   "Rear-Panel Capture Volume" :
			   "Front-Panel Capture Volume");
		rename_ctl(codec, "Capture Switch",
			   codec->addr == 0 ?
			   "Rear-Panel Capture Switch" :
			   "Front-Panel Capture Switch");
		break;
	}
}

static void alc225_fixup_s3_pop_noise(struct hda_codec *codec,
				      const struct hda_fixup *fix, int action)
{
	if (action != HDA_FIXUP_ACT_PRE_PROBE)
		return;

	codec->power_save_node = 1;
}

/* Forcibly assign NID 0x03 to HP/LO while NID 0x02 to SPK for EQ */
static void alc274_fixup_bind_dacs(struct hda_codec *codec,
				    const struct hda_fixup *fix, int action)
{
	struct alc_spec *spec = codec->spec;
	static const hda_nid_t preferred_pairs[] = {
		0x21, 0x03, 0x1b, 0x03, 0x16, 0x02,
		0
	};

	if (action != HDA_FIXUP_ACT_PRE_PROBE)
		return;

	spec->gen.preferred_dacs = preferred_pairs;
	spec->gen.auto_mute_via_amp = 1;
	codec->power_save_node = 0;
}

/* avoid DAC 0x06 for bass speaker 0x17; it has no volume control */
static void alc289_fixup_asus_ga401(struct hda_codec *codec,
				    const struct hda_fixup *fix, int action)
{
	static const hda_nid_t preferred_pairs[] = {
		0x14, 0x02, 0x17, 0x02, 0x21, 0x03, 0
	};
	struct alc_spec *spec = codec->spec;

	if (action == HDA_FIXUP_ACT_PRE_PROBE) {
		spec->gen.preferred_dacs = preferred_pairs;
		spec->gen.obey_preferred_dacs = 1;
	}
}

/* The DAC of NID 0x3 will introduce click/pop noise on headphones, so invalidate it */
static void alc285_fixup_invalidate_dacs(struct hda_codec *codec,
			      const struct hda_fixup *fix, int action)
{
	if (action != HDA_FIXUP_ACT_PRE_PROBE)
		return;

	snd_hda_override_wcaps(codec, 0x03, 0);
}

static void alc_combo_jack_hp_jd_restart(struct hda_codec *codec)
{
	switch (codec->core.vendor_id) {
	case 0x10ec0274:
	case 0x10ec0294:
	case 0x10ec0225:
	case 0x10ec0295:
	case 0x10ec0299:
		alc_update_coef_idx(codec, 0x4a, 0x8000, 1 << 15); /* Reset HP JD */
		alc_update_coef_idx(codec, 0x4a, 0x8000, 0 << 15);
		break;
	case 0x10ec0230:
	case 0x10ec0235:
	case 0x10ec0236:
	case 0x10ec0255:
	case 0x10ec0256:
	case 0x10ec0257:
	case 0x19e58326:
		alc_update_coef_idx(codec, 0x1b, 0x8000, 1 << 15); /* Reset HP JD */
		alc_update_coef_idx(codec, 0x1b, 0x8000, 0 << 15);
		break;
	}
}

static void alc295_fixup_chromebook(struct hda_codec *codec,
				    const struct hda_fixup *fix, int action)
{
	struct alc_spec *spec = codec->spec;

	switch (action) {
	case HDA_FIXUP_ACT_PRE_PROBE:
		spec->ultra_low_power = true;
		break;
	case HDA_FIXUP_ACT_INIT:
		alc_combo_jack_hp_jd_restart(codec);
		break;
	}
}

static void alc256_fixup_chromebook(struct hda_codec *codec,
				    const struct hda_fixup *fix, int action)
{
	struct alc_spec *spec = codec->spec;

	switch (action) {
	case HDA_FIXUP_ACT_PRE_PROBE:
		spec->gen.suppress_auto_mute = 1;
		spec->gen.suppress_auto_mic = 1;
		spec->en_3kpull_low = false;
		break;
	}
}

static void alc_fixup_disable_mic_vref(struct hda_codec *codec,
				  const struct hda_fixup *fix, int action)
{
	if (action == HDA_FIXUP_ACT_PRE_PROBE)
		snd_hda_codec_set_pin_target(codec, 0x19, PIN_VREFHIZ);
}


static void alc294_gx502_toggle_output(struct hda_codec *codec,
					struct hda_jack_callback *cb)
{
	/* The Windows driver sets the codec up in a very different way where
	 * it appears to leave 0x10 = 0x8a20 set. For Linux we need to toggle it
	 */
	if (snd_hda_jack_detect_state(codec, 0x21) == HDA_JACK_PRESENT)
		alc_write_coef_idx(codec, 0x10, 0x8a20);
	else
		alc_write_coef_idx(codec, 0x10, 0x0a20);
}

static void alc294_fixup_gx502_hp(struct hda_codec *codec,
					const struct hda_fixup *fix, int action)
{
	/* Pin 0x21: headphones/headset mic */
	if (!is_jack_detectable(codec, 0x21))
		return;

	switch (action) {
	case HDA_FIXUP_ACT_PRE_PROBE:
		snd_hda_jack_detect_enable_callback(codec, 0x21,
				alc294_gx502_toggle_output);
		break;
	case HDA_FIXUP_ACT_INIT:
		/* Make sure to start in a correct state, i.e. if
		 * headphones have been plugged in before powering up the system
		 */
		alc294_gx502_toggle_output(codec, NULL);
		break;
	}
}

static void alc294_gu502_toggle_output(struct hda_codec *codec,
				       struct hda_jack_callback *cb)
{
	/* Windows sets 0x10 to 0x8420 for Node 0x20 which is
	 * responsible from changes between speakers and headphones
	 */
	if (snd_hda_jack_detect_state(codec, 0x21) == HDA_JACK_PRESENT)
		alc_write_coef_idx(codec, 0x10, 0x8420);
	else
		alc_write_coef_idx(codec, 0x10, 0x0a20);
}

static void alc294_fixup_gu502_hp(struct hda_codec *codec,
				  const struct hda_fixup *fix, int action)
{
	if (!is_jack_detectable(codec, 0x21))
		return;

	switch (action) {
	case HDA_FIXUP_ACT_PRE_PROBE:
		snd_hda_jack_detect_enable_callback(codec, 0x21,
				alc294_gu502_toggle_output);
		break;
	case HDA_FIXUP_ACT_INIT:
		alc294_gu502_toggle_output(codec, NULL);
		break;
	}
}

static void  alc285_fixup_hp_gpio_amp_init(struct hda_codec *codec,
			      const struct hda_fixup *fix, int action)
{
	if (action != HDA_FIXUP_ACT_INIT)
		return;

	msleep(100);
	alc_write_coef_idx(codec, 0x65, 0x0);
}

static void alc274_fixup_hp_headset_mic(struct hda_codec *codec,
				    const struct hda_fixup *fix, int action)
{
	switch (action) {
	case HDA_FIXUP_ACT_INIT:
		alc_combo_jack_hp_jd_restart(codec);
		break;
	}
}

static void alc_fixup_no_int_mic(struct hda_codec *codec,
				    const struct hda_fixup *fix, int action)
{
	struct alc_spec *spec = codec->spec;

	switch (action) {
	case HDA_FIXUP_ACT_PRE_PROBE:
		/* Mic RING SLEEVE swap for combo jack */
		alc_update_coef_idx(codec, 0x45, 0xf<<12 | 1<<10, 5<<12);
		spec->no_internal_mic_pin = true;
		break;
	case HDA_FIXUP_ACT_INIT:
		alc_combo_jack_hp_jd_restart(codec);
		break;
	}
}

/* GPIO1 = amplifier on/off
 * GPIO3 = mic mute LED
 */
static void alc285_fixup_hp_spectre_x360_eb1(struct hda_codec *codec,
					  const struct hda_fixup *fix, int action)
{
	static const hda_nid_t conn[] = { 0x02 };

	struct alc_spec *spec = codec->spec;
	static const struct hda_pintbl pincfgs[] = {
		{ 0x14, 0x90170110 },  /* front/high speakers */
		{ 0x17, 0x90170130 },  /* back/bass speakers */
		{ }
	};

	//enable micmute led
	alc_fixup_hp_gpio_led(codec, action, 0x00, 0x04);

	switch (action) {
	case HDA_FIXUP_ACT_PRE_PROBE:
		spec->micmute_led_polarity = 1;
		/* needed for amp of back speakers */
		spec->gpio_mask |= 0x01;
		spec->gpio_dir |= 0x01;
		snd_hda_apply_pincfgs(codec, pincfgs);
		/* share DAC to have unified volume control */
		snd_hda_override_conn_list(codec, 0x14, ARRAY_SIZE(conn), conn);
		snd_hda_override_conn_list(codec, 0x17, ARRAY_SIZE(conn), conn);
		break;
	case HDA_FIXUP_ACT_INIT:
		/* need to toggle GPIO to enable the amp of back speakers */
		alc_update_gpio_data(codec, 0x01, true);
		msleep(100);
		alc_update_gpio_data(codec, 0x01, false);
		break;
	}
}

static void alc285_fixup_hp_spectre_x360(struct hda_codec *codec,
					  const struct hda_fixup *fix, int action)
{
	static const hda_nid_t conn[] = { 0x02 };
	static const struct hda_pintbl pincfgs[] = {
		{ 0x14, 0x90170110 },  /* rear speaker */
		{ }
	};

	switch (action) {
	case HDA_FIXUP_ACT_PRE_PROBE:
		snd_hda_apply_pincfgs(codec, pincfgs);
		/* force front speaker to DAC1 */
		snd_hda_override_conn_list(codec, 0x17, ARRAY_SIZE(conn), conn);
		break;
	}
}

static void alc285_fixup_hp_envy_x360(struct hda_codec *codec,
				      const struct hda_fixup *fix,
				      int action)
{
	static const struct coef_fw coefs[] = {
		WRITE_COEF(0x08, 0x6a0c), WRITE_COEF(0x0d, 0xa023),
		WRITE_COEF(0x10, 0x0320), WRITE_COEF(0x1a, 0x8c03),
		WRITE_COEF(0x25, 0x1800), WRITE_COEF(0x26, 0x003a),
		WRITE_COEF(0x28, 0x1dfe), WRITE_COEF(0x29, 0xb014),
		WRITE_COEF(0x2b, 0x1dfe), WRITE_COEF(0x37, 0xfe15),
		WRITE_COEF(0x38, 0x7909), WRITE_COEF(0x45, 0xd489),
		WRITE_COEF(0x46, 0x00f4), WRITE_COEF(0x4a, 0x21e0),
		WRITE_COEF(0x66, 0x03f0), WRITE_COEF(0x67, 0x1000),
		WRITE_COEF(0x6e, 0x1005), { }
	};

	static const struct hda_pintbl pincfgs[] = {
		{ 0x12, 0xb7a60130 },  /* Internal microphone*/
		{ 0x14, 0x90170150 },  /* B&O soundbar speakers */
		{ 0x17, 0x90170153 },  /* Side speakers */
		{ 0x19, 0x03a11040 },  /* Headset microphone */
		{ }
	};

	switch (action) {
	case HDA_FIXUP_ACT_PRE_PROBE:
		snd_hda_apply_pincfgs(codec, pincfgs);

		/* Fixes volume control problem for side speakers */
		alc295_fixup_disable_dac3(codec, fix, action);

		/* Fixes no sound from headset speaker */
		snd_hda_codec_amp_stereo(codec, 0x21, HDA_OUTPUT, 0, -1, 0);

		/* Auto-enable headset mic when plugged */
		snd_hda_jack_set_gating_jack(codec, 0x19, 0x21);

		/* Headset mic volume enhancement */
		snd_hda_codec_set_pin_target(codec, 0x19, PIN_VREF50);
		break;
	case HDA_FIXUP_ACT_INIT:
		alc_process_coef_fw(codec, coefs);
		break;
	case HDA_FIXUP_ACT_BUILD:
		rename_ctl(codec, "Bass Speaker Playback Volume",
			   "B&O-Tuned Playback Volume");
		rename_ctl(codec, "Front Playback Switch",
			   "B&O Soundbar Playback Switch");
		rename_ctl(codec, "Bass Speaker Playback Switch",
			   "Side Speaker Playback Switch");
		break;
	}
}

/* for hda_fixup_thinkpad_acpi() */
#include "thinkpad_helper.c"

static void alc_fixup_thinkpad_acpi(struct hda_codec *codec,
				    const struct hda_fixup *fix, int action)
{
	alc_fixup_no_shutup(codec, fix, action); /* reduce click noise */
	hda_fixup_thinkpad_acpi(codec, fix, action);
}

/* Fixup for Lenovo Legion 15IMHg05 speaker output on headset removal. */
static void alc287_fixup_legion_15imhg05_speakers(struct hda_codec *codec,
						  const struct hda_fixup *fix,
						  int action)
{
	struct alc_spec *spec = codec->spec;

	switch (action) {
	case HDA_FIXUP_ACT_PRE_PROBE:
		spec->gen.suppress_auto_mute = 1;
		break;
	}
}

static void comp_acpi_device_notify(acpi_handle handle, u32 event, void *data)
{
	struct hda_codec *cdc = data;
	struct alc_spec *spec = cdc->spec;

	codec_info(cdc, "ACPI Notification %d\n", event);

	hda_component_acpi_device_notify(spec->comps, ARRAY_SIZE(spec->comps),
					 handle, event, data);
}

static int comp_bind(struct device *dev)
{
	struct hda_codec *cdc = dev_to_hda_codec(dev);
	struct alc_spec *spec = cdc->spec;
	int ret;
<<<<<<< HEAD

	ret = hda_component_manager_bind(cdc, spec->comps);
	if (ret)
		return ret;

=======

	ret = hda_component_manager_bind(cdc, spec->comps, ARRAY_SIZE(spec->comps));
	if (ret)
		return ret;

>>>>>>> 0c383648
	return hda_component_manager_bind_acpi_notifications(cdc,
							     spec->comps, ARRAY_SIZE(spec->comps),
							     comp_acpi_device_notify, cdc);
}

static void comp_unbind(struct device *dev)
{
	struct hda_codec *cdc = dev_to_hda_codec(dev);
	struct alc_spec *spec = cdc->spec;

	hda_component_manager_unbind_acpi_notifications(cdc, spec->comps, comp_acpi_device_notify);
	hda_component_manager_unbind(cdc, spec->comps);
}

static const struct component_master_ops comp_master_ops = {
	.bind = comp_bind,
	.unbind = comp_unbind,
};

static void comp_generic_playback_hook(struct hda_pcm_stream *hinfo, struct hda_codec *cdc,
				       struct snd_pcm_substream *sub, int action)
{
	struct alc_spec *spec = cdc->spec;

	hda_component_manager_playback_hook(spec->comps, ARRAY_SIZE(spec->comps), action);
}

static void comp_generic_fixup(struct hda_codec *cdc, int action, const char *bus,
			       const char *hid, const char *match_str, int count)
{
	struct alc_spec *spec = cdc->spec;
	int ret;

	switch (action) {
	case HDA_FIXUP_ACT_PRE_PROBE:
		ret = hda_component_manager_init(cdc, spec->comps, count, bus, hid,
						 match_str, &comp_master_ops);
		if (ret)
			return;

		spec->gen.pcm_playback_hook = comp_generic_playback_hook;
		break;
	case HDA_FIXUP_ACT_FREE:
		hda_component_manager_free(cdc, &comp_master_ops);
		break;
	}
}

static void cs35l41_fixup_i2c_two(struct hda_codec *cdc, const struct hda_fixup *fix, int action)
{
	comp_generic_fixup(cdc, action, "i2c", "CSC3551", "-%s:00-cs35l41-hda.%d", 2);
}

static void cs35l41_fixup_i2c_four(struct hda_codec *cdc, const struct hda_fixup *fix, int action)
{
	comp_generic_fixup(cdc, action, "i2c", "CSC3551", "-%s:00-cs35l41-hda.%d", 4);
}

static void cs35l41_fixup_spi_two(struct hda_codec *codec, const struct hda_fixup *fix, int action)
{
	comp_generic_fixup(codec, action, "spi", "CSC3551", "-%s:00-cs35l41-hda.%d", 2);
}

static void cs35l41_fixup_spi_four(struct hda_codec *codec, const struct hda_fixup *fix, int action)
{
	comp_generic_fixup(codec, action, "spi", "CSC3551", "-%s:00-cs35l41-hda.%d", 4);
}

static void alc287_fixup_legion_16achg6_speakers(struct hda_codec *cdc, const struct hda_fixup *fix,
						 int action)
{
	comp_generic_fixup(cdc, action, "i2c", "CLSA0100", "-%s:00-cs35l41-hda.%d", 2);
}

static void alc287_fixup_legion_16ithg6_speakers(struct hda_codec *cdc, const struct hda_fixup *fix,
						 int action)
{
	comp_generic_fixup(cdc, action, "i2c", "CLSA0101", "-%s:00-cs35l41-hda.%d", 2);
<<<<<<< HEAD
}

static void cs35l56_fixup_i2c_two(struct hda_codec *cdc, const struct hda_fixup *fix, int action)
{
	comp_generic_fixup(cdc, action, "i2c", "CSC3556", "-%s:00-cs35l56-hda.%d", 2);
}

static void cs35l56_fixup_i2c_four(struct hda_codec *cdc, const struct hda_fixup *fix, int action)
{
	comp_generic_fixup(cdc, action, "i2c", "CSC3556", "-%s:00-cs35l56-hda.%d", 4);
}

static void cs35l56_fixup_spi_two(struct hda_codec *cdc, const struct hda_fixup *fix, int action)
{
	comp_generic_fixup(cdc, action, "spi", "CSC3556", "-%s:00-cs35l56-hda.%d", 2);
}

static void cs35l56_fixup_spi_four(struct hda_codec *cdc, const struct hda_fixup *fix, int action)
{
	comp_generic_fixup(cdc, action, "spi", "CSC3556", "-%s:00-cs35l56-hda.%d", 4);
}

static void alc285_fixup_asus_ga403u(struct hda_codec *cdc, const struct hda_fixup *fix, int action)
{
	/*
	 * The same SSID has been re-used in different hardware, they have
	 * different codecs and the newer GA403U has a ALC285.
	 */
	if (cdc->core.vendor_id == 0x10ec0285)
		cs35l56_fixup_i2c_two(cdc, fix, action);
	else
		alc_fixup_inv_dmic(cdc, fix, action);
}

static void tas2781_fixup_i2c(struct hda_codec *cdc,
	const struct hda_fixup *fix, int action)
{
	comp_generic_fixup(cdc, action, "i2c", "TIAS2781", "-%s:00", 1);
}

static void yoga7_14arb7_fixup_i2c(struct hda_codec *cdc,
	const struct hda_fixup *fix, int action)
{
	comp_generic_fixup(cdc, action, "i2c", "INT8866", "-%s:00", 1);
}

=======
}

static void cs35l56_fixup_i2c_two(struct hda_codec *cdc, const struct hda_fixup *fix, int action)
{
	comp_generic_fixup(cdc, action, "i2c", "CSC3556", "-%s:00-cs35l56-hda.%d", 2);
}

static void cs35l56_fixup_i2c_four(struct hda_codec *cdc, const struct hda_fixup *fix, int action)
{
	comp_generic_fixup(cdc, action, "i2c", "CSC3556", "-%s:00-cs35l56-hda.%d", 4);
}

static void cs35l56_fixup_spi_two(struct hda_codec *cdc, const struct hda_fixup *fix, int action)
{
	comp_generic_fixup(cdc, action, "spi", "CSC3556", "-%s:00-cs35l56-hda.%d", 2);
}

static void cs35l56_fixup_spi_four(struct hda_codec *cdc, const struct hda_fixup *fix, int action)
{
	comp_generic_fixup(cdc, action, "spi", "CSC3556", "-%s:00-cs35l56-hda.%d", 4);
}

static void alc285_fixup_asus_ga403u(struct hda_codec *cdc, const struct hda_fixup *fix, int action)
{
	/*
	 * The same SSID has been re-used in different hardware, they have
	 * different codecs and the newer GA403U has a ALC285.
	 */
	if (cdc->core.vendor_id == 0x10ec0285)
		cs35l56_fixup_i2c_two(cdc, fix, action);
	else
		alc_fixup_inv_dmic(cdc, fix, action);
}

static void tas2781_fixup_i2c(struct hda_codec *cdc,
	const struct hda_fixup *fix, int action)
{
	comp_generic_fixup(cdc, action, "i2c", "TIAS2781", "-%s:00", 1);
}

static void yoga7_14arb7_fixup_i2c(struct hda_codec *cdc,
	const struct hda_fixup *fix, int action)
{
	comp_generic_fixup(cdc, action, "i2c", "INT8866", "-%s:00", 1);
}

>>>>>>> 0c383648
static void alc256_fixup_acer_sfg16_micmute_led(struct hda_codec *codec,
	const struct hda_fixup *fix, int action)
{
	alc_fixup_hp_gpio_led(codec, action, 0, 0x04);
}


/* for alc295_fixup_hp_top_speakers */
#include "hp_x360_helper.c"

/* for alc285_fixup_ideapad_s740_coef() */
#include "ideapad_s740_helper.c"

static const struct coef_fw alc256_fixup_set_coef_defaults_coefs[] = {
	WRITE_COEF(0x10, 0x0020), WRITE_COEF(0x24, 0x0000),
	WRITE_COEF(0x26, 0x0000), WRITE_COEF(0x29, 0x3000),
	WRITE_COEF(0x37, 0xfe05), WRITE_COEF(0x45, 0x5089),
	{}
};

static void alc256_fixup_set_coef_defaults(struct hda_codec *codec,
					   const struct hda_fixup *fix,
					   int action)
{
	/*
	 * A certain other OS sets these coeffs to different values. On at least
	 * one TongFang barebone these settings might survive even a cold
	 * reboot. So to restore a clean slate the values are explicitly reset
	 * to default here. Without this, the external microphone is always in a
	 * plugged-in state, while the internal microphone is always in an
	 * unplugged state, breaking the ability to use the internal microphone.
	 */
	alc_process_coef_fw(codec, alc256_fixup_set_coef_defaults_coefs);
}

static const struct coef_fw alc233_fixup_no_audio_jack_coefs[] = {
	WRITE_COEF(0x1a, 0x9003), WRITE_COEF(0x1b, 0x0e2b), WRITE_COEF(0x37, 0xfe06),
	WRITE_COEF(0x38, 0x4981), WRITE_COEF(0x45, 0xd489), WRITE_COEF(0x46, 0x0074),
	WRITE_COEF(0x49, 0x0149),
	{}
};

static void alc233_fixup_no_audio_jack(struct hda_codec *codec,
				       const struct hda_fixup *fix,
				       int action)
{
	/*
	 * The audio jack input and output is not detected on the ASRock NUC Box
	 * 1100 series when cold booting without this fix. Warm rebooting from a
	 * certain other OS makes the audio functional, as COEF settings are
	 * preserved in this case. This fix sets these altered COEF values as
	 * the default.
	 */
	alc_process_coef_fw(codec, alc233_fixup_no_audio_jack_coefs);
}

static void alc256_fixup_mic_no_presence_and_resume(struct hda_codec *codec,
						    const struct hda_fixup *fix,
						    int action)
{
	/*
	 * The Clevo NJ51CU comes either with the ALC293 or the ALC256 codec,
	 * but uses the 0x8686 subproduct id in both cases. The ALC256 codec
	 * needs an additional quirk for sound working after suspend and resume.
	 */
	if (codec->core.vendor_id == 0x10ec0256) {
		alc_update_coef_idx(codec, 0x10, 1<<9, 0);
		snd_hda_codec_set_pincfg(codec, 0x19, 0x04a11120);
	} else {
		snd_hda_codec_set_pincfg(codec, 0x1a, 0x04a1113c);
	}
}

static void alc256_decrease_headphone_amp_val(struct hda_codec *codec,
					      const struct hda_fixup *fix, int action)
{
	u32 caps;
	u8 nsteps, offs;

	if (action != HDA_FIXUP_ACT_PRE_PROBE)
		return;

	caps = query_amp_caps(codec, 0x3, HDA_OUTPUT);
	nsteps = ((caps & AC_AMPCAP_NUM_STEPS) >> AC_AMPCAP_NUM_STEPS_SHIFT) - 10;
	offs = ((caps & AC_AMPCAP_OFFSET) >> AC_AMPCAP_OFFSET_SHIFT) - 10;
	caps &= ~AC_AMPCAP_NUM_STEPS & ~AC_AMPCAP_OFFSET;
	caps |= (nsteps << AC_AMPCAP_NUM_STEPS_SHIFT) | (offs << AC_AMPCAP_OFFSET_SHIFT);

	if (snd_hda_override_amp_caps(codec, 0x3, HDA_OUTPUT, caps))
		codec_warn(codec, "failed to override amp caps for NID 0x3\n");
}

static void alc_fixup_dell4_mic_no_presence_quiet(struct hda_codec *codec,
						  const struct hda_fixup *fix,
						  int action)
{
	struct alc_spec *spec = codec->spec;
	struct hda_input_mux *imux = &spec->gen.input_mux;
	int i;

	alc269_fixup_limit_int_mic_boost(codec, fix, action);

	switch (action) {
	case HDA_FIXUP_ACT_PRE_PROBE:
		/**
		 * Set the vref of pin 0x19 (Headset Mic) and pin 0x1b (Headphone Mic)
		 * to Hi-Z to avoid pop noises at startup and when plugging and
		 * unplugging headphones.
		 */
		snd_hda_codec_set_pin_target(codec, 0x19, PIN_VREFHIZ);
		snd_hda_codec_set_pin_target(codec, 0x1b, PIN_VREFHIZ);
		break;
	case HDA_FIXUP_ACT_PROBE:
		/**
		 * Make the internal mic (0x12) the default input source to
		 * prevent pop noises on cold boot.
		 */
		for (i = 0; i < imux->num_items; i++) {
			if (spec->gen.imux_pins[i] == 0x12) {
				spec->gen.cur_mux[0] = i;
				break;
			}
		}
		break;
	}
}

static void alc287_fixup_yoga9_14iap7_bass_spk_pin(struct hda_codec *codec,
					  const struct hda_fixup *fix, int action)
{
	/*
	 * The Pin Complex 0x17 for the bass speakers is wrongly reported as
	 * unconnected.
	 */
	static const struct hda_pintbl pincfgs[] = {
		{ 0x17, 0x90170121 },
		{ }
	};
	/*
	 * Avoid DAC 0x06 and 0x08, as they have no volume controls.
	 * DAC 0x02 and 0x03 would be fine.
	 */
	static const hda_nid_t conn[] = { 0x02, 0x03 };
	/*
	 * Prefer both speakerbar (0x14) and bass speakers (0x17) connected to DAC 0x02.
	 * Headphones (0x21) are connected to DAC 0x03.
	 */
	static const hda_nid_t preferred_pairs[] = {
		0x14, 0x02,
		0x17, 0x02,
		0x21, 0x03,
		0
	};
	struct alc_spec *spec = codec->spec;

	switch (action) {
	case HDA_FIXUP_ACT_PRE_PROBE:
		snd_hda_apply_pincfgs(codec, pincfgs);
		snd_hda_override_conn_list(codec, 0x17, ARRAY_SIZE(conn), conn);
		spec->gen.preferred_dacs = preferred_pairs;
		break;
	}
}

static void alc295_fixup_dell_inspiron_top_speakers(struct hda_codec *codec,
					  const struct hda_fixup *fix, int action)
{
	static const struct hda_pintbl pincfgs[] = {
		{ 0x14, 0x90170151 },
		{ 0x17, 0x90170150 },
		{ }
	};
	static const hda_nid_t conn[] = { 0x02, 0x03 };
	static const hda_nid_t preferred_pairs[] = {
		0x14, 0x02,
		0x17, 0x03,
		0x21, 0x02,
		0
	};
	struct alc_spec *spec = codec->spec;

	alc_fixup_no_shutup(codec, fix, action);

	switch (action) {
	case HDA_FIXUP_ACT_PRE_PROBE:
		snd_hda_apply_pincfgs(codec, pincfgs);
		snd_hda_override_conn_list(codec, 0x17, ARRAY_SIZE(conn), conn);
		spec->gen.preferred_dacs = preferred_pairs;
		break;
	}
}

/* Forcibly assign NID 0x03 to HP while NID 0x02 to SPK */
static void alc287_fixup_bind_dacs(struct hda_codec *codec,
				    const struct hda_fixup *fix, int action)
{
	struct alc_spec *spec = codec->spec;
	static const hda_nid_t conn[] = { 0x02, 0x03 }; /* exclude 0x06 */
	static const hda_nid_t preferred_pairs[] = {
		0x17, 0x02, 0x21, 0x03, 0
	};

	if (action != HDA_FIXUP_ACT_PRE_PROBE)
		return;

	snd_hda_override_conn_list(codec, 0x17, ARRAY_SIZE(conn), conn);
	spec->gen.preferred_dacs = preferred_pairs;
	spec->gen.auto_mute_via_amp = 1;
	if (spec->gen.autocfg.speaker_pins[0] != 0x14) {
		snd_hda_codec_write_cache(codec, 0x14, 0, AC_VERB_SET_PIN_WIDGET_CONTROL,
					0x0); /* Make sure 0x14 was disable */
	}
}
/* Fix none verb table of Headset Mic pin */
static void alc_fixup_headset_mic(struct hda_codec *codec,
				   const struct hda_fixup *fix, int action)
{
	struct alc_spec *spec = codec->spec;
	static const struct hda_pintbl pincfgs[] = {
		{ 0x19, 0x03a1103c },
		{ }
	};

	switch (action) {
	case HDA_FIXUP_ACT_PRE_PROBE:
		snd_hda_apply_pincfgs(codec, pincfgs);
		alc_update_coef_idx(codec, 0x45, 0xf<<12 | 1<<10, 5<<12);
		spec->parse_flags |= HDA_PINCFG_HEADSET_MIC;
		break;
	}
}

static void alc245_fixup_hp_spectre_x360_eu0xxx(struct hda_codec *codec,
					  const struct hda_fixup *fix, int action)
{
	/*
	 * The Pin Complex 0x14 for the treble speakers is wrongly reported as
	 * unconnected.
	 * The Pin Complex 0x17 for the bass speakers has the lowest association
	 * and sequence values so shift it up a bit to squeeze 0x14 in.
	 */
	static const struct hda_pintbl pincfgs[] = {
		{ 0x14, 0x90170110 }, // top/treble
		{ 0x17, 0x90170111 }, // bottom/bass
		{ }
	};

	/*
	 * Force DAC 0x02 for the bass speakers 0x17.
	 */
	static const hda_nid_t conn[] = { 0x02 };

	switch (action) {
	case HDA_FIXUP_ACT_PRE_PROBE:
		snd_hda_apply_pincfgs(codec, pincfgs);
		snd_hda_override_conn_list(codec, 0x17, ARRAY_SIZE(conn), conn);
		break;
	}

	cs35l41_fixup_i2c_two(codec, fix, action);
	alc245_fixup_hp_mute_led_coefbit(codec, fix, action);
	alc245_fixup_hp_gpio_led(codec, fix, action);
}

/*
 * ALC287 PCM hooks
 */
static void alc287_alc1318_playback_pcm_hook(struct hda_pcm_stream *hinfo,
				   struct hda_codec *codec,
				   struct snd_pcm_substream *substream,
				   int action)
{
	alc_write_coef_idx(codec, 0x10, 0x8806); /* Change MLK to GPIO3 */
	switch (action) {
	case HDA_GEN_PCM_ACT_OPEN:
		alc_write_coefex_idx(codec, 0x5a, 0x00, 0x954f); /* write gpio3 to high */
		break;
	case HDA_GEN_PCM_ACT_CLOSE:
		alc_write_coefex_idx(codec, 0x5a, 0x00, 0x554f); /* write gpio3 as default value */
		break;
	}
}

<<<<<<< HEAD
static void __maybe_unused alc287_s4_power_gpio3_default(struct hda_codec *codec)
=======
static void alc287_s4_power_gpio3_default(struct hda_codec *codec)
>>>>>>> 0c383648
{
	if (is_s4_suspend(codec)) {
		alc_write_coef_idx(codec, 0x10, 0x8806); /* Change MLK to GPIO3 */
		alc_write_coefex_idx(codec, 0x5a, 0x00, 0x554f); /* write gpio3 as default value */
	}
}

static void alc287_fixup_lenovo_thinkpad_with_alc1318(struct hda_codec *codec,
			       const struct hda_fixup *fix, int action)
{
	struct alc_spec *spec = codec->spec;

	if (action != HDA_FIXUP_ACT_PRE_PROBE)
		return;
<<<<<<< HEAD
#ifdef CONFIG_PM
	spec->power_hook = alc287_s4_power_gpio3_default;
#endif
=======
	spec->power_hook = alc287_s4_power_gpio3_default;
>>>>>>> 0c383648
	spec->gen.pcm_playback_hook = alc287_alc1318_playback_pcm_hook;
}


enum {
	ALC269_FIXUP_GPIO2,
	ALC269_FIXUP_SONY_VAIO,
	ALC275_FIXUP_SONY_VAIO_GPIO2,
	ALC269_FIXUP_DELL_M101Z,
	ALC269_FIXUP_SKU_IGNORE,
	ALC269_FIXUP_ASUS_G73JW,
	ALC269_FIXUP_ASUS_N7601ZM_PINS,
	ALC269_FIXUP_ASUS_N7601ZM,
	ALC269_FIXUP_LENOVO_EAPD,
	ALC275_FIXUP_SONY_HWEQ,
	ALC275_FIXUP_SONY_DISABLE_AAMIX,
	ALC271_FIXUP_DMIC,
	ALC269_FIXUP_PCM_44K,
	ALC269_FIXUP_STEREO_DMIC,
	ALC269_FIXUP_HEADSET_MIC,
	ALC269_FIXUP_QUANTA_MUTE,
	ALC269_FIXUP_LIFEBOOK,
	ALC269_FIXUP_LIFEBOOK_EXTMIC,
	ALC269_FIXUP_LIFEBOOK_HP_PIN,
	ALC269_FIXUP_LIFEBOOK_NO_HP_TO_LINEOUT,
	ALC255_FIXUP_LIFEBOOK_U7x7_HEADSET_MIC,
	ALC269_FIXUP_AMIC,
	ALC269_FIXUP_DMIC,
	ALC269VB_FIXUP_AMIC,
	ALC269VB_FIXUP_DMIC,
	ALC269_FIXUP_HP_MUTE_LED,
	ALC269_FIXUP_HP_MUTE_LED_MIC1,
	ALC269_FIXUP_HP_MUTE_LED_MIC2,
	ALC269_FIXUP_HP_MUTE_LED_MIC3,
	ALC269_FIXUP_HP_GPIO_LED,
	ALC269_FIXUP_HP_GPIO_MIC1_LED,
	ALC269_FIXUP_HP_LINE1_MIC1_LED,
	ALC269_FIXUP_INV_DMIC,
	ALC269_FIXUP_LENOVO_DOCK,
	ALC269_FIXUP_LENOVO_DOCK_LIMIT_BOOST,
	ALC269_FIXUP_NO_SHUTUP,
	ALC286_FIXUP_SONY_MIC_NO_PRESENCE,
	ALC269_FIXUP_PINCFG_NO_HP_TO_LINEOUT,
	ALC269_FIXUP_DELL1_MIC_NO_PRESENCE,
	ALC269_FIXUP_DELL2_MIC_NO_PRESENCE,
	ALC269_FIXUP_DELL3_MIC_NO_PRESENCE,
	ALC269_FIXUP_DELL4_MIC_NO_PRESENCE,
	ALC269_FIXUP_DELL4_MIC_NO_PRESENCE_QUIET,
	ALC269_FIXUP_HEADSET_MODE,
	ALC269_FIXUP_HEADSET_MODE_NO_HP_MIC,
	ALC269_FIXUP_ASPIRE_HEADSET_MIC,
	ALC269_FIXUP_ASUS_X101_FUNC,
	ALC269_FIXUP_ASUS_X101_VERB,
	ALC269_FIXUP_ASUS_X101,
	ALC271_FIXUP_AMIC_MIC2,
	ALC271_FIXUP_HP_GATE_MIC_JACK,
	ALC271_FIXUP_HP_GATE_MIC_JACK_E1_572,
	ALC269_FIXUP_ACER_AC700,
	ALC269_FIXUP_LIMIT_INT_MIC_BOOST,
	ALC269VB_FIXUP_ASUS_ZENBOOK,
	ALC269VB_FIXUP_ASUS_ZENBOOK_UX31A,
	ALC269VB_FIXUP_ASUS_MIC_NO_PRESENCE,
	ALC269_FIXUP_LIMIT_INT_MIC_BOOST_MUTE_LED,
	ALC269VB_FIXUP_ORDISSIMO_EVE2,
	ALC283_FIXUP_CHROME_BOOK,
	ALC283_FIXUP_SENSE_COMBO_JACK,
	ALC282_FIXUP_ASUS_TX300,
	ALC283_FIXUP_INT_MIC,
	ALC290_FIXUP_MONO_SPEAKERS,
	ALC290_FIXUP_MONO_SPEAKERS_HSJACK,
	ALC290_FIXUP_SUBWOOFER,
	ALC290_FIXUP_SUBWOOFER_HSJACK,
	ALC269_FIXUP_THINKPAD_ACPI,
	ALC269_FIXUP_DMIC_THINKPAD_ACPI,
	ALC269VB_FIXUP_CHUWI_COREBOOK_XPRO,
	ALC255_FIXUP_ACER_MIC_NO_PRESENCE,
	ALC255_FIXUP_ASUS_MIC_NO_PRESENCE,
	ALC255_FIXUP_DELL1_MIC_NO_PRESENCE,
	ALC255_FIXUP_DELL2_MIC_NO_PRESENCE,
	ALC255_FIXUP_HEADSET_MODE,
	ALC255_FIXUP_HEADSET_MODE_NO_HP_MIC,
	ALC293_FIXUP_DELL1_MIC_NO_PRESENCE,
	ALC292_FIXUP_TPT440_DOCK,
	ALC292_FIXUP_TPT440,
	ALC283_FIXUP_HEADSET_MIC,
	ALC255_FIXUP_MIC_MUTE_LED,
	ALC282_FIXUP_ASPIRE_V5_PINS,
	ALC269VB_FIXUP_ASPIRE_E1_COEF,
	ALC280_FIXUP_HP_GPIO4,
	ALC286_FIXUP_HP_GPIO_LED,
	ALC280_FIXUP_HP_GPIO2_MIC_HOTKEY,
	ALC280_FIXUP_HP_DOCK_PINS,
	ALC269_FIXUP_HP_DOCK_GPIO_MIC1_LED,
	ALC280_FIXUP_HP_9480M,
	ALC245_FIXUP_HP_X360_AMP,
	ALC285_FIXUP_HP_SPECTRE_X360_EB1,
	ALC285_FIXUP_HP_ENVY_X360,
	ALC288_FIXUP_DELL_HEADSET_MODE,
	ALC288_FIXUP_DELL1_MIC_NO_PRESENCE,
	ALC288_FIXUP_DELL_XPS_13,
	ALC288_FIXUP_DISABLE_AAMIX,
	ALC292_FIXUP_DELL_E7X_AAMIX,
	ALC292_FIXUP_DELL_E7X,
	ALC292_FIXUP_DISABLE_AAMIX,
	ALC293_FIXUP_DISABLE_AAMIX_MULTIJACK,
	ALC298_FIXUP_ALIENWARE_MIC_NO_PRESENCE,
	ALC298_FIXUP_DELL1_MIC_NO_PRESENCE,
	ALC298_FIXUP_DELL_AIO_MIC_NO_PRESENCE,
	ALC275_FIXUP_DELL_XPS,
	ALC293_FIXUP_LENOVO_SPK_NOISE,
	ALC233_FIXUP_LENOVO_LINE2_MIC_HOTKEY,
	ALC255_FIXUP_DELL_SPK_NOISE,
	ALC225_FIXUP_DISABLE_MIC_VREF,
	ALC225_FIXUP_DELL1_MIC_NO_PRESENCE,
	ALC295_FIXUP_DISABLE_DAC3,
	ALC285_FIXUP_SPEAKER2_TO_DAC1,
	ALC285_FIXUP_ASUS_SPEAKER2_TO_DAC1,
	ALC285_FIXUP_ASUS_HEADSET_MIC,
	ALC285_FIXUP_ASUS_SPI_REAR_SPEAKERS,
	ALC285_FIXUP_ASUS_I2C_SPEAKER2_TO_DAC1,
	ALC285_FIXUP_ASUS_I2C_HEADSET_MIC,
	ALC280_FIXUP_HP_HEADSET_MIC,
	ALC221_FIXUP_HP_FRONT_MIC,
	ALC292_FIXUP_TPT460,
	ALC298_FIXUP_SPK_VOLUME,
	ALC298_FIXUP_LENOVO_SPK_VOLUME,
	ALC256_FIXUP_DELL_INSPIRON_7559_SUBWOOFER,
	ALC269_FIXUP_ATIV_BOOK_8,
	ALC221_FIXUP_HP_288PRO_MIC_NO_PRESENCE,
	ALC221_FIXUP_HP_MIC_NO_PRESENCE,
	ALC256_FIXUP_ASUS_HEADSET_MODE,
	ALC256_FIXUP_ASUS_MIC,
	ALC256_FIXUP_ASUS_AIO_GPIO2,
	ALC233_FIXUP_ASUS_MIC_NO_PRESENCE,
	ALC233_FIXUP_EAPD_COEF_AND_MIC_NO_PRESENCE,
	ALC233_FIXUP_LENOVO_MULTI_CODECS,
	ALC233_FIXUP_ACER_HEADSET_MIC,
	ALC294_FIXUP_LENOVO_MIC_LOCATION,
	ALC225_FIXUP_DELL_WYSE_MIC_NO_PRESENCE,
	ALC225_FIXUP_S3_POP_NOISE,
	ALC700_FIXUP_INTEL_REFERENCE,
	ALC274_FIXUP_DELL_BIND_DACS,
	ALC274_FIXUP_DELL_AIO_LINEOUT_VERB,
	ALC298_FIXUP_TPT470_DOCK_FIX,
	ALC298_FIXUP_TPT470_DOCK,
	ALC255_FIXUP_DUMMY_LINEOUT_VERB,
	ALC255_FIXUP_DELL_HEADSET_MIC,
	ALC256_FIXUP_HUAWEI_MACH_WX9_PINS,
	ALC298_FIXUP_HUAWEI_MBX_STEREO,
	ALC295_FIXUP_HP_X360,
	ALC221_FIXUP_HP_HEADSET_MIC,
	ALC285_FIXUP_LENOVO_HEADPHONE_NOISE,
	ALC295_FIXUP_HP_AUTO_MUTE,
	ALC286_FIXUP_ACER_AIO_MIC_NO_PRESENCE,
	ALC294_FIXUP_ASUS_MIC,
	ALC294_FIXUP_ASUS_HEADSET_MIC,
	ALC294_FIXUP_ASUS_SPK,
	ALC293_FIXUP_SYSTEM76_MIC_NO_PRESENCE,
	ALC285_FIXUP_LENOVO_PC_BEEP_IN_NOISE,
	ALC255_FIXUP_ACER_HEADSET_MIC,
	ALC295_FIXUP_CHROME_BOOK,
	ALC225_FIXUP_HEADSET_JACK,
	ALC225_FIXUP_DELL_WYSE_AIO_MIC_NO_PRESENCE,
	ALC225_FIXUP_WYSE_AUTO_MUTE,
	ALC225_FIXUP_WYSE_DISABLE_MIC_VREF,
	ALC286_FIXUP_ACER_AIO_HEADSET_MIC,
	ALC256_FIXUP_ASUS_HEADSET_MIC,
	ALC256_FIXUP_ASUS_MIC_NO_PRESENCE,
	ALC299_FIXUP_PREDATOR_SPK,
	ALC256_FIXUP_MEDION_HEADSET_NO_PRESENCE,
	ALC289_FIXUP_DELL_SPK1,
	ALC289_FIXUP_DELL_SPK2,
	ALC289_FIXUP_DUAL_SPK,
	ALC289_FIXUP_RTK_AMP_DUAL_SPK,
	ALC294_FIXUP_SPK2_TO_DAC1,
	ALC294_FIXUP_ASUS_DUAL_SPK,
	ALC285_FIXUP_THINKPAD_X1_GEN7,
	ALC285_FIXUP_THINKPAD_HEADSET_JACK,
	ALC294_FIXUP_ASUS_ALLY,
	ALC294_FIXUP_ASUS_ALLY_PINS,
	ALC294_FIXUP_ASUS_ALLY_VERBS,
	ALC294_FIXUP_ASUS_ALLY_SPEAKER,
	ALC294_FIXUP_ASUS_HPE,
	ALC294_FIXUP_ASUS_COEF_1B,
	ALC294_FIXUP_ASUS_GX502_HP,
	ALC294_FIXUP_ASUS_GX502_PINS,
	ALC294_FIXUP_ASUS_GX502_VERBS,
	ALC294_FIXUP_ASUS_GU502_HP,
	ALC294_FIXUP_ASUS_GU502_PINS,
	ALC294_FIXUP_ASUS_GU502_VERBS,
	ALC294_FIXUP_ASUS_G513_PINS,
	ALC285_FIXUP_ASUS_G533Z_PINS,
	ALC285_FIXUP_HP_GPIO_LED,
	ALC285_FIXUP_HP_MUTE_LED,
	ALC285_FIXUP_HP_SPECTRE_X360_MUTE_LED,
	ALC236_FIXUP_HP_MUTE_LED_COEFBIT2,
	ALC236_FIXUP_HP_GPIO_LED,
	ALC236_FIXUP_HP_MUTE_LED,
	ALC236_FIXUP_HP_MUTE_LED_MICMUTE_VREF,
	ALC298_FIXUP_SAMSUNG_AMP,
	ALC298_FIXUP_SAMSUNG_HEADPHONE_VERY_QUIET,
	ALC256_FIXUP_SAMSUNG_HEADPHONE_VERY_QUIET,
	ALC295_FIXUP_ASUS_MIC_NO_PRESENCE,
	ALC269VC_FIXUP_ACER_VCOPPERBOX_PINS,
	ALC269VC_FIXUP_ACER_HEADSET_MIC,
	ALC269VC_FIXUP_ACER_MIC_NO_PRESENCE,
	ALC289_FIXUP_ASUS_GA401,
	ALC289_FIXUP_ASUS_GA502,
	ALC256_FIXUP_ACER_MIC_NO_PRESENCE,
	ALC285_FIXUP_HP_GPIO_AMP_INIT,
	ALC269_FIXUP_CZC_B20,
	ALC269_FIXUP_CZC_TMI,
	ALC269_FIXUP_CZC_L101,
	ALC269_FIXUP_LEMOTE_A1802,
	ALC269_FIXUP_LEMOTE_A190X,
	ALC256_FIXUP_INTEL_NUC8_RUGGED,
	ALC233_FIXUP_INTEL_NUC8_DMIC,
	ALC233_FIXUP_INTEL_NUC8_BOOST,
	ALC256_FIXUP_INTEL_NUC10,
	ALC255_FIXUP_XIAOMI_HEADSET_MIC,
	ALC274_FIXUP_HP_MIC,
	ALC274_FIXUP_HP_HEADSET_MIC,
	ALC274_FIXUP_HP_ENVY_GPIO,
	ALC256_FIXUP_ASUS_HPE,
	ALC285_FIXUP_THINKPAD_NO_BASS_SPK_HEADSET_JACK,
	ALC287_FIXUP_HP_GPIO_LED,
	ALC256_FIXUP_HP_HEADSET_MIC,
	ALC245_FIXUP_HP_GPIO_LED,
	ALC236_FIXUP_DELL_AIO_HEADSET_MIC,
	ALC282_FIXUP_ACER_DISABLE_LINEOUT,
	ALC255_FIXUP_ACER_LIMIT_INT_MIC_BOOST,
	ALC256_FIXUP_ACER_HEADSET_MIC,
	ALC285_FIXUP_IDEAPAD_S740_COEF,
	ALC285_FIXUP_HP_LIMIT_INT_MIC_BOOST,
	ALC295_FIXUP_ASUS_DACS,
	ALC295_FIXUP_HP_OMEN,
	ALC285_FIXUP_HP_SPECTRE_X360,
	ALC287_FIXUP_IDEAPAD_BASS_SPK_AMP,
	ALC623_FIXUP_LENOVO_THINKSTATION_P340,
	ALC255_FIXUP_ACER_HEADPHONE_AND_MIC,
	ALC236_FIXUP_HP_LIMIT_INT_MIC_BOOST,
	ALC287_FIXUP_LEGION_15IMHG05_SPEAKERS,
	ALC287_FIXUP_LEGION_15IMHG05_AUTOMUTE,
	ALC287_FIXUP_YOGA7_14ITL_SPEAKERS,
	ALC298_FIXUP_LENOVO_C940_DUET7,
	ALC287_FIXUP_LENOVO_14IRP8_DUETITL,
	ALC287_FIXUP_LENOVO_LEGION_7,
	ALC287_FIXUP_13S_GEN2_SPEAKERS,
	ALC256_FIXUP_SET_COEF_DEFAULTS,
	ALC256_FIXUP_SYSTEM76_MIC_NO_PRESENCE,
	ALC233_FIXUP_NO_AUDIO_JACK,
	ALC256_FIXUP_MIC_NO_PRESENCE_AND_RESUME,
	ALC285_FIXUP_LEGION_Y9000X_SPEAKERS,
	ALC285_FIXUP_LEGION_Y9000X_AUTOMUTE,
	ALC287_FIXUP_LEGION_16ACHG6,
	ALC287_FIXUP_CS35L41_I2C_2,
	ALC287_FIXUP_CS35L41_I2C_2_HP_GPIO_LED,
	ALC287_FIXUP_CS35L41_I2C_4,
	ALC245_FIXUP_CS35L41_SPI_2,
	ALC245_FIXUP_CS35L41_SPI_2_HP_GPIO_LED,
	ALC245_FIXUP_CS35L41_SPI_4,
	ALC245_FIXUP_CS35L41_SPI_4_HP_GPIO_LED,
	ALC285_FIXUP_HP_SPEAKERS_MICMUTE_LED,
	ALC295_FIXUP_FRAMEWORK_LAPTOP_MIC_NO_PRESENCE,
	ALC287_FIXUP_LEGION_16ITHG6,
	ALC287_FIXUP_YOGA9_14IAP7_BASS_SPK,
	ALC287_FIXUP_YOGA9_14IAP7_BASS_SPK_PIN,
	ALC287_FIXUP_YOGA9_14IMH9_BASS_SPK_PIN,
	ALC295_FIXUP_DELL_INSPIRON_TOP_SPEAKERS,
	ALC236_FIXUP_DELL_DUAL_CODECS,
	ALC287_FIXUP_CS35L41_I2C_2_THINKPAD_ACPI,
	ALC287_FIXUP_TAS2781_I2C,
	ALC287_FIXUP_YOGA7_14ARB7_I2C,
	ALC245_FIXUP_HP_MUTE_LED_COEFBIT,
	ALC245_FIXUP_HP_X360_MUTE_LEDS,
	ALC287_FIXUP_THINKPAD_I2S_SPK,
	ALC287_FIXUP_MG_RTKC_CSAMP_CS35L41_I2C_THINKPAD,
	ALC2XX_FIXUP_HEADSET_MIC,
	ALC289_FIXUP_DELL_CS35L41_SPI_2,
	ALC294_FIXUP_CS35L41_I2C_2,
	ALC245_FIXUP_CS35L56_SPI_4_HP_GPIO_LED,
	ALC256_FIXUP_ACER_SFG16_MICMUTE_LED,
	ALC256_FIXUP_HEADPHONE_AMP_VOL,
	ALC245_FIXUP_HP_SPECTRE_X360_EU0XXX,
	ALC285_FIXUP_CS35L56_SPI_2,
	ALC285_FIXUP_CS35L56_I2C_2,
	ALC285_FIXUP_CS35L56_I2C_4,
	ALC285_FIXUP_ASUS_GA403U,
	ALC285_FIXUP_ASUS_GA403U_HEADSET_MIC,
	ALC285_FIXUP_ASUS_GA403U_I2C_SPEAKER2_TO_DAC1,
	ALC285_FIXUP_ASUS_GU605_SPI_2_HEADSET_MIC,
	ALC285_FIXUP_ASUS_GU605_SPI_SPEAKER2_TO_DAC1,
	ALC287_FIXUP_LENOVO_THKPAD_WH_ALC1318,
<<<<<<< HEAD
=======
	ALC256_FIXUP_CHROME_BOOK,
	ALC287_FIXUP_LENOVO_14ARP8_LEGION_IAH7,
	ALC287_FIXUP_LENOVO_SSID_17AA3820,
>>>>>>> 0c383648
};

/* A special fixup for Lenovo C940 and Yoga Duet 7;
 * both have the very same PCI SSID, and we need to apply different fixups
 * depending on the codec ID
 */
static void alc298_fixup_lenovo_c940_duet7(struct hda_codec *codec,
					   const struct hda_fixup *fix,
					   int action)
{
	int id;

	if (codec->core.vendor_id == 0x10ec0298)
		id = ALC298_FIXUP_LENOVO_SPK_VOLUME; /* C940 */
	else
		id = ALC287_FIXUP_YOGA7_14ITL_SPEAKERS; /* Duet 7 */
	__snd_hda_apply_fixup(codec, id, action, 0);
}

/* A special fixup for Lenovo Slim/Yoga Pro 9 14IRP8 and Yoga DuetITL 2021;
 * 14IRP8 PCI SSID will mistakenly be matched with the DuetITL codec SSID,
 * so we need to apply a different fixup in this case. The only DuetITL codec
 * SSID reported so far is the 17aa:3802 while the 14IRP8 has the 17aa:38be
 * and 17aa:38bf. If it weren't for the PCI SSID, the 14IRP8 models would
 * have matched correctly by their codecs.
 */
static void alc287_fixup_lenovo_14irp8_duetitl(struct hda_codec *codec,
					      const struct hda_fixup *fix,
					      int action)
{
	int id;

	if (codec->core.subsystem_id == 0x17aa3802)
		id = ALC287_FIXUP_YOGA7_14ITL_SPEAKERS; /* DuetITL */
	else
		id = ALC287_FIXUP_TAS2781_I2C; /* 14IRP8 */
	__snd_hda_apply_fixup(codec, id, action, 0);
}

<<<<<<< HEAD
=======
/* Similar to above the Lenovo Yoga Pro 7 14ARP8 PCI SSID matches the codec SSID of the
   Legion Y9000X 2022 IAH7.*/
static void alc287_fixup_lenovo_14arp8_legion_iah7(struct hda_codec *codec,
					   const struct hda_fixup *fix,
					   int action)
{
	int id;

	if (codec->core.subsystem_id == 0x17aa386e)
		id = ALC287_FIXUP_CS35L41_I2C_2; /* Legion Y9000X 2022 IAH7 */
	else
		id = ALC285_FIXUP_SPEAKER2_TO_DAC1; /* Yoga Pro 7 14ARP8 */
	__snd_hda_apply_fixup(codec, id, action, 0);
}

>>>>>>> 0c383648
/* Another hilarious PCI SSID conflict with Lenovo Legion Pro 7 16ARX8H (with
 * TAS2781 codec) and Legion 7i 16IAX7 (with CS35L41 codec);
 * we apply a corresponding fixup depending on the codec SSID instead
 */
static void alc287_fixup_lenovo_legion_7(struct hda_codec *codec,
					 const struct hda_fixup *fix,
					 int action)
{
	int id;

	if (codec->core.subsystem_id == 0x17aa38a8)
		id = ALC287_FIXUP_TAS2781_I2C; /* Legion Pro 7 16ARX8H */
	else
		id = ALC287_FIXUP_CS35L41_I2C_2; /* Legion 7i 16IAX7 */
	__snd_hda_apply_fixup(codec, id, action, 0);
}

<<<<<<< HEAD
=======
/* Yet more conflicting PCI SSID (17aa:3820) on two Lenovo models */
static void alc287_fixup_lenovo_ssid_17aa3820(struct hda_codec *codec,
					      const struct hda_fixup *fix,
					      int action)
{
	int id;

	if (codec->core.subsystem_id == 0x17aa3820)
		id = ALC269_FIXUP_ASPIRE_HEADSET_MIC; /* IdeaPad 330-17IKB 81DM */
	else /* 0x17aa3802 */
		id =  ALC287_FIXUP_YOGA7_14ITL_SPEAKERS; /* "Yoga Duet 7 13ITL6 */
	__snd_hda_apply_fixup(codec, id, action, 0);
}

>>>>>>> 0c383648
static const struct hda_fixup alc269_fixups[] = {
	[ALC269_FIXUP_GPIO2] = {
		.type = HDA_FIXUP_FUNC,
		.v.func = alc_fixup_gpio2,
	},
	[ALC269_FIXUP_SONY_VAIO] = {
		.type = HDA_FIXUP_PINCTLS,
		.v.pins = (const struct hda_pintbl[]) {
			{0x19, PIN_VREFGRD},
			{}
		}
	},
	[ALC275_FIXUP_SONY_VAIO_GPIO2] = {
		.type = HDA_FIXUP_FUNC,
		.v.func = alc275_fixup_gpio4_off,
		.chained = true,
		.chain_id = ALC269_FIXUP_SONY_VAIO
	},
	[ALC269_FIXUP_DELL_M101Z] = {
		.type = HDA_FIXUP_VERBS,
		.v.verbs = (const struct hda_verb[]) {
			/* Enables internal speaker */
			{0x20, AC_VERB_SET_COEF_INDEX, 13},
			{0x20, AC_VERB_SET_PROC_COEF, 0x4040},
			{}
		}
	},
	[ALC269_FIXUP_SKU_IGNORE] = {
		.type = HDA_FIXUP_FUNC,
		.v.func = alc_fixup_sku_ignore,
	},
	[ALC269_FIXUP_ASUS_G73JW] = {
		.type = HDA_FIXUP_PINS,
		.v.pins = (const struct hda_pintbl[]) {
			{ 0x17, 0x99130111 }, /* subwoofer */
			{ }
		}
	},
	[ALC269_FIXUP_ASUS_N7601ZM_PINS] = {
		.type = HDA_FIXUP_PINS,
		.v.pins = (const struct hda_pintbl[]) {
			{ 0x19, 0x03A11050 },
			{ 0x1a, 0x03A11C30 },
			{ 0x21, 0x03211420 },
			{ }
		}
	},
	[ALC269_FIXUP_ASUS_N7601ZM] = {
		.type = HDA_FIXUP_VERBS,
		.v.verbs = (const struct hda_verb[]) {
			{0x20, AC_VERB_SET_COEF_INDEX, 0x62},
			{0x20, AC_VERB_SET_PROC_COEF, 0xa007},
			{0x20, AC_VERB_SET_COEF_INDEX, 0x10},
			{0x20, AC_VERB_SET_PROC_COEF, 0x8420},
			{0x20, AC_VERB_SET_COEF_INDEX, 0x0f},
			{0x20, AC_VERB_SET_PROC_COEF, 0x7774},
			{ }
		},
		.chained = true,
		.chain_id = ALC269_FIXUP_ASUS_N7601ZM_PINS,
	},
	[ALC269_FIXUP_LENOVO_EAPD] = {
		.type = HDA_FIXUP_VERBS,
		.v.verbs = (const struct hda_verb[]) {
			{0x14, AC_VERB_SET_EAPD_BTLENABLE, 0},
			{}
		}
	},
	[ALC275_FIXUP_SONY_HWEQ] = {
		.type = HDA_FIXUP_FUNC,
		.v.func = alc269_fixup_hweq,
		.chained = true,
		.chain_id = ALC275_FIXUP_SONY_VAIO_GPIO2
	},
	[ALC275_FIXUP_SONY_DISABLE_AAMIX] = {
		.type = HDA_FIXUP_FUNC,
		.v.func = alc_fixup_disable_aamix,
		.chained = true,
		.chain_id = ALC269_FIXUP_SONY_VAIO
	},
	[ALC271_FIXUP_DMIC] = {
		.type = HDA_FIXUP_FUNC,
		.v.func = alc271_fixup_dmic,
	},
	[ALC269_FIXUP_PCM_44K] = {
		.type = HDA_FIXUP_FUNC,
		.v.func = alc269_fixup_pcm_44k,
		.chained = true,
		.chain_id = ALC269_FIXUP_QUANTA_MUTE
	},
	[ALC269_FIXUP_STEREO_DMIC] = {
		.type = HDA_FIXUP_FUNC,
		.v.func = alc269_fixup_stereo_dmic,
	},
	[ALC269_FIXUP_HEADSET_MIC] = {
		.type = HDA_FIXUP_FUNC,
		.v.func = alc269_fixup_headset_mic,
	},
	[ALC269_FIXUP_QUANTA_MUTE] = {
		.type = HDA_FIXUP_FUNC,
		.v.func = alc269_fixup_quanta_mute,
	},
	[ALC269_FIXUP_LIFEBOOK] = {
		.type = HDA_FIXUP_PINS,
		.v.pins = (const struct hda_pintbl[]) {
			{ 0x1a, 0x2101103f }, /* dock line-out */
			{ 0x1b, 0x23a11040 }, /* dock mic-in */
			{ }
		},
		.chained = true,
		.chain_id = ALC269_FIXUP_QUANTA_MUTE
	},
	[ALC269_FIXUP_LIFEBOOK_EXTMIC] = {
		.type = HDA_FIXUP_PINS,
		.v.pins = (const struct hda_pintbl[]) {
			{ 0x19, 0x01a1903c }, /* headset mic, with jack detect */
			{ }
		},
	},
	[ALC269_FIXUP_LIFEBOOK_HP_PIN] = {
		.type = HDA_FIXUP_PINS,
		.v.pins = (const struct hda_pintbl[]) {
			{ 0x21, 0x0221102f }, /* HP out */
			{ }
		},
	},
	[ALC269_FIXUP_LIFEBOOK_NO_HP_TO_LINEOUT] = {
		.type = HDA_FIXUP_FUNC,
		.v.func = alc269_fixup_pincfg_no_hp_to_lineout,
	},
	[ALC255_FIXUP_LIFEBOOK_U7x7_HEADSET_MIC] = {
		.type = HDA_FIXUP_FUNC,
		.v.func = alc269_fixup_pincfg_U7x7_headset_mic,
	},
	[ALC269VB_FIXUP_CHUWI_COREBOOK_XPRO] = {
		.type = HDA_FIXUP_PINS,
		.v.pins = (const struct hda_pintbl[]) {
			{ 0x18, 0x03a19020 }, /* headset mic */
			{ 0x1b, 0x90170150 }, /* speaker */
			{ }
		},
	},
	[ALC269_FIXUP_AMIC] = {
		.type = HDA_FIXUP_PINS,
		.v.pins = (const struct hda_pintbl[]) {
			{ 0x14, 0x99130110 }, /* speaker */
			{ 0x15, 0x0121401f }, /* HP out */
			{ 0x18, 0x01a19c20 }, /* mic */
			{ 0x19, 0x99a3092f }, /* int-mic */
			{ }
		},
	},
	[ALC269_FIXUP_DMIC] = {
		.type = HDA_FIXUP_PINS,
		.v.pins = (const struct hda_pintbl[]) {
			{ 0x12, 0x99a3092f }, /* int-mic */
			{ 0x14, 0x99130110 }, /* speaker */
			{ 0x15, 0x0121401f }, /* HP out */
			{ 0x18, 0x01a19c20 }, /* mic */
			{ }
		},
	},
	[ALC269VB_FIXUP_AMIC] = {
		.type = HDA_FIXUP_PINS,
		.v.pins = (const struct hda_pintbl[]) {
			{ 0x14, 0x99130110 }, /* speaker */
			{ 0x18, 0x01a19c20 }, /* mic */
			{ 0x19, 0x99a3092f }, /* int-mic */
			{ 0x21, 0x0121401f }, /* HP out */
			{ }
		},
	},
	[ALC269VB_FIXUP_DMIC] = {
		.type = HDA_FIXUP_PINS,
		.v.pins = (const struct hda_pintbl[]) {
			{ 0x12, 0x99a3092f }, /* int-mic */
			{ 0x14, 0x99130110 }, /* speaker */
			{ 0x18, 0x01a19c20 }, /* mic */
			{ 0x21, 0x0121401f }, /* HP out */
			{ }
		},
	},
	[ALC269_FIXUP_HP_MUTE_LED] = {
		.type = HDA_FIXUP_FUNC,
		.v.func = alc269_fixup_hp_mute_led,
	},
	[ALC269_FIXUP_HP_MUTE_LED_MIC1] = {
		.type = HDA_FIXUP_FUNC,
		.v.func = alc269_fixup_hp_mute_led_mic1,
	},
	[ALC269_FIXUP_HP_MUTE_LED_MIC2] = {
		.type = HDA_FIXUP_FUNC,
		.v.func = alc269_fixup_hp_mute_led_mic2,
	},
	[ALC269_FIXUP_HP_MUTE_LED_MIC3] = {
		.type = HDA_FIXUP_FUNC,
		.v.func = alc269_fixup_hp_mute_led_mic3,
		.chained = true,
		.chain_id = ALC295_FIXUP_HP_AUTO_MUTE
	},
	[ALC269_FIXUP_HP_GPIO_LED] = {
		.type = HDA_FIXUP_FUNC,
		.v.func = alc269_fixup_hp_gpio_led,
	},
	[ALC269_FIXUP_HP_GPIO_MIC1_LED] = {
		.type = HDA_FIXUP_FUNC,
		.v.func = alc269_fixup_hp_gpio_mic1_led,
	},
	[ALC269_FIXUP_HP_LINE1_MIC1_LED] = {
		.type = HDA_FIXUP_FUNC,
		.v.func = alc269_fixup_hp_line1_mic1_led,
	},
	[ALC269_FIXUP_INV_DMIC] = {
		.type = HDA_FIXUP_FUNC,
		.v.func = alc_fixup_inv_dmic,
	},
	[ALC269_FIXUP_NO_SHUTUP] = {
		.type = HDA_FIXUP_FUNC,
		.v.func = alc_fixup_no_shutup,
	},
	[ALC269_FIXUP_LENOVO_DOCK] = {
		.type = HDA_FIXUP_PINS,
		.v.pins = (const struct hda_pintbl[]) {
			{ 0x19, 0x23a11040 }, /* dock mic */
			{ 0x1b, 0x2121103f }, /* dock headphone */
			{ }
		},
		.chained = true,
		.chain_id = ALC269_FIXUP_PINCFG_NO_HP_TO_LINEOUT
	},
	[ALC269_FIXUP_LENOVO_DOCK_LIMIT_BOOST] = {
		.type = HDA_FIXUP_FUNC,
		.v.func = alc269_fixup_limit_int_mic_boost,
		.chained = true,
		.chain_id = ALC269_FIXUP_LENOVO_DOCK,
	},
	[ALC269_FIXUP_PINCFG_NO_HP_TO_LINEOUT] = {
		.type = HDA_FIXUP_FUNC,
		.v.func = alc269_fixup_pincfg_no_hp_to_lineout,
		.chained = true,
		.chain_id = ALC269_FIXUP_THINKPAD_ACPI,
	},
	[ALC269_FIXUP_DELL1_MIC_NO_PRESENCE] = {
		.type = HDA_FIXUP_PINS,
		.v.pins = (const struct hda_pintbl[]) {
			{ 0x19, 0x01a1913c }, /* use as headset mic, without its own jack detect */
			{ 0x1a, 0x01a1913d }, /* use as headphone mic, without its own jack detect */
			{ }
		},
		.chained = true,
		.chain_id = ALC269_FIXUP_HEADSET_MODE
	},
	[ALC269_FIXUP_DELL2_MIC_NO_PRESENCE] = {
		.type = HDA_FIXUP_PINS,
		.v.pins = (const struct hda_pintbl[]) {
			{ 0x16, 0x21014020 }, /* dock line out */
			{ 0x19, 0x21a19030 }, /* dock mic */
			{ 0x1a, 0x01a1913c }, /* use as headset mic, without its own jack detect */
			{ }
		},
		.chained = true,
		.chain_id = ALC269_FIXUP_HEADSET_MODE_NO_HP_MIC
	},
	[ALC269_FIXUP_DELL3_MIC_NO_PRESENCE] = {
		.type = HDA_FIXUP_PINS,
		.v.pins = (const struct hda_pintbl[]) {
			{ 0x1a, 0x01a1913c }, /* use as headset mic, without its own jack detect */
			{ }
		},
		.chained = true,
		.chain_id = ALC269_FIXUP_HEADSET_MODE_NO_HP_MIC
	},
	[ALC269_FIXUP_DELL4_MIC_NO_PRESENCE] = {
		.type = HDA_FIXUP_PINS,
		.v.pins = (const struct hda_pintbl[]) {
			{ 0x19, 0x01a1913c }, /* use as headset mic, without its own jack detect */
			{ 0x1b, 0x01a1913d }, /* use as headphone mic, without its own jack detect */
			{ }
		},
		.chained = true,
		.chain_id = ALC269_FIXUP_HEADSET_MODE
	},
	[ALC269_FIXUP_HEADSET_MODE] = {
		.type = HDA_FIXUP_FUNC,
		.v.func = alc_fixup_headset_mode,
		.chained = true,
		.chain_id = ALC255_FIXUP_MIC_MUTE_LED
	},
	[ALC269_FIXUP_HEADSET_MODE_NO_HP_MIC] = {
		.type = HDA_FIXUP_FUNC,
		.v.func = alc_fixup_headset_mode_no_hp_mic,
	},
	[ALC269_FIXUP_ASPIRE_HEADSET_MIC] = {
		.type = HDA_FIXUP_PINS,
		.v.pins = (const struct hda_pintbl[]) {
			{ 0x19, 0x01a1913c }, /* headset mic w/o jack detect */
			{ }
		},
		.chained = true,
		.chain_id = ALC269_FIXUP_HEADSET_MODE,
	},
	[ALC286_FIXUP_SONY_MIC_NO_PRESENCE] = {
		.type = HDA_FIXUP_PINS,
		.v.pins = (const struct hda_pintbl[]) {
			{ 0x18, 0x01a1913c }, /* use as headset mic, without its own jack detect */
			{ }
		},
		.chained = true,
		.chain_id = ALC269_FIXUP_HEADSET_MIC
	},
	[ALC256_FIXUP_HUAWEI_MACH_WX9_PINS] = {
		.type = HDA_FIXUP_PINS,
		.v.pins = (const struct hda_pintbl[]) {
			{0x12, 0x90a60130},
			{0x13, 0x40000000},
			{0x14, 0x90170110},
			{0x18, 0x411111f0},
			{0x19, 0x04a11040},
			{0x1a, 0x411111f0},
			{0x1b, 0x90170112},
			{0x1d, 0x40759a05},
			{0x1e, 0x411111f0},
			{0x21, 0x04211020},
			{ }
		},
		.chained = true,
		.chain_id = ALC255_FIXUP_MIC_MUTE_LED
	},
	[ALC298_FIXUP_HUAWEI_MBX_STEREO] = {
		.type = HDA_FIXUP_FUNC,
		.v.func = alc298_fixup_huawei_mbx_stereo,
		.chained = true,
		.chain_id = ALC255_FIXUP_MIC_MUTE_LED
	},
	[ALC269_FIXUP_ASUS_X101_FUNC] = {
		.type = HDA_FIXUP_FUNC,
		.v.func = alc269_fixup_x101_headset_mic,
	},
	[ALC269_FIXUP_ASUS_X101_VERB] = {
		.type = HDA_FIXUP_VERBS,
		.v.verbs = (const struct hda_verb[]) {
			{0x18, AC_VERB_SET_PIN_WIDGET_CONTROL, 0},
			{0x20, AC_VERB_SET_COEF_INDEX, 0x08},
			{0x20, AC_VERB_SET_PROC_COEF,  0x0310},
			{ }
		},
		.chained = true,
		.chain_id = ALC269_FIXUP_ASUS_X101_FUNC
	},
	[ALC269_FIXUP_ASUS_X101] = {
		.type = HDA_FIXUP_PINS,
		.v.pins = (const struct hda_pintbl[]) {
			{ 0x18, 0x04a1182c }, /* Headset mic */
			{ }
		},
		.chained = true,
		.chain_id = ALC269_FIXUP_ASUS_X101_VERB
	},
	[ALC271_FIXUP_AMIC_MIC2] = {
		.type = HDA_FIXUP_PINS,
		.v.pins = (const struct hda_pintbl[]) {
			{ 0x14, 0x99130110 }, /* speaker */
			{ 0x19, 0x01a19c20 }, /* mic */
			{ 0x1b, 0x99a7012f }, /* int-mic */
			{ 0x21, 0x0121401f }, /* HP out */
			{ }
		},
	},
	[ALC271_FIXUP_HP_GATE_MIC_JACK] = {
		.type = HDA_FIXUP_FUNC,
		.v.func = alc271_hp_gate_mic_jack,
		.chained = true,
		.chain_id = ALC271_FIXUP_AMIC_MIC2,
	},
	[ALC271_FIXUP_HP_GATE_MIC_JACK_E1_572] = {
		.type = HDA_FIXUP_FUNC,
		.v.func = alc269_fixup_limit_int_mic_boost,
		.chained = true,
		.chain_id = ALC271_FIXUP_HP_GATE_MIC_JACK,
	},
	[ALC269_FIXUP_ACER_AC700] = {
		.type = HDA_FIXUP_PINS,
		.v.pins = (const struct hda_pintbl[]) {
			{ 0x12, 0x99a3092f }, /* int-mic */
			{ 0x14, 0x99130110 }, /* speaker */
			{ 0x18, 0x03a11c20 }, /* mic */
			{ 0x1e, 0x0346101e }, /* SPDIF1 */
			{ 0x21, 0x0321101f }, /* HP out */
			{ }
		},
		.chained = true,
		.chain_id = ALC271_FIXUP_DMIC,
	},
	[ALC269_FIXUP_LIMIT_INT_MIC_BOOST] = {
		.type = HDA_FIXUP_FUNC,
		.v.func = alc269_fixup_limit_int_mic_boost,
		.chained = true,
		.chain_id = ALC269_FIXUP_THINKPAD_ACPI,
	},
	[ALC269VB_FIXUP_ASUS_ZENBOOK] = {
		.type = HDA_FIXUP_FUNC,
		.v.func = alc269_fixup_limit_int_mic_boost,
		.chained = true,
		.chain_id = ALC269VB_FIXUP_DMIC,
	},
	[ALC269VB_FIXUP_ASUS_ZENBOOK_UX31A] = {
		.type = HDA_FIXUP_VERBS,
		.v.verbs = (const struct hda_verb[]) {
			/* class-D output amp +5dB */
			{ 0x20, AC_VERB_SET_COEF_INDEX, 0x12 },
			{ 0x20, AC_VERB_SET_PROC_COEF, 0x2800 },
			{}
		},
		.chained = true,
		.chain_id = ALC269VB_FIXUP_ASUS_ZENBOOK,
	},
	[ALC269VB_FIXUP_ASUS_MIC_NO_PRESENCE] = {
		.type = HDA_FIXUP_PINS,
		.v.pins = (const struct hda_pintbl[]) {
			{ 0x18, 0x01a110f0 },  /* use as headset mic */
			{ }
		},
		.chained = true,
		.chain_id = ALC269_FIXUP_HEADSET_MIC
	},
	[ALC269_FIXUP_LIMIT_INT_MIC_BOOST_MUTE_LED] = {
		.type = HDA_FIXUP_FUNC,
		.v.func = alc269_fixup_limit_int_mic_boost,
		.chained = true,
		.chain_id = ALC269_FIXUP_HP_MUTE_LED_MIC1,
	},
	[ALC269VB_FIXUP_ORDISSIMO_EVE2] = {
		.type = HDA_FIXUP_PINS,
		.v.pins = (const struct hda_pintbl[]) {
			{ 0x12, 0x99a3092f }, /* int-mic */
			{ 0x18, 0x03a11d20 }, /* mic */
			{ 0x19, 0x411111f0 }, /* Unused bogus pin */
			{ }
		},
	},
	[ALC283_FIXUP_CHROME_BOOK] = {
		.type = HDA_FIXUP_FUNC,
		.v.func = alc283_fixup_chromebook,
	},
	[ALC283_FIXUP_SENSE_COMBO_JACK] = {
		.type = HDA_FIXUP_FUNC,
		.v.func = alc283_fixup_sense_combo_jack,
		.chained = true,
		.chain_id = ALC283_FIXUP_CHROME_BOOK,
	},
	[ALC282_FIXUP_ASUS_TX300] = {
		.type = HDA_FIXUP_FUNC,
		.v.func = alc282_fixup_asus_tx300,
	},
	[ALC283_FIXUP_INT_MIC] = {
		.type = HDA_FIXUP_VERBS,
		.v.verbs = (const struct hda_verb[]) {
			{0x20, AC_VERB_SET_COEF_INDEX, 0x1a},
			{0x20, AC_VERB_SET_PROC_COEF, 0x0011},
			{ }
		},
		.chained = true,
		.chain_id = ALC269_FIXUP_LIMIT_INT_MIC_BOOST
	},
	[ALC290_FIXUP_SUBWOOFER_HSJACK] = {
		.type = HDA_FIXUP_PINS,
		.v.pins = (const struct hda_pintbl[]) {
			{ 0x17, 0x90170112 }, /* subwoofer */
			{ }
		},
		.chained = true,
		.chain_id = ALC290_FIXUP_MONO_SPEAKERS_HSJACK,
	},
	[ALC290_FIXUP_SUBWOOFER] = {
		.type = HDA_FIXUP_PINS,
		.v.pins = (const struct hda_pintbl[]) {
			{ 0x17, 0x90170112 }, /* subwoofer */
			{ }
		},
		.chained = true,
		.chain_id = ALC290_FIXUP_MONO_SPEAKERS,
	},
	[ALC290_FIXUP_MONO_SPEAKERS] = {
		.type = HDA_FIXUP_FUNC,
		.v.func = alc290_fixup_mono_speakers,
	},
	[ALC290_FIXUP_MONO_SPEAKERS_HSJACK] = {
		.type = HDA_FIXUP_FUNC,
		.v.func = alc290_fixup_mono_speakers,
		.chained = true,
		.chain_id = ALC269_FIXUP_DELL3_MIC_NO_PRESENCE,
	},
	[ALC269_FIXUP_THINKPAD_ACPI] = {
		.type = HDA_FIXUP_FUNC,
		.v.func = alc_fixup_thinkpad_acpi,
		.chained = true,
		.chain_id = ALC269_FIXUP_SKU_IGNORE,
	},
	[ALC269_FIXUP_DMIC_THINKPAD_ACPI] = {
		.type = HDA_FIXUP_FUNC,
		.v.func = alc_fixup_inv_dmic,
		.chained = true,
		.chain_id = ALC269_FIXUP_THINKPAD_ACPI,
	},
	[ALC255_FIXUP_ACER_MIC_NO_PRESENCE] = {
		.type = HDA_FIXUP_PINS,
		.v.pins = (const struct hda_pintbl[]) {
			{ 0x19, 0x01a1913c }, /* use as headset mic, without its own jack detect */
			{ }
		},
		.chained = true,
		.chain_id = ALC255_FIXUP_HEADSET_MODE
	},
	[ALC255_FIXUP_ASUS_MIC_NO_PRESENCE] = {
		.type = HDA_FIXUP_PINS,
		.v.pins = (const struct hda_pintbl[]) {
			{ 0x19, 0x01a1913c }, /* use as headset mic, without its own jack detect */
			{ }
		},
		.chained = true,
		.chain_id = ALC255_FIXUP_HEADSET_MODE
	},
	[ALC255_FIXUP_DELL1_MIC_NO_PRESENCE] = {
		.type = HDA_FIXUP_PINS,
		.v.pins = (const struct hda_pintbl[]) {
			{ 0x19, 0x01a1913c }, /* use as headset mic, without its own jack detect */
			{ 0x1a, 0x01a1913d }, /* use as headphone mic, without its own jack detect */
			{ }
		},
		.chained = true,
		.chain_id = ALC255_FIXUP_HEADSET_MODE
	},
	[ALC255_FIXUP_DELL2_MIC_NO_PRESENCE] = {
		.type = HDA_FIXUP_PINS,
		.v.pins = (const struct hda_pintbl[]) {
			{ 0x19, 0x01a1913c }, /* use as headset mic, without its own jack detect */
			{ }
		},
		.chained = true,
		.chain_id = ALC255_FIXUP_HEADSET_MODE_NO_HP_MIC
	},
	[ALC255_FIXUP_HEADSET_MODE] = {
		.type = HDA_FIXUP_FUNC,
		.v.func = alc_fixup_headset_mode_alc255,
		.chained = true,
		.chain_id = ALC255_FIXUP_MIC_MUTE_LED
	},
	[ALC255_FIXUP_HEADSET_MODE_NO_HP_MIC] = {
		.type = HDA_FIXUP_FUNC,
		.v.func = alc_fixup_headset_mode_alc255_no_hp_mic,
	},
	[ALC293_FIXUP_DELL1_MIC_NO_PRESENCE] = {
		.type = HDA_FIXUP_PINS,
		.v.pins = (const struct hda_pintbl[]) {
			{ 0x18, 0x01a1913d }, /* use as headphone mic, without its own jack detect */
			{ 0x1a, 0x01a1913c }, /* use as headset mic, without its own jack detect */
			{ }
		},
		.chained = true,
		.chain_id = ALC269_FIXUP_HEADSET_MODE
	},
	[ALC292_FIXUP_TPT440_DOCK] = {
		.type = HDA_FIXUP_FUNC,
		.v.func = alc_fixup_tpt440_dock,
		.chained = true,
		.chain_id = ALC269_FIXUP_LIMIT_INT_MIC_BOOST
	},
	[ALC292_FIXUP_TPT440] = {
		.type = HDA_FIXUP_FUNC,
		.v.func = alc_fixup_disable_aamix,
		.chained = true,
		.chain_id = ALC292_FIXUP_TPT440_DOCK,
	},
	[ALC283_FIXUP_HEADSET_MIC] = {
		.type = HDA_FIXUP_PINS,
		.v.pins = (const struct hda_pintbl[]) {
			{ 0x19, 0x04a110f0 },
			{ },
		},
	},
	[ALC255_FIXUP_MIC_MUTE_LED] = {
		.type = HDA_FIXUP_FUNC,
		.v.func = alc_fixup_micmute_led,
	},
	[ALC282_FIXUP_ASPIRE_V5_PINS] = {
		.type = HDA_FIXUP_PINS,
		.v.pins = (const struct hda_pintbl[]) {
			{ 0x12, 0x90a60130 },
			{ 0x14, 0x90170110 },
			{ 0x17, 0x40000008 },
			{ 0x18, 0x411111f0 },
			{ 0x19, 0x01a1913c },
			{ 0x1a, 0x411111f0 },
			{ 0x1b, 0x411111f0 },
			{ 0x1d, 0x40f89b2d },
			{ 0x1e, 0x411111f0 },
			{ 0x21, 0x0321101f },
			{ },
		},
	},
	[ALC269VB_FIXUP_ASPIRE_E1_COEF] = {
		.type = HDA_FIXUP_FUNC,
		.v.func = alc269vb_fixup_aspire_e1_coef,
	},
	[ALC280_FIXUP_HP_GPIO4] = {
		.type = HDA_FIXUP_FUNC,
		.v.func = alc280_fixup_hp_gpio4,
	},
	[ALC286_FIXUP_HP_GPIO_LED] = {
		.type = HDA_FIXUP_FUNC,
		.v.func = alc286_fixup_hp_gpio_led,
	},
	[ALC280_FIXUP_HP_GPIO2_MIC_HOTKEY] = {
		.type = HDA_FIXUP_FUNC,
		.v.func = alc280_fixup_hp_gpio2_mic_hotkey,
	},
	[ALC280_FIXUP_HP_DOCK_PINS] = {
		.type = HDA_FIXUP_PINS,
		.v.pins = (const struct hda_pintbl[]) {
			{ 0x1b, 0x21011020 }, /* line-out */
			{ 0x1a, 0x01a1903c }, /* headset mic */
			{ 0x18, 0x2181103f }, /* line-in */
			{ },
		},
		.chained = true,
		.chain_id = ALC280_FIXUP_HP_GPIO4
	},
	[ALC269_FIXUP_HP_DOCK_GPIO_MIC1_LED] = {
		.type = HDA_FIXUP_PINS,
		.v.pins = (const struct hda_pintbl[]) {
			{ 0x1b, 0x21011020 }, /* line-out */
			{ 0x18, 0x2181103f }, /* line-in */
			{ },
		},
		.chained = true,
		.chain_id = ALC269_FIXUP_HP_GPIO_MIC1_LED
	},
	[ALC280_FIXUP_HP_9480M] = {
		.type = HDA_FIXUP_FUNC,
		.v.func = alc280_fixup_hp_9480m,
	},
	[ALC245_FIXUP_HP_X360_AMP] = {
		.type = HDA_FIXUP_FUNC,
		.v.func = alc245_fixup_hp_x360_amp,
		.chained = true,
		.chain_id = ALC245_FIXUP_HP_GPIO_LED
	},
	[ALC288_FIXUP_DELL_HEADSET_MODE] = {
		.type = HDA_FIXUP_FUNC,
		.v.func = alc_fixup_headset_mode_dell_alc288,
		.chained = true,
		.chain_id = ALC255_FIXUP_MIC_MUTE_LED
	},
	[ALC288_FIXUP_DELL1_MIC_NO_PRESENCE] = {
		.type = HDA_FIXUP_PINS,
		.v.pins = (const struct hda_pintbl[]) {
			{ 0x18, 0x01a1913c }, /* use as headset mic, without its own jack detect */
			{ 0x1a, 0x01a1913d }, /* use as headphone mic, without its own jack detect */
			{ }
		},
		.chained = true,
		.chain_id = ALC288_FIXUP_DELL_HEADSET_MODE
	},
	[ALC288_FIXUP_DISABLE_AAMIX] = {
		.type = HDA_FIXUP_FUNC,
		.v.func = alc_fixup_disable_aamix,
		.chained = true,
		.chain_id = ALC288_FIXUP_DELL1_MIC_NO_PRESENCE
	},
	[ALC288_FIXUP_DELL_XPS_13] = {
		.type = HDA_FIXUP_FUNC,
		.v.func = alc_fixup_dell_xps13,
		.chained = true,
		.chain_id = ALC288_FIXUP_DISABLE_AAMIX
	},
	[ALC292_FIXUP_DISABLE_AAMIX] = {
		.type = HDA_FIXUP_FUNC,
		.v.func = alc_fixup_disable_aamix,
		.chained = true,
		.chain_id = ALC269_FIXUP_DELL2_MIC_NO_PRESENCE
	},
	[ALC293_FIXUP_DISABLE_AAMIX_MULTIJACK] = {
		.type = HDA_FIXUP_FUNC,
		.v.func = alc_fixup_disable_aamix,
		.chained = true,
		.chain_id = ALC293_FIXUP_DELL1_MIC_NO_PRESENCE
	},
	[ALC292_FIXUP_DELL_E7X_AAMIX] = {
		.type = HDA_FIXUP_FUNC,
		.v.func = alc_fixup_dell_xps13,
		.chained = true,
		.chain_id = ALC292_FIXUP_DISABLE_AAMIX
	},
	[ALC292_FIXUP_DELL_E7X] = {
		.type = HDA_FIXUP_FUNC,
		.v.func = alc_fixup_micmute_led,
		/* micmute fixup must be applied at last */
		.chained_before = true,
		.chain_id = ALC292_FIXUP_DELL_E7X_AAMIX,
	},
	[ALC298_FIXUP_ALIENWARE_MIC_NO_PRESENCE] = {
		.type = HDA_FIXUP_PINS,
		.v.pins = (const struct hda_pintbl[]) {
			{ 0x18, 0x01a1913c }, /* headset mic w/o jack detect */
			{ }
		},
		.chained_before = true,
		.chain_id = ALC269_FIXUP_HEADSET_MODE,
	},
	[ALC298_FIXUP_DELL1_MIC_NO_PRESENCE] = {
		.type = HDA_FIXUP_PINS,
		.v.pins = (const struct hda_pintbl[]) {
			{ 0x18, 0x01a1913c }, /* use as headset mic, without its own jack detect */
			{ 0x1a, 0x01a1913d }, /* use as headphone mic, without its own jack detect */
			{ }
		},
		.chained = true,
		.chain_id = ALC269_FIXUP_HEADSET_MODE
	},
	[ALC298_FIXUP_DELL_AIO_MIC_NO_PRESENCE] = {
		.type = HDA_FIXUP_PINS,
		.v.pins = (const struct hda_pintbl[]) {
			{ 0x18, 0x01a1913c }, /* use as headset mic, without its own jack detect */
			{ }
		},
		.chained = true,
		.chain_id = ALC269_FIXUP_HEADSET_MODE
	},
	[ALC275_FIXUP_DELL_XPS] = {
		.type = HDA_FIXUP_VERBS,
		.v.verbs = (const struct hda_verb[]) {
			/* Enables internal speaker */
			{0x20, AC_VERB_SET_COEF_INDEX, 0x1f},
			{0x20, AC_VERB_SET_PROC_COEF, 0x00c0},
			{0x20, AC_VERB_SET_COEF_INDEX, 0x30},
			{0x20, AC_VERB_SET_PROC_COEF, 0x00b1},
			{}
		}
	},
	[ALC293_FIXUP_LENOVO_SPK_NOISE] = {
		.type = HDA_FIXUP_FUNC,
		.v.func = alc_fixup_disable_aamix,
		.chained = true,
		.chain_id = ALC269_FIXUP_THINKPAD_ACPI
	},
	[ALC233_FIXUP_LENOVO_LINE2_MIC_HOTKEY] = {
		.type = HDA_FIXUP_FUNC,
		.v.func = alc233_fixup_lenovo_line2_mic_hotkey,
	},
	[ALC233_FIXUP_INTEL_NUC8_DMIC] = {
		.type = HDA_FIXUP_FUNC,
		.v.func = alc_fixup_inv_dmic,
		.chained = true,
		.chain_id = ALC233_FIXUP_INTEL_NUC8_BOOST,
	},
	[ALC233_FIXUP_INTEL_NUC8_BOOST] = {
		.type = HDA_FIXUP_FUNC,
		.v.func = alc269_fixup_limit_int_mic_boost
	},
	[ALC255_FIXUP_DELL_SPK_NOISE] = {
		.type = HDA_FIXUP_FUNC,
		.v.func = alc_fixup_disable_aamix,
		.chained = true,
		.chain_id = ALC255_FIXUP_DELL1_MIC_NO_PRESENCE
	},
	[ALC225_FIXUP_DISABLE_MIC_VREF] = {
		.type = HDA_FIXUP_FUNC,
		.v.func = alc_fixup_disable_mic_vref,
		.chained = true,
		.chain_id = ALC269_FIXUP_DELL1_MIC_NO_PRESENCE
	},
	[ALC225_FIXUP_DELL1_MIC_NO_PRESENCE] = {
		.type = HDA_FIXUP_VERBS,
		.v.verbs = (const struct hda_verb[]) {
			/* Disable pass-through path for FRONT 14h */
			{ 0x20, AC_VERB_SET_COEF_INDEX, 0x36 },
			{ 0x20, AC_VERB_SET_PROC_COEF, 0x57d7 },
			{}
		},
		.chained = true,
		.chain_id = ALC225_FIXUP_DISABLE_MIC_VREF
	},
	[ALC280_FIXUP_HP_HEADSET_MIC] = {
		.type = HDA_FIXUP_FUNC,
		.v.func = alc_fixup_disable_aamix,
		.chained = true,
		.chain_id = ALC269_FIXUP_HEADSET_MIC,
	},
	[ALC221_FIXUP_HP_FRONT_MIC] = {
		.type = HDA_FIXUP_PINS,
		.v.pins = (const struct hda_pintbl[]) {
			{ 0x19, 0x02a19020 }, /* Front Mic */
			{ }
		},
	},
	[ALC292_FIXUP_TPT460] = {
		.type = HDA_FIXUP_FUNC,
		.v.func = alc_fixup_tpt440_dock,
		.chained = true,
		.chain_id = ALC293_FIXUP_LENOVO_SPK_NOISE,
	},
	[ALC298_FIXUP_SPK_VOLUME] = {
		.type = HDA_FIXUP_FUNC,
		.v.func = alc298_fixup_speaker_volume,
		.chained = true,
		.chain_id = ALC298_FIXUP_DELL_AIO_MIC_NO_PRESENCE,
	},
	[ALC298_FIXUP_LENOVO_SPK_VOLUME] = {
		.type = HDA_FIXUP_FUNC,
		.v.func = alc298_fixup_speaker_volume,
	},
	[ALC295_FIXUP_DISABLE_DAC3] = {
		.type = HDA_FIXUP_FUNC,
		.v.func = alc295_fixup_disable_dac3,
	},
	[ALC285_FIXUP_SPEAKER2_TO_DAC1] = {
		.type = HDA_FIXUP_FUNC,
		.v.func = alc285_fixup_speaker2_to_dac1,
		.chained = true,
		.chain_id = ALC269_FIXUP_THINKPAD_ACPI
	},
	[ALC285_FIXUP_ASUS_SPEAKER2_TO_DAC1] = {
		.type = HDA_FIXUP_FUNC,
		.v.func = alc285_fixup_speaker2_to_dac1,
		.chained = true,
		.chain_id = ALC245_FIXUP_CS35L41_SPI_2
	},
	[ALC285_FIXUP_ASUS_HEADSET_MIC] = {
		.type = HDA_FIXUP_PINS,
		.v.pins = (const struct hda_pintbl[]) {
			{ 0x19, 0x03a11050 },
			{ 0x1b, 0x03a11c30 },
			{ }
		},
		.chained = true,
		.chain_id = ALC285_FIXUP_ASUS_SPEAKER2_TO_DAC1
	},
	[ALC285_FIXUP_ASUS_SPI_REAR_SPEAKERS] = {
		.type = HDA_FIXUP_PINS,
		.v.pins = (const struct hda_pintbl[]) {
			{ 0x14, 0x90170120 },
			{ }
		},
		.chained = true,
		.chain_id = ALC285_FIXUP_ASUS_HEADSET_MIC
	},
	[ALC285_FIXUP_ASUS_I2C_SPEAKER2_TO_DAC1] = {
		.type = HDA_FIXUP_FUNC,
		.v.func = alc285_fixup_speaker2_to_dac1,
		.chained = true,
		.chain_id = ALC287_FIXUP_CS35L41_I2C_2
	},
	[ALC285_FIXUP_ASUS_I2C_HEADSET_MIC] = {
		.type = HDA_FIXUP_PINS,
		.v.pins = (const struct hda_pintbl[]) {
			{ 0x19, 0x03a11050 },
			{ 0x1b, 0x03a11c30 },
			{ }
		},
		.chained = true,
		.chain_id = ALC285_FIXUP_ASUS_I2C_SPEAKER2_TO_DAC1
	},
	[ALC256_FIXUP_DELL_INSPIRON_7559_SUBWOOFER] = {
		.type = HDA_FIXUP_PINS,
		.v.pins = (const struct hda_pintbl[]) {
			{ 0x1b, 0x90170151 },
			{ }
		},
		.chained = true,
		.chain_id = ALC255_FIXUP_DELL1_MIC_NO_PRESENCE
	},
	[ALC269_FIXUP_ATIV_BOOK_8] = {
		.type = HDA_FIXUP_FUNC,
		.v.func = alc_fixup_auto_mute_via_amp,
		.chained = true,
		.chain_id = ALC269_FIXUP_NO_SHUTUP
	},
	[ALC221_FIXUP_HP_288PRO_MIC_NO_PRESENCE] = {
		.type = HDA_FIXUP_PINS,
		.v.pins = (const struct hda_pintbl[]) {
			{ 0x19, 0x01a1913c }, /* use as headset mic, without its own jack detect */
			{ 0x1a, 0x01813030 }, /* use as headphone mic, without its own jack detect */
			{ }
		},
		.chained = true,
		.chain_id = ALC269_FIXUP_HEADSET_MODE
	},
	[ALC221_FIXUP_HP_MIC_NO_PRESENCE] = {
		.type = HDA_FIXUP_PINS,
		.v.pins = (const struct hda_pintbl[]) {
			{ 0x18, 0x01a1913c }, /* use as headset mic, without its own jack detect */
			{ 0x1a, 0x01a1913d }, /* use as headphone mic, without its own jack detect */
			{ }
		},
		.chained = true,
		.chain_id = ALC269_FIXUP_HEADSET_MODE
	},
	[ALC256_FIXUP_ASUS_HEADSET_MODE] = {
		.type = HDA_FIXUP_FUNC,
		.v.func = alc_fixup_headset_mode,
	},
	[ALC256_FIXUP_ASUS_MIC] = {
		.type = HDA_FIXUP_PINS,
		.v.pins = (const struct hda_pintbl[]) {
			{ 0x13, 0x90a60160 }, /* use as internal mic */
			{ 0x19, 0x04a11120 }, /* use as headset mic, without its own jack detect */
			{ }
		},
		.chained = true,
		.chain_id = ALC256_FIXUP_ASUS_HEADSET_MODE
	},
	[ALC256_FIXUP_ASUS_AIO_GPIO2] = {
		.type = HDA_FIXUP_FUNC,
		/* Set up GPIO2 for the speaker amp */
		.v.func = alc_fixup_gpio4,
	},
	[ALC233_FIXUP_ASUS_MIC_NO_PRESENCE] = {
		.type = HDA_FIXUP_PINS,
		.v.pins = (const struct hda_pintbl[]) {
			{ 0x19, 0x01a1913c }, /* use as headset mic, without its own jack detect */
			{ }
		},
		.chained = true,
		.chain_id = ALC269_FIXUP_HEADSET_MIC
	},
	[ALC233_FIXUP_EAPD_COEF_AND_MIC_NO_PRESENCE] = {
		.type = HDA_FIXUP_VERBS,
		.v.verbs = (const struct hda_verb[]) {
			/* Enables internal speaker */
			{0x20, AC_VERB_SET_COEF_INDEX, 0x40},
			{0x20, AC_VERB_SET_PROC_COEF, 0x8800},
			{}
		},
		.chained = true,
		.chain_id = ALC233_FIXUP_ASUS_MIC_NO_PRESENCE
	},
	[ALC233_FIXUP_LENOVO_MULTI_CODECS] = {
		.type = HDA_FIXUP_FUNC,
		.v.func = alc233_alc662_fixup_lenovo_dual_codecs,
		.chained = true,
		.chain_id = ALC269_FIXUP_GPIO2
	},
	[ALC233_FIXUP_ACER_HEADSET_MIC] = {
		.type = HDA_FIXUP_VERBS,
		.v.verbs = (const struct hda_verb[]) {
			{ 0x20, AC_VERB_SET_COEF_INDEX, 0x45 },
			{ 0x20, AC_VERB_SET_PROC_COEF, 0x5089 },
			{ }
		},
		.chained = true,
		.chain_id = ALC233_FIXUP_ASUS_MIC_NO_PRESENCE
	},
	[ALC294_FIXUP_LENOVO_MIC_LOCATION] = {
		.type = HDA_FIXUP_PINS,
		.v.pins = (const struct hda_pintbl[]) {
			/* Change the mic location from front to right, otherwise there are
			   two front mics with the same name, pulseaudio can't handle them.
			   This is just a temporary workaround, after applying this fixup,
			   there will be one "Front Mic" and one "Mic" in this machine.
			 */
			{ 0x1a, 0x04a19040 },
			{ }
		},
	},
	[ALC225_FIXUP_DELL_WYSE_MIC_NO_PRESENCE] = {
		.type = HDA_FIXUP_PINS,
		.v.pins = (const struct hda_pintbl[]) {
			{ 0x16, 0x0101102f }, /* Rear Headset HP */
			{ 0x19, 0x02a1913c }, /* use as Front headset mic, without its own jack detect */
			{ 0x1a, 0x01a19030 }, /* Rear Headset MIC */
			{ 0x1b, 0x02011020 },
			{ }
		},
		.chained = true,
		.chain_id = ALC225_FIXUP_S3_POP_NOISE
	},
	[ALC225_FIXUP_S3_POP_NOISE] = {
		.type = HDA_FIXUP_FUNC,
		.v.func = alc225_fixup_s3_pop_noise,
		.chained = true,
		.chain_id = ALC269_FIXUP_HEADSET_MODE_NO_HP_MIC
	},
	[ALC700_FIXUP_INTEL_REFERENCE] = {
		.type = HDA_FIXUP_VERBS,
		.v.verbs = (const struct hda_verb[]) {
			/* Enables internal speaker */
			{0x20, AC_VERB_SET_COEF_INDEX, 0x45},
			{0x20, AC_VERB_SET_PROC_COEF, 0x5289},
			{0x20, AC_VERB_SET_COEF_INDEX, 0x4A},
			{0x20, AC_VERB_SET_PROC_COEF, 0x001b},
			{0x58, AC_VERB_SET_COEF_INDEX, 0x00},
			{0x58, AC_VERB_SET_PROC_COEF, 0x3888},
			{0x20, AC_VERB_SET_COEF_INDEX, 0x6f},
			{0x20, AC_VERB_SET_PROC_COEF, 0x2c0b},
			{}
		}
	},
	[ALC274_FIXUP_DELL_BIND_DACS] = {
		.type = HDA_FIXUP_FUNC,
		.v.func = alc274_fixup_bind_dacs,
		.chained = true,
		.chain_id = ALC269_FIXUP_DELL1_MIC_NO_PRESENCE
	},
	[ALC274_FIXUP_DELL_AIO_LINEOUT_VERB] = {
		.type = HDA_FIXUP_PINS,
		.v.pins = (const struct hda_pintbl[]) {
			{ 0x1b, 0x0401102f },
			{ }
		},
		.chained = true,
		.chain_id = ALC274_FIXUP_DELL_BIND_DACS
	},
	[ALC298_FIXUP_TPT470_DOCK_FIX] = {
		.type = HDA_FIXUP_FUNC,
		.v.func = alc_fixup_tpt470_dock,
		.chained = true,
		.chain_id = ALC293_FIXUP_LENOVO_SPK_NOISE
	},
	[ALC298_FIXUP_TPT470_DOCK] = {
		.type = HDA_FIXUP_FUNC,
		.v.func = alc_fixup_tpt470_dacs,
		.chained = true,
		.chain_id = ALC298_FIXUP_TPT470_DOCK_FIX
	},
	[ALC255_FIXUP_DUMMY_LINEOUT_VERB] = {
		.type = HDA_FIXUP_PINS,
		.v.pins = (const struct hda_pintbl[]) {
			{ 0x14, 0x0201101f },
			{ }
		},
		.chained = true,
		.chain_id = ALC255_FIXUP_DELL1_MIC_NO_PRESENCE
	},
	[ALC255_FIXUP_DELL_HEADSET_MIC] = {
		.type = HDA_FIXUP_PINS,
		.v.pins = (const struct hda_pintbl[]) {
			{ 0x19, 0x01a1913c }, /* use as headset mic, without its own jack detect */
			{ }
		},
		.chained = true,
		.chain_id = ALC269_FIXUP_HEADSET_MIC
	},
	[ALC295_FIXUP_HP_X360] = {
		.type = HDA_FIXUP_FUNC,
		.v.func = alc295_fixup_hp_top_speakers,
		.chained = true,
		.chain_id = ALC269_FIXUP_HP_MUTE_LED_MIC3
	},
	[ALC221_FIXUP_HP_HEADSET_MIC] = {
		.type = HDA_FIXUP_PINS,
		.v.pins = (const struct hda_pintbl[]) {
			{ 0x19, 0x0181313f},
			{ }
		},
		.chained = true,
		.chain_id = ALC269_FIXUP_HEADSET_MIC
	},
	[ALC285_FIXUP_LENOVO_HEADPHONE_NOISE] = {
		.type = HDA_FIXUP_FUNC,
		.v.func = alc285_fixup_invalidate_dacs,
		.chained = true,
		.chain_id = ALC269_FIXUP_THINKPAD_ACPI
	},
	[ALC295_FIXUP_HP_AUTO_MUTE] = {
		.type = HDA_FIXUP_FUNC,
		.v.func = alc_fixup_auto_mute_via_amp,
	},
	[ALC286_FIXUP_ACER_AIO_MIC_NO_PRESENCE] = {
		.type = HDA_FIXUP_PINS,
		.v.pins = (const struct hda_pintbl[]) {
			{ 0x18, 0x01a1913c }, /* use as headset mic, without its own jack detect */
			{ }
		},
		.chained = true,
		.chain_id = ALC269_FIXUP_HEADSET_MIC
	},
	[ALC294_FIXUP_ASUS_MIC] = {
		.type = HDA_FIXUP_PINS,
		.v.pins = (const struct hda_pintbl[]) {
			{ 0x13, 0x90a60160 }, /* use as internal mic */
			{ 0x19, 0x04a11120 }, /* use as headset mic, without its own jack detect */
			{ }
		},
		.chained = true,
		.chain_id = ALC269_FIXUP_HEADSET_MIC
	},
	[ALC294_FIXUP_ASUS_HEADSET_MIC] = {
		.type = HDA_FIXUP_PINS,
		.v.pins = (const struct hda_pintbl[]) {
			{ 0x19, 0x01a1103c }, /* use as headset mic */
			{ }
		},
		.chained = true,
		.chain_id = ALC269_FIXUP_HEADSET_MIC
	},
	[ALC294_FIXUP_ASUS_SPK] = {
		.type = HDA_FIXUP_VERBS,
		.v.verbs = (const struct hda_verb[]) {
			/* Set EAPD high */
			{ 0x20, AC_VERB_SET_COEF_INDEX, 0x40 },
			{ 0x20, AC_VERB_SET_PROC_COEF, 0x8800 },
			{ 0x20, AC_VERB_SET_COEF_INDEX, 0x0f },
			{ 0x20, AC_VERB_SET_PROC_COEF, 0x7774 },
			{ }
		},
		.chained = true,
		.chain_id = ALC294_FIXUP_ASUS_HEADSET_MIC
	},
	[ALC295_FIXUP_CHROME_BOOK] = {
		.type = HDA_FIXUP_FUNC,
		.v.func = alc295_fixup_chromebook,
		.chained = true,
		.chain_id = ALC225_FIXUP_HEADSET_JACK
	},
	[ALC225_FIXUP_HEADSET_JACK] = {
		.type = HDA_FIXUP_FUNC,
		.v.func = alc_fixup_headset_jack,
	},
	[ALC293_FIXUP_SYSTEM76_MIC_NO_PRESENCE] = {
		.type = HDA_FIXUP_PINS,
		.v.pins = (const struct hda_pintbl[]) {
			{ 0x1a, 0x01a1913c }, /* use as headset mic, without its own jack detect */
			{ }
		},
		.chained = true,
		.chain_id = ALC269_FIXUP_HEADSET_MODE_NO_HP_MIC
	},
	[ALC285_FIXUP_LENOVO_PC_BEEP_IN_NOISE] = {
		.type = HDA_FIXUP_VERBS,
		.v.verbs = (const struct hda_verb[]) {
			/* Disable PCBEEP-IN passthrough */
			{ 0x20, AC_VERB_SET_COEF_INDEX, 0x36 },
			{ 0x20, AC_VERB_SET_PROC_COEF, 0x57d7 },
			{ }
		},
		.chained = true,
		.chain_id = ALC285_FIXUP_LENOVO_HEADPHONE_NOISE
	},
	[ALC255_FIXUP_ACER_HEADSET_MIC] = {
		.type = HDA_FIXUP_PINS,
		.v.pins = (const struct hda_pintbl[]) {
			{ 0x19, 0x03a11130 },
			{ 0x1a, 0x90a60140 }, /* use as internal mic */
			{ }
		},
		.chained = true,
		.chain_id = ALC255_FIXUP_HEADSET_MODE_NO_HP_MIC
	},
	[ALC225_FIXUP_DELL_WYSE_AIO_MIC_NO_PRESENCE] = {
		.type = HDA_FIXUP_PINS,
		.v.pins = (const struct hda_pintbl[]) {
			{ 0x16, 0x01011020 }, /* Rear Line out */
			{ 0x19, 0x01a1913c }, /* use as Front headset mic, without its own jack detect */
			{ }
		},
		.chained = true,
		.chain_id = ALC225_FIXUP_WYSE_AUTO_MUTE
	},
	[ALC225_FIXUP_WYSE_AUTO_MUTE] = {
		.type = HDA_FIXUP_FUNC,
		.v.func = alc_fixup_auto_mute_via_amp,
		.chained = true,
		.chain_id = ALC225_FIXUP_WYSE_DISABLE_MIC_VREF
	},
	[ALC225_FIXUP_WYSE_DISABLE_MIC_VREF] = {
		.type = HDA_FIXUP_FUNC,
		.v.func = alc_fixup_disable_mic_vref,
		.chained = true,
		.chain_id = ALC269_FIXUP_HEADSET_MODE_NO_HP_MIC
	},
	[ALC286_FIXUP_ACER_AIO_HEADSET_MIC] = {
		.type = HDA_FIXUP_VERBS,
		.v.verbs = (const struct hda_verb[]) {
			{ 0x20, AC_VERB_SET_COEF_INDEX, 0x4f },
			{ 0x20, AC_VERB_SET_PROC_COEF, 0x5029 },
			{ }
		},
		.chained = true,
		.chain_id = ALC286_FIXUP_ACER_AIO_MIC_NO_PRESENCE
	},
	[ALC256_FIXUP_ASUS_HEADSET_MIC] = {
		.type = HDA_FIXUP_PINS,
		.v.pins = (const struct hda_pintbl[]) {
			{ 0x19, 0x03a11020 }, /* headset mic with jack detect */
			{ }
		},
		.chained = true,
		.chain_id = ALC256_FIXUP_ASUS_HEADSET_MODE
	},
	[ALC256_FIXUP_ASUS_MIC_NO_PRESENCE] = {
		.type = HDA_FIXUP_PINS,
		.v.pins = (const struct hda_pintbl[]) {
			{ 0x19, 0x04a11120 }, /* use as headset mic, without its own jack detect */
			{ }
		},
		.chained = true,
		.chain_id = ALC256_FIXUP_ASUS_HEADSET_MODE
	},
	[ALC299_FIXUP_PREDATOR_SPK] = {
		.type = HDA_FIXUP_PINS,
		.v.pins = (const struct hda_pintbl[]) {
			{ 0x21, 0x90170150 }, /* use as headset mic, without its own jack detect */
			{ }
		}
	},
	[ALC256_FIXUP_MEDION_HEADSET_NO_PRESENCE] = {
		.type = HDA_FIXUP_PINS,
		.v.pins = (const struct hda_pintbl[]) {
			{ 0x19, 0x04a11040 },
			{ 0x21, 0x04211020 },
			{ }
		},
		.chained = true,
		.chain_id = ALC256_FIXUP_ASUS_HEADSET_MODE
	},
	[ALC289_FIXUP_DELL_SPK1] = {
		.type = HDA_FIXUP_PINS,
		.v.pins = (const struct hda_pintbl[]) {
			{ 0x14, 0x90170140 },
			{ }
		},
		.chained = true,
		.chain_id = ALC269_FIXUP_DELL4_MIC_NO_PRESENCE
	},
	[ALC289_FIXUP_DELL_SPK2] = {
		.type = HDA_FIXUP_PINS,
		.v.pins = (const struct hda_pintbl[]) {
			{ 0x17, 0x90170130 }, /* bass spk */
			{ }
		},
		.chained = true,
		.chain_id = ALC269_FIXUP_DELL4_MIC_NO_PRESENCE
	},
	[ALC289_FIXUP_DUAL_SPK] = {
		.type = HDA_FIXUP_FUNC,
		.v.func = alc285_fixup_speaker2_to_dac1,
		.chained = true,
		.chain_id = ALC289_FIXUP_DELL_SPK2
	},
	[ALC289_FIXUP_RTK_AMP_DUAL_SPK] = {
		.type = HDA_FIXUP_FUNC,
		.v.func = alc285_fixup_speaker2_to_dac1,
		.chained = true,
		.chain_id = ALC289_FIXUP_DELL_SPK1
	},
	[ALC294_FIXUP_SPK2_TO_DAC1] = {
		.type = HDA_FIXUP_FUNC,
		.v.func = alc285_fixup_speaker2_to_dac1,
		.chained = true,
		.chain_id = ALC294_FIXUP_ASUS_HEADSET_MIC
	},
	[ALC294_FIXUP_ASUS_DUAL_SPK] = {
		.type = HDA_FIXUP_FUNC,
		/* The GPIO must be pulled to initialize the AMP */
		.v.func = alc_fixup_gpio4,
		.chained = true,
		.chain_id = ALC294_FIXUP_SPK2_TO_DAC1
	},
	[ALC294_FIXUP_ASUS_ALLY] = {
		.type = HDA_FIXUP_FUNC,
		.v.func = cs35l41_fixup_i2c_two,
		.chained = true,
		.chain_id = ALC294_FIXUP_ASUS_ALLY_PINS
	},
	[ALC294_FIXUP_ASUS_ALLY_PINS] = {
		.type = HDA_FIXUP_PINS,
		.v.pins = (const struct hda_pintbl[]) {
			{ 0x19, 0x03a11050 },
			{ 0x1a, 0x03a11c30 },
			{ 0x21, 0x03211420 },
			{ }
		},
		.chained = true,
		.chain_id = ALC294_FIXUP_ASUS_ALLY_VERBS
	},
	[ALC294_FIXUP_ASUS_ALLY_VERBS] = {
		.type = HDA_FIXUP_VERBS,
		.v.verbs = (const struct hda_verb[]) {
			{ 0x20, AC_VERB_SET_COEF_INDEX, 0x45 },
			{ 0x20, AC_VERB_SET_PROC_COEF, 0x5089 },
			{ 0x20, AC_VERB_SET_COEF_INDEX, 0x46 },
			{ 0x20, AC_VERB_SET_PROC_COEF, 0x0004 },
			{ 0x20, AC_VERB_SET_COEF_INDEX, 0x47 },
			{ 0x20, AC_VERB_SET_PROC_COEF, 0xa47a },
			{ 0x20, AC_VERB_SET_COEF_INDEX, 0x49 },
			{ 0x20, AC_VERB_SET_PROC_COEF, 0x0049},
			{ 0x20, AC_VERB_SET_COEF_INDEX, 0x4a },
			{ 0x20, AC_VERB_SET_PROC_COEF, 0x201b },
			{ 0x20, AC_VERB_SET_COEF_INDEX, 0x6b },
			{ 0x20, AC_VERB_SET_PROC_COEF, 0x4278},
			{ }
		},
		.chained = true,
		.chain_id = ALC294_FIXUP_ASUS_ALLY_SPEAKER
	},
	[ALC294_FIXUP_ASUS_ALLY_SPEAKER] = {
		.type = HDA_FIXUP_FUNC,
		.v.func = alc285_fixup_speaker2_to_dac1,
	},
	[ALC285_FIXUP_THINKPAD_X1_GEN7] = {
		.type = HDA_FIXUP_FUNC,
		.v.func = alc285_fixup_thinkpad_x1_gen7,
		.chained = true,
		.chain_id = ALC269_FIXUP_THINKPAD_ACPI
	},
	[ALC285_FIXUP_THINKPAD_HEADSET_JACK] = {
		.type = HDA_FIXUP_FUNC,
		.v.func = alc_fixup_headset_jack,
		.chained = true,
		.chain_id = ALC285_FIXUP_THINKPAD_X1_GEN7
	},
	[ALC294_FIXUP_ASUS_HPE] = {
		.type = HDA_FIXUP_VERBS,
		.v.verbs = (const struct hda_verb[]) {
			/* Set EAPD high */
			{ 0x20, AC_VERB_SET_COEF_INDEX, 0x0f },
			{ 0x20, AC_VERB_SET_PROC_COEF, 0x7774 },
			{ }
		},
		.chained = true,
		.chain_id = ALC294_FIXUP_ASUS_HEADSET_MIC
	},
	[ALC294_FIXUP_ASUS_GX502_PINS] = {
		.type = HDA_FIXUP_PINS,
		.v.pins = (const struct hda_pintbl[]) {
			{ 0x19, 0x03a11050 }, /* front HP mic */
			{ 0x1a, 0x01a11830 }, /* rear external mic */
			{ 0x21, 0x03211020 }, /* front HP out */
			{ }
		},
		.chained = true,
		.chain_id = ALC294_FIXUP_ASUS_GX502_VERBS
	},
	[ALC294_FIXUP_ASUS_GX502_VERBS] = {
		.type = HDA_FIXUP_VERBS,
		.v.verbs = (const struct hda_verb[]) {
			/* set 0x15 to HP-OUT ctrl */
			{ 0x15, AC_VERB_SET_PIN_WIDGET_CONTROL, 0xc0 },
			/* unmute the 0x15 amp */
			{ 0x15, AC_VERB_SET_AMP_GAIN_MUTE, 0xb000 },
			{ }
		},
		.chained = true,
		.chain_id = ALC294_FIXUP_ASUS_GX502_HP
	},
	[ALC294_FIXUP_ASUS_GX502_HP] = {
		.type = HDA_FIXUP_FUNC,
		.v.func = alc294_fixup_gx502_hp,
	},
	[ALC294_FIXUP_ASUS_GU502_PINS] = {
		.type = HDA_FIXUP_PINS,
		.v.pins = (const struct hda_pintbl[]) {
			{ 0x19, 0x01a11050 }, /* rear HP mic */
			{ 0x1a, 0x01a11830 }, /* rear external mic */
			{ 0x21, 0x012110f0 }, /* rear HP out */
			{ }
		},
		.chained = true,
		.chain_id = ALC294_FIXUP_ASUS_GU502_VERBS
	},
	[ALC294_FIXUP_ASUS_GU502_VERBS] = {
		.type = HDA_FIXUP_VERBS,
		.v.verbs = (const struct hda_verb[]) {
			/* set 0x15 to HP-OUT ctrl */
			{ 0x15, AC_VERB_SET_PIN_WIDGET_CONTROL, 0xc0 },
			/* unmute the 0x15 amp */
			{ 0x15, AC_VERB_SET_AMP_GAIN_MUTE, 0xb000 },
			/* set 0x1b to HP-OUT */
			{ 0x1b, AC_VERB_SET_PIN_WIDGET_CONTROL, 0x24 },
			{ }
		},
		.chained = true,
		.chain_id = ALC294_FIXUP_ASUS_GU502_HP
	},
	[ALC294_FIXUP_ASUS_GU502_HP] = {
		.type = HDA_FIXUP_FUNC,
		.v.func = alc294_fixup_gu502_hp,
	},
	 [ALC294_FIXUP_ASUS_G513_PINS] = {
		.type = HDA_FIXUP_PINS,
		.v.pins = (const struct hda_pintbl[]) {
				{ 0x19, 0x03a11050 }, /* front HP mic */
				{ 0x1a, 0x03a11c30 }, /* rear external mic */
				{ 0x21, 0x03211420 }, /* front HP out */
				{ }
		},
	},
	[ALC285_FIXUP_ASUS_G533Z_PINS] = {
		.type = HDA_FIXUP_PINS,
		.v.pins = (const struct hda_pintbl[]) {
			{ 0x14, 0x90170152 }, /* Speaker Surround Playback Switch */
			{ 0x19, 0x03a19020 }, /* Mic Boost Volume */
			{ 0x1a, 0x03a11c30 }, /* Mic Boost Volume */
			{ 0x1e, 0x90170151 }, /* Rear jack, IN OUT EAPD Detect */
			{ 0x21, 0x03211420 },
			{ }
		},
	},
	[ALC294_FIXUP_ASUS_COEF_1B] = {
		.type = HDA_FIXUP_VERBS,
		.v.verbs = (const struct hda_verb[]) {
			/* Set bit 10 to correct noisy output after reboot from
			 * Windows 10 (due to pop noise reduction?)
			 */
			{ 0x20, AC_VERB_SET_COEF_INDEX, 0x1b },
			{ 0x20, AC_VERB_SET_PROC_COEF, 0x4e4b },
			{ }
		},
		.chained = true,
		.chain_id = ALC289_FIXUP_ASUS_GA401,
	},
	[ALC285_FIXUP_HP_GPIO_LED] = {
		.type = HDA_FIXUP_FUNC,
		.v.func = alc285_fixup_hp_gpio_led,
	},
	[ALC285_FIXUP_HP_MUTE_LED] = {
		.type = HDA_FIXUP_FUNC,
		.v.func = alc285_fixup_hp_mute_led,
	},
	[ALC285_FIXUP_HP_SPECTRE_X360_MUTE_LED] = {
		.type = HDA_FIXUP_FUNC,
		.v.func = alc285_fixup_hp_spectre_x360_mute_led,
	},
	[ALC236_FIXUP_HP_MUTE_LED_COEFBIT2] = {
	    .type = HDA_FIXUP_FUNC,
	    .v.func = alc236_fixup_hp_mute_led_coefbit2,
	},
	[ALC236_FIXUP_HP_GPIO_LED] = {
		.type = HDA_FIXUP_FUNC,
		.v.func = alc236_fixup_hp_gpio_led,
	},
	[ALC236_FIXUP_HP_MUTE_LED] = {
		.type = HDA_FIXUP_FUNC,
		.v.func = alc236_fixup_hp_mute_led,
	},
	[ALC236_FIXUP_HP_MUTE_LED_MICMUTE_VREF] = {
		.type = HDA_FIXUP_FUNC,
		.v.func = alc236_fixup_hp_mute_led_micmute_vref,
	},
	[ALC298_FIXUP_SAMSUNG_AMP] = {
		.type = HDA_FIXUP_FUNC,
		.v.func = alc298_fixup_samsung_amp,
		.chained = true,
		.chain_id = ALC298_FIXUP_SAMSUNG_HEADPHONE_VERY_QUIET
	},
	[ALC298_FIXUP_SAMSUNG_HEADPHONE_VERY_QUIET] = {
		.type = HDA_FIXUP_VERBS,
		.v.verbs = (const struct hda_verb[]) {
			{ 0x1a, AC_VERB_SET_PIN_WIDGET_CONTROL, 0xc5 },
			{ }
		},
	},
	[ALC256_FIXUP_SAMSUNG_HEADPHONE_VERY_QUIET] = {
		.type = HDA_FIXUP_VERBS,
		.v.verbs = (const struct hda_verb[]) {
			{ 0x20, AC_VERB_SET_COEF_INDEX, 0x08},
			{ 0x20, AC_VERB_SET_PROC_COEF, 0x2fcf},
			{ }
		},
	},
	[ALC295_FIXUP_ASUS_MIC_NO_PRESENCE] = {
		.type = HDA_FIXUP_PINS,
		.v.pins = (const struct hda_pintbl[]) {
			{ 0x19, 0x01a1913c }, /* use as headset mic, without its own jack detect */
			{ }
		},
		.chained = true,
		.chain_id = ALC269_FIXUP_HEADSET_MODE
	},
	[ALC269VC_FIXUP_ACER_VCOPPERBOX_PINS] = {
		.type = HDA_FIXUP_PINS,
		.v.pins = (const struct hda_pintbl[]) {
			{ 0x14, 0x90100120 }, /* use as internal speaker */
			{ 0x18, 0x02a111f0 }, /* use as headset mic, without its own jack detect */
			{ 0x1a, 0x01011020 }, /* use as line out */
			{ },
		},
		.chained = true,
		.chain_id = ALC269_FIXUP_HEADSET_MIC
	},
	[ALC269VC_FIXUP_ACER_HEADSET_MIC] = {
		.type = HDA_FIXUP_PINS,
		.v.pins = (const struct hda_pintbl[]) {
			{ 0x18, 0x02a11030 }, /* use as headset mic */
			{ }
		},
		.chained = true,
		.chain_id = ALC269_FIXUP_HEADSET_MIC
	},
	[ALC269VC_FIXUP_ACER_MIC_NO_PRESENCE] = {
		.type = HDA_FIXUP_PINS,
		.v.pins = (const struct hda_pintbl[]) {
			{ 0x18, 0x01a11130 }, /* use as headset mic, without its own jack detect */
			{ }
		},
		.chained = true,
		.chain_id = ALC269_FIXUP_HEADSET_MIC
	},
	[ALC289_FIXUP_ASUS_GA401] = {
		.type = HDA_FIXUP_FUNC,
		.v.func = alc289_fixup_asus_ga401,
		.chained = true,
		.chain_id = ALC289_FIXUP_ASUS_GA502,
	},
	[ALC289_FIXUP_ASUS_GA502] = {
		.type = HDA_FIXUP_PINS,
		.v.pins = (const struct hda_pintbl[]) {
			{ 0x19, 0x03a11020 }, /* headset mic with jack detect */
			{ }
		},
	},
	[ALC256_FIXUP_ACER_MIC_NO_PRESENCE] = {
		.type = HDA_FIXUP_PINS,
		.v.pins = (const struct hda_pintbl[]) {
			{ 0x19, 0x02a11120 }, /* use as headset mic, without its own jack detect */
			{ }
		},
		.chained = true,
		.chain_id = ALC256_FIXUP_ASUS_HEADSET_MODE
	},
	[ALC285_FIXUP_HP_GPIO_AMP_INIT] = {
		.type = HDA_FIXUP_FUNC,
		.v.func = alc285_fixup_hp_gpio_amp_init,
		.chained = true,
		.chain_id = ALC285_FIXUP_HP_GPIO_LED
	},
	[ALC269_FIXUP_CZC_B20] = {
		.type = HDA_FIXUP_PINS,
		.v.pins = (const struct hda_pintbl[]) {
			{ 0x12, 0x411111f0 },
			{ 0x14, 0x90170110 }, /* speaker */
			{ 0x15, 0x032f1020 }, /* HP out */
			{ 0x17, 0x411111f0 },
			{ 0x18, 0x03ab1040 }, /* mic */
			{ 0x19, 0xb7a7013f },
			{ 0x1a, 0x0181305f },
			{ 0x1b, 0x411111f0 },
			{ 0x1d, 0x411111f0 },
			{ 0x1e, 0x411111f0 },
			{ }
		},
		.chain_id = ALC269_FIXUP_DMIC,
	},
	[ALC269_FIXUP_CZC_TMI] = {
		.type = HDA_FIXUP_PINS,
		.v.pins = (const struct hda_pintbl[]) {
			{ 0x12, 0x4000c000 },
			{ 0x14, 0x90170110 }, /* speaker */
			{ 0x15, 0x0421401f }, /* HP out */
			{ 0x17, 0x411111f0 },
			{ 0x18, 0x04a19020 }, /* mic */
			{ 0x19, 0x411111f0 },
			{ 0x1a, 0x411111f0 },
			{ 0x1b, 0x411111f0 },
			{ 0x1d, 0x40448505 },
			{ 0x1e, 0x411111f0 },
			{ 0x20, 0x8000ffff },
			{ }
		},
		.chain_id = ALC269_FIXUP_DMIC,
	},
	[ALC269_FIXUP_CZC_L101] = {
		.type = HDA_FIXUP_PINS,
		.v.pins = (const struct hda_pintbl[]) {
			{ 0x12, 0x40000000 },
			{ 0x14, 0x01014010 }, /* speaker */
			{ 0x15, 0x411111f0 }, /* HP out */
			{ 0x16, 0x411111f0 },
			{ 0x18, 0x01a19020 }, /* mic */
			{ 0x19, 0x02a19021 },
			{ 0x1a, 0x0181302f },
			{ 0x1b, 0x0221401f },
			{ 0x1c, 0x411111f0 },
			{ 0x1d, 0x4044c601 },
			{ 0x1e, 0x411111f0 },
			{ }
		},
		.chain_id = ALC269_FIXUP_DMIC,
	},
	[ALC269_FIXUP_LEMOTE_A1802] = {
		.type = HDA_FIXUP_PINS,
		.v.pins = (const struct hda_pintbl[]) {
			{ 0x12, 0x40000000 },
			{ 0x14, 0x90170110 }, /* speaker */
			{ 0x17, 0x411111f0 },
			{ 0x18, 0x03a19040 }, /* mic1 */
			{ 0x19, 0x90a70130 }, /* mic2 */
			{ 0x1a, 0x411111f0 },
			{ 0x1b, 0x411111f0 },
			{ 0x1d, 0x40489d2d },
			{ 0x1e, 0x411111f0 },
			{ 0x20, 0x0003ffff },
			{ 0x21, 0x03214020 },
			{ }
		},
		.chain_id = ALC269_FIXUP_DMIC,
	},
	[ALC269_FIXUP_LEMOTE_A190X] = {
		.type = HDA_FIXUP_PINS,
		.v.pins = (const struct hda_pintbl[]) {
			{ 0x14, 0x99130110 }, /* speaker */
			{ 0x15, 0x0121401f }, /* HP out */
			{ 0x18, 0x01a19c20 }, /* rear  mic */
			{ 0x19, 0x99a3092f }, /* front mic */
			{ 0x1b, 0x0201401f }, /* front lineout */
			{ }
		},
		.chain_id = ALC269_FIXUP_DMIC,
	},
	[ALC256_FIXUP_INTEL_NUC8_RUGGED] = {
		.type = HDA_FIXUP_PINS,
		.v.pins = (const struct hda_pintbl[]) {
			{ 0x1b, 0x01a1913c }, /* use as headset mic, without its own jack detect */
			{ }
		},
		.chained = true,
		.chain_id = ALC269_FIXUP_HEADSET_MODE
	},
	[ALC256_FIXUP_INTEL_NUC10] = {
		.type = HDA_FIXUP_PINS,
		.v.pins = (const struct hda_pintbl[]) {
			{ 0x19, 0x01a1913c }, /* use as headset mic, without its own jack detect */
			{ }
		},
		.chained = true,
		.chain_id = ALC269_FIXUP_HEADSET_MODE
	},
	[ALC255_FIXUP_XIAOMI_HEADSET_MIC] = {
		.type = HDA_FIXUP_VERBS,
		.v.verbs = (const struct hda_verb[]) {
			{ 0x20, AC_VERB_SET_COEF_INDEX, 0x45 },
			{ 0x20, AC_VERB_SET_PROC_COEF, 0x5089 },
			{ }
		},
		.chained = true,
		.chain_id = ALC289_FIXUP_ASUS_GA502
	},
	[ALC274_FIXUP_HP_MIC] = {
		.type = HDA_FIXUP_VERBS,
		.v.verbs = (const struct hda_verb[]) {
			{ 0x20, AC_VERB_SET_COEF_INDEX, 0x45 },
			{ 0x20, AC_VERB_SET_PROC_COEF, 0x5089 },
			{ }
		},
	},
	[ALC274_FIXUP_HP_HEADSET_MIC] = {
		.type = HDA_FIXUP_FUNC,
		.v.func = alc274_fixup_hp_headset_mic,
		.chained = true,
		.chain_id = ALC274_FIXUP_HP_MIC
	},
	[ALC274_FIXUP_HP_ENVY_GPIO] = {
		.type = HDA_FIXUP_FUNC,
		.v.func = alc274_fixup_hp_envy_gpio,
	},
	[ALC256_FIXUP_ASUS_HPE] = {
		.type = HDA_FIXUP_VERBS,
		.v.verbs = (const struct hda_verb[]) {
			/* Set EAPD high */
			{ 0x20, AC_VERB_SET_COEF_INDEX, 0x0f },
			{ 0x20, AC_VERB_SET_PROC_COEF, 0x7778 },
			{ }
		},
		.chained = true,
		.chain_id = ALC294_FIXUP_ASUS_HEADSET_MIC
	},
	[ALC285_FIXUP_THINKPAD_NO_BASS_SPK_HEADSET_JACK] = {
		.type = HDA_FIXUP_FUNC,
		.v.func = alc_fixup_headset_jack,
		.chained = true,
		.chain_id = ALC269_FIXUP_THINKPAD_ACPI
	},
	[ALC287_FIXUP_HP_GPIO_LED] = {
		.type = HDA_FIXUP_FUNC,
		.v.func = alc287_fixup_hp_gpio_led,
	},
	[ALC256_FIXUP_HP_HEADSET_MIC] = {
		.type = HDA_FIXUP_FUNC,
		.v.func = alc274_fixup_hp_headset_mic,
	},
	[ALC236_FIXUP_DELL_AIO_HEADSET_MIC] = {
		.type = HDA_FIXUP_FUNC,
		.v.func = alc_fixup_no_int_mic,
		.chained = true,
		.chain_id = ALC255_FIXUP_DELL1_MIC_NO_PRESENCE
	},
	[ALC282_FIXUP_ACER_DISABLE_LINEOUT] = {
		.type = HDA_FIXUP_PINS,
		.v.pins = (const struct hda_pintbl[]) {
			{ 0x1b, 0x411111f0 },
			{ 0x18, 0x01a1913c }, /* use as headset mic, without its own jack detect */
			{ },
		},
		.chained = true,
		.chain_id = ALC269_FIXUP_HEADSET_MODE
	},
	[ALC255_FIXUP_ACER_LIMIT_INT_MIC_BOOST] = {
		.type = HDA_FIXUP_FUNC,
		.v.func = alc269_fixup_limit_int_mic_boost,
		.chained = true,
		.chain_id = ALC255_FIXUP_ACER_MIC_NO_PRESENCE,
	},
	[ALC256_FIXUP_ACER_HEADSET_MIC] = {
		.type = HDA_FIXUP_PINS,
		.v.pins = (const struct hda_pintbl[]) {
			{ 0x19, 0x02a1113c }, /* use as headset mic, without its own jack detect */
			{ 0x1a, 0x90a1092f }, /* use as internal mic */
			{ }
		},
		.chained = true,
		.chain_id = ALC269_FIXUP_HEADSET_MODE_NO_HP_MIC
	},
	[ALC285_FIXUP_IDEAPAD_S740_COEF] = {
		.type = HDA_FIXUP_FUNC,
		.v.func = alc285_fixup_ideapad_s740_coef,
		.chained = true,
		.chain_id = ALC269_FIXUP_THINKPAD_ACPI,
	},
	[ALC285_FIXUP_HP_LIMIT_INT_MIC_BOOST] = {
		.type = HDA_FIXUP_FUNC,
		.v.func = alc269_fixup_limit_int_mic_boost,
		.chained = true,
		.chain_id = ALC285_FIXUP_HP_MUTE_LED,
	},
	[ALC295_FIXUP_ASUS_DACS] = {
		.type = HDA_FIXUP_FUNC,
		.v.func = alc295_fixup_asus_dacs,
	},
	[ALC295_FIXUP_HP_OMEN] = {
		.type = HDA_FIXUP_PINS,
		.v.pins = (const struct hda_pintbl[]) {
			{ 0x12, 0xb7a60130 },
			{ 0x13, 0x40000000 },
			{ 0x14, 0x411111f0 },
			{ 0x16, 0x411111f0 },
			{ 0x17, 0x90170110 },
			{ 0x18, 0x411111f0 },
			{ 0x19, 0x02a11030 },
			{ 0x1a, 0x411111f0 },
			{ 0x1b, 0x04a19030 },
			{ 0x1d, 0x40600001 },
			{ 0x1e, 0x411111f0 },
			{ 0x21, 0x03211020 },
			{}
		},
		.chained = true,
		.chain_id = ALC269_FIXUP_HP_LINE1_MIC1_LED,
	},
	[ALC285_FIXUP_HP_SPECTRE_X360] = {
		.type = HDA_FIXUP_FUNC,
		.v.func = alc285_fixup_hp_spectre_x360,
	},
	[ALC285_FIXUP_HP_SPECTRE_X360_EB1] = {
		.type = HDA_FIXUP_FUNC,
		.v.func = alc285_fixup_hp_spectre_x360_eb1
	},
	[ALC285_FIXUP_HP_ENVY_X360] = {
		.type = HDA_FIXUP_FUNC,
		.v.func = alc285_fixup_hp_envy_x360,
		.chained = true,
		.chain_id = ALC285_FIXUP_HP_GPIO_AMP_INIT,
	},
	[ALC287_FIXUP_IDEAPAD_BASS_SPK_AMP] = {
		.type = HDA_FIXUP_FUNC,
		.v.func = alc285_fixup_ideapad_s740_coef,
		.chained = true,
		.chain_id = ALC285_FIXUP_THINKPAD_HEADSET_JACK,
	},
	[ALC623_FIXUP_LENOVO_THINKSTATION_P340] = {
		.type = HDA_FIXUP_FUNC,
		.v.func = alc_fixup_no_shutup,
		.chained = true,
		.chain_id = ALC283_FIXUP_HEADSET_MIC,
	},
	[ALC255_FIXUP_ACER_HEADPHONE_AND_MIC] = {
		.type = HDA_FIXUP_PINS,
		.v.pins = (const struct hda_pintbl[]) {
			{ 0x21, 0x03211030 }, /* Change the Headphone location to Left */
			{ }
		},
		.chained = true,
		.chain_id = ALC255_FIXUP_XIAOMI_HEADSET_MIC
	},
	[ALC236_FIXUP_HP_LIMIT_INT_MIC_BOOST] = {
		.type = HDA_FIXUP_FUNC,
		.v.func = alc269_fixup_limit_int_mic_boost,
		.chained = true,
		.chain_id = ALC236_FIXUP_HP_MUTE_LED_MICMUTE_VREF,
	},
	[ALC285_FIXUP_LEGION_Y9000X_SPEAKERS] = {
		.type = HDA_FIXUP_FUNC,
		.v.func = alc285_fixup_ideapad_s740_coef,
		.chained = true,
		.chain_id = ALC285_FIXUP_LEGION_Y9000X_AUTOMUTE,
	},
	[ALC285_FIXUP_LEGION_Y9000X_AUTOMUTE] = {
		.type = HDA_FIXUP_FUNC,
		.v.func = alc287_fixup_legion_15imhg05_speakers,
		.chained = true,
		.chain_id = ALC269_FIXUP_THINKPAD_ACPI,
	},
	[ALC287_FIXUP_LEGION_15IMHG05_SPEAKERS] = {
		.type = HDA_FIXUP_VERBS,
		//.v.verbs = legion_15imhg05_coefs,
		.v.verbs = (const struct hda_verb[]) {
			 // set left speaker Legion 7i.
			 { 0x20, AC_VERB_SET_COEF_INDEX, 0x24 },
			 { 0x20, AC_VERB_SET_PROC_COEF, 0x41 },

			 { 0x20, AC_VERB_SET_COEF_INDEX, 0x26 },
			 { 0x20, AC_VERB_SET_PROC_COEF, 0xc },
			 { 0x20, AC_VERB_SET_PROC_COEF, 0x0 },
			 { 0x20, AC_VERB_SET_PROC_COEF, 0x1a },
			 { 0x20, AC_VERB_SET_PROC_COEF, 0xb020 },

			 { 0x20, AC_VERB_SET_COEF_INDEX, 0x26 },
			 { 0x20, AC_VERB_SET_PROC_COEF, 0x2 },
			 { 0x20, AC_VERB_SET_PROC_COEF, 0x0 },
			 { 0x20, AC_VERB_SET_PROC_COEF, 0x0 },
			 { 0x20, AC_VERB_SET_PROC_COEF, 0xb020 },

			 // set right speaker Legion 7i.
			 { 0x20, AC_VERB_SET_COEF_INDEX, 0x24 },
			 { 0x20, AC_VERB_SET_PROC_COEF, 0x42 },

			 { 0x20, AC_VERB_SET_COEF_INDEX, 0x26 },
			 { 0x20, AC_VERB_SET_PROC_COEF, 0xc },
			 { 0x20, AC_VERB_SET_PROC_COEF, 0x0 },
			 { 0x20, AC_VERB_SET_PROC_COEF, 0x2a },
			 { 0x20, AC_VERB_SET_PROC_COEF, 0xb020 },

			 { 0x20, AC_VERB_SET_COEF_INDEX, 0x26 },
			 { 0x20, AC_VERB_SET_PROC_COEF, 0x2 },
			 { 0x20, AC_VERB_SET_PROC_COEF, 0x0 },
			 { 0x20, AC_VERB_SET_PROC_COEF, 0x0 },
			 { 0x20, AC_VERB_SET_PROC_COEF, 0xb020 },
			 {}
		},
		.chained = true,
		.chain_id = ALC287_FIXUP_LEGION_15IMHG05_AUTOMUTE,
	},
	[ALC287_FIXUP_LEGION_15IMHG05_AUTOMUTE] = {
		.type = HDA_FIXUP_FUNC,
		.v.func = alc287_fixup_legion_15imhg05_speakers,
		.chained = true,
		.chain_id = ALC269_FIXUP_HEADSET_MODE,
	},
	[ALC287_FIXUP_YOGA7_14ITL_SPEAKERS] = {
		.type = HDA_FIXUP_VERBS,
		.v.verbs = (const struct hda_verb[]) {
			 // set left speaker Yoga 7i.
			 { 0x20, AC_VERB_SET_COEF_INDEX, 0x24 },
			 { 0x20, AC_VERB_SET_PROC_COEF, 0x41 },

			 { 0x20, AC_VERB_SET_COEF_INDEX, 0x26 },
			 { 0x20, AC_VERB_SET_PROC_COEF, 0xc },
			 { 0x20, AC_VERB_SET_PROC_COEF, 0x0 },
			 { 0x20, AC_VERB_SET_PROC_COEF, 0x1a },
			 { 0x20, AC_VERB_SET_PROC_COEF, 0xb020 },

			 { 0x20, AC_VERB_SET_COEF_INDEX, 0x26 },
			 { 0x20, AC_VERB_SET_PROC_COEF, 0x2 },
			 { 0x20, AC_VERB_SET_PROC_COEF, 0x0 },
			 { 0x20, AC_VERB_SET_PROC_COEF, 0x0 },
			 { 0x20, AC_VERB_SET_PROC_COEF, 0xb020 },

			 // set right speaker Yoga 7i.
			 { 0x20, AC_VERB_SET_COEF_INDEX, 0x24 },
			 { 0x20, AC_VERB_SET_PROC_COEF, 0x46 },

			 { 0x20, AC_VERB_SET_COEF_INDEX, 0x26 },
			 { 0x20, AC_VERB_SET_PROC_COEF, 0xc },
			 { 0x20, AC_VERB_SET_PROC_COEF, 0x0 },
			 { 0x20, AC_VERB_SET_PROC_COEF, 0x2a },
			 { 0x20, AC_VERB_SET_PROC_COEF, 0xb020 },

			 { 0x20, AC_VERB_SET_COEF_INDEX, 0x26 },
			 { 0x20, AC_VERB_SET_PROC_COEF, 0x2 },
			 { 0x20, AC_VERB_SET_PROC_COEF, 0x0 },
			 { 0x20, AC_VERB_SET_PROC_COEF, 0x0 },
			 { 0x20, AC_VERB_SET_PROC_COEF, 0xb020 },
			 {}
		},
		.chained = true,
		.chain_id = ALC269_FIXUP_HEADSET_MODE,
	},
	[ALC298_FIXUP_LENOVO_C940_DUET7] = {
		.type = HDA_FIXUP_FUNC,
		.v.func = alc298_fixup_lenovo_c940_duet7,
	},
	[ALC287_FIXUP_LENOVO_14IRP8_DUETITL] = {
		.type = HDA_FIXUP_FUNC,
		.v.func = alc287_fixup_lenovo_14irp8_duetitl,
	},
	[ALC287_FIXUP_LENOVO_LEGION_7] = {
		.type = HDA_FIXUP_FUNC,
		.v.func = alc287_fixup_lenovo_legion_7,
	},
	[ALC287_FIXUP_13S_GEN2_SPEAKERS] = {
		.type = HDA_FIXUP_VERBS,
		.v.verbs = (const struct hda_verb[]) {
			{ 0x20, AC_VERB_SET_COEF_INDEX, 0x24 },
			{ 0x20, AC_VERB_SET_PROC_COEF, 0x41 },
			{ 0x20, AC_VERB_SET_COEF_INDEX, 0x26 },
			{ 0x20, AC_VERB_SET_PROC_COEF, 0x2 },
			{ 0x20, AC_VERB_SET_PROC_COEF, 0x0 },
			{ 0x20, AC_VERB_SET_PROC_COEF, 0x0 },
			{ 0x20, AC_VERB_SET_PROC_COEF, 0xb020 },
			{ 0x20, AC_VERB_SET_COEF_INDEX, 0x24 },
			{ 0x20, AC_VERB_SET_PROC_COEF, 0x42 },
			{ 0x20, AC_VERB_SET_COEF_INDEX, 0x26 },
			{ 0x20, AC_VERB_SET_PROC_COEF, 0x2 },
			{ 0x20, AC_VERB_SET_PROC_COEF, 0x0 },
			{ 0x20, AC_VERB_SET_PROC_COEF, 0x0 },
			{ 0x20, AC_VERB_SET_PROC_COEF, 0xb020 },
			{}
		},
		.chained = true,
		.chain_id = ALC269_FIXUP_HEADSET_MODE,
	},
	[ALC256_FIXUP_SET_COEF_DEFAULTS] = {
		.type = HDA_FIXUP_FUNC,
		.v.func = alc256_fixup_set_coef_defaults,
	},
	[ALC245_FIXUP_HP_GPIO_LED] = {
		.type = HDA_FIXUP_FUNC,
		.v.func = alc245_fixup_hp_gpio_led,
	},
	[ALC256_FIXUP_SYSTEM76_MIC_NO_PRESENCE] = {
		.type = HDA_FIXUP_PINS,
		.v.pins = (const struct hda_pintbl[]) {
			{ 0x19, 0x03a11120 }, /* use as headset mic, without its own jack detect */
			{ }
		},
		.chained = true,
		.chain_id = ALC269_FIXUP_HEADSET_MODE_NO_HP_MIC,
	},
	[ALC233_FIXUP_NO_AUDIO_JACK] = {
		.type = HDA_FIXUP_FUNC,
		.v.func = alc233_fixup_no_audio_jack,
	},
	[ALC256_FIXUP_MIC_NO_PRESENCE_AND_RESUME] = {
		.type = HDA_FIXUP_FUNC,
		.v.func = alc256_fixup_mic_no_presence_and_resume,
		.chained = true,
		.chain_id = ALC269_FIXUP_HEADSET_MODE_NO_HP_MIC
	},
	[ALC287_FIXUP_LEGION_16ACHG6] = {
		.type = HDA_FIXUP_FUNC,
		.v.func = alc287_fixup_legion_16achg6_speakers,
	},
	[ALC287_FIXUP_CS35L41_I2C_2] = {
		.type = HDA_FIXUP_FUNC,
		.v.func = cs35l41_fixup_i2c_two,
	},
	[ALC287_FIXUP_CS35L41_I2C_2_HP_GPIO_LED] = {
		.type = HDA_FIXUP_FUNC,
		.v.func = cs35l41_fixup_i2c_two,
		.chained = true,
		.chain_id = ALC285_FIXUP_HP_MUTE_LED,
	},
	[ALC287_FIXUP_CS35L41_I2C_4] = {
		.type = HDA_FIXUP_FUNC,
		.v.func = cs35l41_fixup_i2c_four,
	},
	[ALC245_FIXUP_CS35L41_SPI_2] = {
		.type = HDA_FIXUP_FUNC,
		.v.func = cs35l41_fixup_spi_two,
	},
	[ALC245_FIXUP_CS35L41_SPI_2_HP_GPIO_LED] = {
		.type = HDA_FIXUP_FUNC,
		.v.func = cs35l41_fixup_spi_two,
		.chained = true,
		.chain_id = ALC285_FIXUP_HP_GPIO_LED,
	},
	[ALC245_FIXUP_CS35L41_SPI_4] = {
		.type = HDA_FIXUP_FUNC,
		.v.func = cs35l41_fixup_spi_four,
	},
	[ALC245_FIXUP_CS35L41_SPI_4_HP_GPIO_LED] = {
		.type = HDA_FIXUP_FUNC,
		.v.func = cs35l41_fixup_spi_four,
		.chained = true,
		.chain_id = ALC285_FIXUP_HP_GPIO_LED,
	},
	[ALC285_FIXUP_HP_SPEAKERS_MICMUTE_LED] = {
		.type = HDA_FIXUP_VERBS,
		.v.verbs = (const struct hda_verb[]) {
			 { 0x20, AC_VERB_SET_COEF_INDEX, 0x19 },
			 { 0x20, AC_VERB_SET_PROC_COEF, 0x8e11 },
			 { }
		},
		.chained = true,
		.chain_id = ALC285_FIXUP_HP_MUTE_LED,
	},
	[ALC269_FIXUP_DELL4_MIC_NO_PRESENCE_QUIET] = {
		.type = HDA_FIXUP_FUNC,
		.v.func = alc_fixup_dell4_mic_no_presence_quiet,
		.chained = true,
		.chain_id = ALC269_FIXUP_DELL4_MIC_NO_PRESENCE,
	},
	[ALC295_FIXUP_FRAMEWORK_LAPTOP_MIC_NO_PRESENCE] = {
		.type = HDA_FIXUP_PINS,
		.v.pins = (const struct hda_pintbl[]) {
			{ 0x19, 0x02a1112c }, /* use as headset mic, without its own jack detect */
			{ }
		},
		.chained = true,
		.chain_id = ALC269_FIXUP_HEADSET_MODE_NO_HP_MIC
	},
	[ALC287_FIXUP_LEGION_16ITHG6] = {
		.type = HDA_FIXUP_FUNC,
		.v.func = alc287_fixup_legion_16ithg6_speakers,
	},
	[ALC287_FIXUP_YOGA9_14IAP7_BASS_SPK] = {
		.type = HDA_FIXUP_VERBS,
		.v.verbs = (const struct hda_verb[]) {
			// enable left speaker
			{ 0x20, AC_VERB_SET_COEF_INDEX, 0x24 },
			{ 0x20, AC_VERB_SET_PROC_COEF, 0x41 },

			{ 0x20, AC_VERB_SET_COEF_INDEX, 0x26 },
			{ 0x20, AC_VERB_SET_PROC_COEF, 0xc },
			{ 0x20, AC_VERB_SET_PROC_COEF, 0x0 },
			{ 0x20, AC_VERB_SET_PROC_COEF, 0x1a },
			{ 0x20, AC_VERB_SET_PROC_COEF, 0xb020 },

			{ 0x20, AC_VERB_SET_COEF_INDEX, 0x26 },
			{ 0x20, AC_VERB_SET_PROC_COEF, 0xf },
			{ 0x20, AC_VERB_SET_PROC_COEF, 0x0 },
			{ 0x20, AC_VERB_SET_PROC_COEF, 0x42 },
			{ 0x20, AC_VERB_SET_PROC_COEF, 0xb020 },

			{ 0x20, AC_VERB_SET_COEF_INDEX, 0x26 },
			{ 0x20, AC_VERB_SET_PROC_COEF, 0x10 },
			{ 0x20, AC_VERB_SET_PROC_COEF, 0x0 },
			{ 0x20, AC_VERB_SET_PROC_COEF, 0x40 },
			{ 0x20, AC_VERB_SET_PROC_COEF, 0xb020 },

			{ 0x20, AC_VERB_SET_COEF_INDEX, 0x26 },
			{ 0x20, AC_VERB_SET_PROC_COEF, 0x2 },
			{ 0x20, AC_VERB_SET_PROC_COEF, 0x0 },
			{ 0x20, AC_VERB_SET_PROC_COEF, 0x0 },
			{ 0x20, AC_VERB_SET_PROC_COEF, 0xb020 },

			// enable right speaker
			{ 0x20, AC_VERB_SET_COEF_INDEX, 0x24 },
			{ 0x20, AC_VERB_SET_PROC_COEF, 0x46 },

			{ 0x20, AC_VERB_SET_COEF_INDEX, 0x26 },
			{ 0x20, AC_VERB_SET_PROC_COEF, 0xc },
			{ 0x20, AC_VERB_SET_PROC_COEF, 0x0 },
			{ 0x20, AC_VERB_SET_PROC_COEF, 0x2a },
			{ 0x20, AC_VERB_SET_PROC_COEF, 0xb020 },

			{ 0x20, AC_VERB_SET_COEF_INDEX, 0x26 },
			{ 0x20, AC_VERB_SET_PROC_COEF, 0xf },
			{ 0x20, AC_VERB_SET_PROC_COEF, 0x0 },
			{ 0x20, AC_VERB_SET_PROC_COEF, 0x46 },
			{ 0x20, AC_VERB_SET_PROC_COEF, 0xb020 },

			{ 0x20, AC_VERB_SET_COEF_INDEX, 0x26 },
			{ 0x20, AC_VERB_SET_PROC_COEF, 0x10 },
			{ 0x20, AC_VERB_SET_PROC_COEF, 0x0 },
			{ 0x20, AC_VERB_SET_PROC_COEF, 0x44 },
			{ 0x20, AC_VERB_SET_PROC_COEF, 0xb020 },

			{ 0x20, AC_VERB_SET_COEF_INDEX, 0x26 },
			{ 0x20, AC_VERB_SET_PROC_COEF, 0x2 },
			{ 0x20, AC_VERB_SET_PROC_COEF, 0x0 },
			{ 0x20, AC_VERB_SET_PROC_COEF, 0x0 },
			{ 0x20, AC_VERB_SET_PROC_COEF, 0xb020 },

			{ },
		},
	},
	[ALC287_FIXUP_YOGA9_14IAP7_BASS_SPK_PIN] = {
		.type = HDA_FIXUP_FUNC,
		.v.func = alc287_fixup_yoga9_14iap7_bass_spk_pin,
		.chained = true,
		.chain_id = ALC287_FIXUP_YOGA9_14IAP7_BASS_SPK,
	},
<<<<<<< HEAD
=======
	[ALC287_FIXUP_LENOVO_14ARP8_LEGION_IAH7] = {
		.type = HDA_FIXUP_FUNC,
		.v.func = alc287_fixup_lenovo_14arp8_legion_iah7,
	},
>>>>>>> 0c383648
	[ALC287_FIXUP_YOGA9_14IMH9_BASS_SPK_PIN] = {
		.type = HDA_FIXUP_FUNC,
		.v.func = alc287_fixup_yoga9_14iap7_bass_spk_pin,
		.chained = true,
		.chain_id = ALC287_FIXUP_CS35L41_I2C_2,
	},
	[ALC295_FIXUP_DELL_INSPIRON_TOP_SPEAKERS] = {
		.type = HDA_FIXUP_FUNC,
		.v.func = alc295_fixup_dell_inspiron_top_speakers,
		.chained = true,
		.chain_id = ALC269_FIXUP_DELL4_MIC_NO_PRESENCE,
	},
	[ALC236_FIXUP_DELL_DUAL_CODECS] = {
		.type = HDA_FIXUP_PINS,
		.v.func = alc1220_fixup_gb_dual_codecs,
		.chained = true,
		.chain_id = ALC255_FIXUP_DELL1_MIC_NO_PRESENCE,
	},
	[ALC287_FIXUP_CS35L41_I2C_2_THINKPAD_ACPI] = {
		.type = HDA_FIXUP_FUNC,
		.v.func = cs35l41_fixup_i2c_two,
		.chained = true,
		.chain_id = ALC285_FIXUP_THINKPAD_NO_BASS_SPK_HEADSET_JACK,
	},
	[ALC287_FIXUP_TAS2781_I2C] = {
		.type = HDA_FIXUP_FUNC,
		.v.func = tas2781_fixup_i2c,
		.chained = true,
		.chain_id = ALC285_FIXUP_THINKPAD_HEADSET_JACK,
	},
	[ALC287_FIXUP_YOGA7_14ARB7_I2C] = {
		.type = HDA_FIXUP_FUNC,
		.v.func = yoga7_14arb7_fixup_i2c,
		.chained = true,
		.chain_id = ALC285_FIXUP_THINKPAD_HEADSET_JACK,
	},
	[ALC245_FIXUP_HP_MUTE_LED_COEFBIT] = {
		.type = HDA_FIXUP_FUNC,
		.v.func = alc245_fixup_hp_mute_led_coefbit,
	},
	[ALC245_FIXUP_HP_X360_MUTE_LEDS] = {
		.type = HDA_FIXUP_FUNC,
		.v.func = alc245_fixup_hp_mute_led_coefbit,
		.chained = true,
		.chain_id = ALC245_FIXUP_HP_GPIO_LED
	},
	[ALC287_FIXUP_THINKPAD_I2S_SPK] = {
		.type = HDA_FIXUP_FUNC,
		.v.func = alc287_fixup_bind_dacs,
		.chained = true,
		.chain_id = ALC285_FIXUP_THINKPAD_NO_BASS_SPK_HEADSET_JACK,
	},
	[ALC287_FIXUP_MG_RTKC_CSAMP_CS35L41_I2C_THINKPAD] = {
		.type = HDA_FIXUP_FUNC,
		.v.func = alc287_fixup_bind_dacs,
		.chained = true,
		.chain_id = ALC287_FIXUP_CS35L41_I2C_2_THINKPAD_ACPI,
	},
	[ALC2XX_FIXUP_HEADSET_MIC] = {
		.type = HDA_FIXUP_FUNC,
		.v.func = alc_fixup_headset_mic,
	},
	[ALC289_FIXUP_DELL_CS35L41_SPI_2] = {
		.type = HDA_FIXUP_FUNC,
		.v.func = cs35l41_fixup_spi_two,
		.chained = true,
		.chain_id = ALC289_FIXUP_DUAL_SPK
	},
	[ALC294_FIXUP_CS35L41_I2C_2] = {
		.type = HDA_FIXUP_FUNC,
		.v.func = cs35l41_fixup_i2c_two,
	},
	[ALC245_FIXUP_CS35L56_SPI_4_HP_GPIO_LED] = {
		.type = HDA_FIXUP_FUNC,
		.v.func = cs35l56_fixup_spi_four,
		.chained = true,
		.chain_id = ALC285_FIXUP_HP_GPIO_LED,
	},
	[ALC256_FIXUP_ACER_SFG16_MICMUTE_LED] = {
		.type = HDA_FIXUP_FUNC,
		.v.func = alc256_fixup_acer_sfg16_micmute_led,
	},
	[ALC256_FIXUP_HEADPHONE_AMP_VOL] = {
		.type = HDA_FIXUP_FUNC,
		.v.func = alc256_decrease_headphone_amp_val,
	},
	[ALC245_FIXUP_HP_SPECTRE_X360_EU0XXX] = {
		.type = HDA_FIXUP_FUNC,
		.v.func = alc245_fixup_hp_spectre_x360_eu0xxx,
	},
	[ALC285_FIXUP_CS35L56_SPI_2] = {
		.type = HDA_FIXUP_FUNC,
		.v.func = cs35l56_fixup_spi_two,
	},
	[ALC285_FIXUP_CS35L56_I2C_2] = {
		.type = HDA_FIXUP_FUNC,
		.v.func = cs35l56_fixup_i2c_two,
	},
	[ALC285_FIXUP_CS35L56_I2C_4] = {
		.type = HDA_FIXUP_FUNC,
		.v.func = cs35l56_fixup_i2c_four,
	},
	[ALC285_FIXUP_ASUS_GA403U] = {
		.type = HDA_FIXUP_FUNC,
		.v.func = alc285_fixup_asus_ga403u,
	},
	[ALC285_FIXUP_ASUS_GA403U_HEADSET_MIC] = {
		.type = HDA_FIXUP_PINS,
		.v.pins = (const struct hda_pintbl[]) {
			{ 0x19, 0x03a11050 },
			{ 0x1b, 0x03a11c30 },
			{ }
		},
		.chained = true,
		.chain_id = ALC285_FIXUP_ASUS_GA403U_I2C_SPEAKER2_TO_DAC1
	},
	[ALC285_FIXUP_ASUS_GU605_SPI_SPEAKER2_TO_DAC1] = {
		.type = HDA_FIXUP_FUNC,
		.v.func = alc285_fixup_speaker2_to_dac1,
		.chained = true,
		.chain_id = ALC285_FIXUP_ASUS_GU605_SPI_2_HEADSET_MIC,
	},
	[ALC285_FIXUP_ASUS_GU605_SPI_2_HEADSET_MIC] = {
		.type = HDA_FIXUP_PINS,
		.v.pins = (const struct hda_pintbl[]) {
			{ 0x19, 0x03a11050 },
			{ 0x1b, 0x03a11c30 },
			{ }
		},
		.chained = true,
		.chain_id = ALC285_FIXUP_CS35L56_SPI_2
	},
	[ALC285_FIXUP_ASUS_GA403U_I2C_SPEAKER2_TO_DAC1] = {
		.type = HDA_FIXUP_FUNC,
		.v.func = alc285_fixup_speaker2_to_dac1,
		.chained = true,
		.chain_id = ALC285_FIXUP_ASUS_GA403U,
	},
	[ALC287_FIXUP_LENOVO_THKPAD_WH_ALC1318] = {
		.type = HDA_FIXUP_FUNC,
		.v.func = alc287_fixup_lenovo_thinkpad_with_alc1318,
		.chained = true,
		.chain_id = ALC269_FIXUP_THINKPAD_ACPI
<<<<<<< HEAD
=======
	},
	[ALC256_FIXUP_CHROME_BOOK] = {
		.type = HDA_FIXUP_FUNC,
		.v.func = alc256_fixup_chromebook,
		.chained = true,
		.chain_id = ALC225_FIXUP_HEADSET_JACK
	},
	[ALC287_FIXUP_LENOVO_SSID_17AA3820] = {
		.type = HDA_FIXUP_FUNC,
		.v.func = alc287_fixup_lenovo_ssid_17aa3820,
>>>>>>> 0c383648
	},
};

static const struct snd_pci_quirk alc269_fixup_tbl[] = {
	SND_PCI_QUIRK(0x1025, 0x0283, "Acer TravelMate 8371", ALC269_FIXUP_INV_DMIC),
	SND_PCI_QUIRK(0x1025, 0x029b, "Acer 1810TZ", ALC269_FIXUP_INV_DMIC),
	SND_PCI_QUIRK(0x1025, 0x0349, "Acer AOD260", ALC269_FIXUP_INV_DMIC),
	SND_PCI_QUIRK(0x1025, 0x047c, "Acer AC700", ALC269_FIXUP_ACER_AC700),
	SND_PCI_QUIRK(0x1025, 0x072d, "Acer Aspire V5-571G", ALC269_FIXUP_ASPIRE_HEADSET_MIC),
	SND_PCI_QUIRK(0x1025, 0x0740, "Acer AO725", ALC271_FIXUP_HP_GATE_MIC_JACK),
	SND_PCI_QUIRK(0x1025, 0x0742, "Acer AO756", ALC271_FIXUP_HP_GATE_MIC_JACK),
	SND_PCI_QUIRK(0x1025, 0x0762, "Acer Aspire E1-472", ALC271_FIXUP_HP_GATE_MIC_JACK_E1_572),
	SND_PCI_QUIRK(0x1025, 0x0775, "Acer Aspire E1-572", ALC271_FIXUP_HP_GATE_MIC_JACK_E1_572),
	SND_PCI_QUIRK(0x1025, 0x079b, "Acer Aspire V5-573G", ALC282_FIXUP_ASPIRE_V5_PINS),
	SND_PCI_QUIRK(0x1025, 0x080d, "Acer Aspire V5-122P", ALC269_FIXUP_ASPIRE_HEADSET_MIC),
	SND_PCI_QUIRK(0x1025, 0x0840, "Acer Aspire E1", ALC269VB_FIXUP_ASPIRE_E1_COEF),
	SND_PCI_QUIRK(0x1025, 0x101c, "Acer Veriton N2510G", ALC269_FIXUP_LIFEBOOK),
	SND_PCI_QUIRK(0x1025, 0x102b, "Acer Aspire C24-860", ALC286_FIXUP_ACER_AIO_MIC_NO_PRESENCE),
	SND_PCI_QUIRK(0x1025, 0x1065, "Acer Aspire C20-820", ALC269VC_FIXUP_ACER_HEADSET_MIC),
	SND_PCI_QUIRK(0x1025, 0x106d, "Acer Cloudbook 14", ALC283_FIXUP_CHROME_BOOK),
	SND_PCI_QUIRK(0x1025, 0x1094, "Acer Aspire E5-575T", ALC255_FIXUP_ACER_LIMIT_INT_MIC_BOOST),
	SND_PCI_QUIRK(0x1025, 0x1099, "Acer Aspire E5-523G", ALC255_FIXUP_ACER_MIC_NO_PRESENCE),
	SND_PCI_QUIRK(0x1025, 0x110e, "Acer Aspire ES1-432", ALC255_FIXUP_ACER_MIC_NO_PRESENCE),
	SND_PCI_QUIRK(0x1025, 0x1166, "Acer Veriton N4640G", ALC269_FIXUP_LIFEBOOK),
	SND_PCI_QUIRK(0x1025, 0x1167, "Acer Veriton N6640G", ALC269_FIXUP_LIFEBOOK),
	SND_PCI_QUIRK(0x1025, 0x1246, "Acer Predator Helios 500", ALC299_FIXUP_PREDATOR_SPK),
	SND_PCI_QUIRK(0x1025, 0x1247, "Acer vCopperbox", ALC269VC_FIXUP_ACER_VCOPPERBOX_PINS),
	SND_PCI_QUIRK(0x1025, 0x1248, "Acer Veriton N4660G", ALC269VC_FIXUP_ACER_MIC_NO_PRESENCE),
	SND_PCI_QUIRK(0x1025, 0x1269, "Acer SWIFT SF314-54", ALC256_FIXUP_ACER_HEADSET_MIC),
	SND_PCI_QUIRK(0x1025, 0x126a, "Acer Swift SF114-32", ALC256_FIXUP_ACER_MIC_NO_PRESENCE),
	SND_PCI_QUIRK(0x1025, 0x128f, "Acer Veriton Z6860G", ALC286_FIXUP_ACER_AIO_HEADSET_MIC),
	SND_PCI_QUIRK(0x1025, 0x1290, "Acer Veriton Z4860G", ALC286_FIXUP_ACER_AIO_HEADSET_MIC),
	SND_PCI_QUIRK(0x1025, 0x1291, "Acer Veriton Z4660G", ALC286_FIXUP_ACER_AIO_HEADSET_MIC),
	SND_PCI_QUIRK(0x1025, 0x129c, "Acer SWIFT SF314-55", ALC256_FIXUP_ACER_HEADSET_MIC),
	SND_PCI_QUIRK(0x1025, 0x129d, "Acer SWIFT SF313-51", ALC256_FIXUP_ACER_MIC_NO_PRESENCE),
	SND_PCI_QUIRK(0x1025, 0x1300, "Acer SWIFT SF314-56", ALC256_FIXUP_ACER_MIC_NO_PRESENCE),
	SND_PCI_QUIRK(0x1025, 0x1308, "Acer Aspire Z24-890", ALC286_FIXUP_ACER_AIO_HEADSET_MIC),
	SND_PCI_QUIRK(0x1025, 0x132a, "Acer TravelMate B114-21", ALC233_FIXUP_ACER_HEADSET_MIC),
	SND_PCI_QUIRK(0x1025, 0x1330, "Acer TravelMate X514-51T", ALC255_FIXUP_ACER_HEADSET_MIC),
	SND_PCI_QUIRK(0x1025, 0x141f, "Acer Spin SP513-54N", ALC255_FIXUP_ACER_MIC_NO_PRESENCE),
	SND_PCI_QUIRK(0x1025, 0x142b, "Acer Swift SF314-42", ALC255_FIXUP_ACER_MIC_NO_PRESENCE),
	SND_PCI_QUIRK(0x1025, 0x1430, "Acer TravelMate B311R-31", ALC256_FIXUP_ACER_MIC_NO_PRESENCE),
	SND_PCI_QUIRK(0x1025, 0x1466, "Acer Aspire A515-56", ALC255_FIXUP_ACER_HEADPHONE_AND_MIC),
	SND_PCI_QUIRK(0x1025, 0x1534, "Acer Predator PH315-54", ALC255_FIXUP_ACER_MIC_NO_PRESENCE),
	SND_PCI_QUIRK(0x1025, 0x169a, "Acer Swift SFG16", ALC256_FIXUP_ACER_SFG16_MICMUTE_LED),
	SND_PCI_QUIRK(0x1028, 0x0470, "Dell M101z", ALC269_FIXUP_DELL_M101Z),
	SND_PCI_QUIRK(0x1028, 0x053c, "Dell Latitude E5430", ALC292_FIXUP_DELL_E7X),
	SND_PCI_QUIRK(0x1028, 0x054b, "Dell XPS one 2710", ALC275_FIXUP_DELL_XPS),
	SND_PCI_QUIRK(0x1028, 0x05bd, "Dell Latitude E6440", ALC292_FIXUP_DELL_E7X),
	SND_PCI_QUIRK(0x1028, 0x05be, "Dell Latitude E6540", ALC292_FIXUP_DELL_E7X),
	SND_PCI_QUIRK(0x1028, 0x05ca, "Dell Latitude E7240", ALC292_FIXUP_DELL_E7X),
	SND_PCI_QUIRK(0x1028, 0x05cb, "Dell Latitude E7440", ALC292_FIXUP_DELL_E7X),
	SND_PCI_QUIRK(0x1028, 0x05da, "Dell Vostro 5460", ALC290_FIXUP_SUBWOOFER),
	SND_PCI_QUIRK(0x1028, 0x05f4, "Dell", ALC269_FIXUP_DELL1_MIC_NO_PRESENCE),
	SND_PCI_QUIRK(0x1028, 0x05f5, "Dell", ALC269_FIXUP_DELL1_MIC_NO_PRESENCE),
	SND_PCI_QUIRK(0x1028, 0x05f6, "Dell", ALC269_FIXUP_DELL1_MIC_NO_PRESENCE),
	SND_PCI_QUIRK(0x1028, 0x0615, "Dell Vostro 5470", ALC290_FIXUP_SUBWOOFER_HSJACK),
	SND_PCI_QUIRK(0x1028, 0x0616, "Dell Vostro 5470", ALC290_FIXUP_SUBWOOFER_HSJACK),
	SND_PCI_QUIRK(0x1028, 0x062c, "Dell Latitude E5550", ALC292_FIXUP_DELL_E7X),
	SND_PCI_QUIRK(0x1028, 0x062e, "Dell Latitude E7450", ALC292_FIXUP_DELL_E7X),
	SND_PCI_QUIRK(0x1028, 0x0638, "Dell Inspiron 5439", ALC290_FIXUP_MONO_SPEAKERS_HSJACK),
	SND_PCI_QUIRK(0x1028, 0x064a, "Dell", ALC293_FIXUP_DELL1_MIC_NO_PRESENCE),
	SND_PCI_QUIRK(0x1028, 0x064b, "Dell", ALC293_FIXUP_DELL1_MIC_NO_PRESENCE),
	SND_PCI_QUIRK(0x1028, 0x0665, "Dell XPS 13", ALC288_FIXUP_DELL_XPS_13),
	SND_PCI_QUIRK(0x1028, 0x0669, "Dell Optiplex 9020m", ALC255_FIXUP_DELL1_MIC_NO_PRESENCE),
	SND_PCI_QUIRK(0x1028, 0x069a, "Dell Vostro 5480", ALC290_FIXUP_SUBWOOFER_HSJACK),
	SND_PCI_QUIRK(0x1028, 0x06c7, "Dell", ALC255_FIXUP_DELL1_MIC_NO_PRESENCE),
	SND_PCI_QUIRK(0x1028, 0x06d9, "Dell", ALC293_FIXUP_DELL1_MIC_NO_PRESENCE),
	SND_PCI_QUIRK(0x1028, 0x06da, "Dell", ALC293_FIXUP_DELL1_MIC_NO_PRESENCE),
	SND_PCI_QUIRK(0x1028, 0x06db, "Dell", ALC293_FIXUP_DISABLE_AAMIX_MULTIJACK),
	SND_PCI_QUIRK(0x1028, 0x06dd, "Dell", ALC293_FIXUP_DISABLE_AAMIX_MULTIJACK),
	SND_PCI_QUIRK(0x1028, 0x06de, "Dell", ALC293_FIXUP_DISABLE_AAMIX_MULTIJACK),
	SND_PCI_QUIRK(0x1028, 0x06df, "Dell", ALC293_FIXUP_DISABLE_AAMIX_MULTIJACK),
	SND_PCI_QUIRK(0x1028, 0x06e0, "Dell", ALC293_FIXUP_DISABLE_AAMIX_MULTIJACK),
	SND_PCI_QUIRK(0x1028, 0x0706, "Dell Inspiron 7559", ALC256_FIXUP_DELL_INSPIRON_7559_SUBWOOFER),
	SND_PCI_QUIRK(0x1028, 0x0725, "Dell Inspiron 3162", ALC255_FIXUP_DELL_SPK_NOISE),
	SND_PCI_QUIRK(0x1028, 0x0738, "Dell Precision 5820", ALC269_FIXUP_NO_SHUTUP),
	SND_PCI_QUIRK(0x1028, 0x075c, "Dell XPS 27 7760", ALC298_FIXUP_SPK_VOLUME),
	SND_PCI_QUIRK(0x1028, 0x075d, "Dell AIO", ALC298_FIXUP_SPK_VOLUME),
	SND_PCI_QUIRK(0x1028, 0x0798, "Dell Inspiron 17 7000 Gaming", ALC256_FIXUP_DELL_INSPIRON_7559_SUBWOOFER),
	SND_PCI_QUIRK(0x1028, 0x07b0, "Dell Precision 7520", ALC295_FIXUP_DISABLE_DAC3),
	SND_PCI_QUIRK(0x1028, 0x080c, "Dell WYSE", ALC225_FIXUP_DELL_WYSE_MIC_NO_PRESENCE),
	SND_PCI_QUIRK(0x1028, 0x084b, "Dell", ALC274_FIXUP_DELL_AIO_LINEOUT_VERB),
	SND_PCI_QUIRK(0x1028, 0x084e, "Dell", ALC274_FIXUP_DELL_AIO_LINEOUT_VERB),
	SND_PCI_QUIRK(0x1028, 0x0871, "Dell Precision 3630", ALC255_FIXUP_DELL_HEADSET_MIC),
	SND_PCI_QUIRK(0x1028, 0x0872, "Dell Precision 3630", ALC255_FIXUP_DELL_HEADSET_MIC),
	SND_PCI_QUIRK(0x1028, 0x0873, "Dell Precision 3930", ALC255_FIXUP_DUMMY_LINEOUT_VERB),
	SND_PCI_QUIRK(0x1028, 0x08ad, "Dell WYSE AIO", ALC225_FIXUP_DELL_WYSE_AIO_MIC_NO_PRESENCE),
	SND_PCI_QUIRK(0x1028, 0x08ae, "Dell WYSE NB", ALC225_FIXUP_DELL1_MIC_NO_PRESENCE),
	SND_PCI_QUIRK(0x1028, 0x0935, "Dell", ALC274_FIXUP_DELL_AIO_LINEOUT_VERB),
	SND_PCI_QUIRK(0x1028, 0x097d, "Dell Precision", ALC289_FIXUP_DUAL_SPK),
	SND_PCI_QUIRK(0x1028, 0x097e, "Dell Precision", ALC289_FIXUP_DUAL_SPK),
	SND_PCI_QUIRK(0x1028, 0x098d, "Dell Precision", ALC233_FIXUP_ASUS_MIC_NO_PRESENCE),
	SND_PCI_QUIRK(0x1028, 0x09bf, "Dell Precision", ALC233_FIXUP_ASUS_MIC_NO_PRESENCE),
	SND_PCI_QUIRK(0x1028, 0x0a2e, "Dell", ALC236_FIXUP_DELL_AIO_HEADSET_MIC),
	SND_PCI_QUIRK(0x1028, 0x0a30, "Dell", ALC236_FIXUP_DELL_AIO_HEADSET_MIC),
	SND_PCI_QUIRK(0x1028, 0x0a38, "Dell Latitude 7520", ALC269_FIXUP_DELL4_MIC_NO_PRESENCE_QUIET),
	SND_PCI_QUIRK(0x1028, 0x0a58, "Dell", ALC255_FIXUP_DELL_HEADSET_MIC),
	SND_PCI_QUIRK(0x1028, 0x0a61, "Dell XPS 15 9510", ALC289_FIXUP_DUAL_SPK),
	SND_PCI_QUIRK(0x1028, 0x0a62, "Dell Precision 5560", ALC289_FIXUP_DUAL_SPK),
	SND_PCI_QUIRK(0x1028, 0x0a9d, "Dell Latitude 5430", ALC269_FIXUP_DELL4_MIC_NO_PRESENCE),
	SND_PCI_QUIRK(0x1028, 0x0a9e, "Dell Latitude 5430", ALC269_FIXUP_DELL4_MIC_NO_PRESENCE),
	SND_PCI_QUIRK(0x1028, 0x0b19, "Dell XPS 15 9520", ALC289_FIXUP_DUAL_SPK),
	SND_PCI_QUIRK(0x1028, 0x0b1a, "Dell Precision 5570", ALC289_FIXUP_DUAL_SPK),
	SND_PCI_QUIRK(0x1028, 0x0b27, "Dell", ALC245_FIXUP_CS35L41_SPI_2),
	SND_PCI_QUIRK(0x1028, 0x0b28, "Dell", ALC245_FIXUP_CS35L41_SPI_2),
	SND_PCI_QUIRK(0x1028, 0x0b37, "Dell Inspiron 16 Plus 7620 2-in-1", ALC295_FIXUP_DELL_INSPIRON_TOP_SPEAKERS),
	SND_PCI_QUIRK(0x1028, 0x0b71, "Dell Inspiron 16 Plus 7620", ALC295_FIXUP_DELL_INSPIRON_TOP_SPEAKERS),
	SND_PCI_QUIRK(0x1028, 0x0beb, "Dell XPS 15 9530 (2023)", ALC289_FIXUP_DELL_CS35L41_SPI_2),
	SND_PCI_QUIRK(0x1028, 0x0c03, "Dell Precision 5340", ALC269_FIXUP_DELL4_MIC_NO_PRESENCE),
	SND_PCI_QUIRK(0x1028, 0x0c0b, "Dell Oasis 14 RPL-P", ALC289_FIXUP_RTK_AMP_DUAL_SPK),
	SND_PCI_QUIRK(0x1028, 0x0c0d, "Dell Oasis", ALC289_FIXUP_RTK_AMP_DUAL_SPK),
	SND_PCI_QUIRK(0x1028, 0x0c0e, "Dell Oasis 16", ALC289_FIXUP_RTK_AMP_DUAL_SPK),
	SND_PCI_QUIRK(0x1028, 0x0c19, "Dell Precision 3340", ALC236_FIXUP_DELL_DUAL_CODECS),
	SND_PCI_QUIRK(0x1028, 0x0c1a, "Dell Precision 3340", ALC236_FIXUP_DELL_DUAL_CODECS),
	SND_PCI_QUIRK(0x1028, 0x0c1b, "Dell Precision 3440", ALC236_FIXUP_DELL_DUAL_CODECS),
	SND_PCI_QUIRK(0x1028, 0x0c1c, "Dell Precision 3540", ALC236_FIXUP_DELL_DUAL_CODECS),
	SND_PCI_QUIRK(0x1028, 0x0c1d, "Dell Precision 3440", ALC236_FIXUP_DELL_DUAL_CODECS),
	SND_PCI_QUIRK(0x1028, 0x0c1e, "Dell Precision 3540", ALC236_FIXUP_DELL_DUAL_CODECS),
	SND_PCI_QUIRK(0x1028, 0x0c28, "Dell Inspiron 16 Plus 7630", ALC295_FIXUP_DELL_INSPIRON_TOP_SPEAKERS),
	SND_PCI_QUIRK(0x1028, 0x0c4d, "Dell", ALC287_FIXUP_CS35L41_I2C_4),
	SND_PCI_QUIRK(0x1028, 0x0cbd, "Dell Oasis 13 CS MTL-U", ALC289_FIXUP_DELL_CS35L41_SPI_2),
	SND_PCI_QUIRK(0x1028, 0x0cbe, "Dell Oasis 13 2-IN-1 MTL-U", ALC289_FIXUP_DELL_CS35L41_SPI_2),
	SND_PCI_QUIRK(0x1028, 0x0cbf, "Dell Oasis 13 Low Weight MTU-L", ALC289_FIXUP_DELL_CS35L41_SPI_2),
	SND_PCI_QUIRK(0x1028, 0x0cc0, "Dell Oasis 13", ALC289_FIXUP_RTK_AMP_DUAL_SPK),
	SND_PCI_QUIRK(0x1028, 0x0cc1, "Dell Oasis 14 MTL-H/U", ALC289_FIXUP_DELL_CS35L41_SPI_2),
	SND_PCI_QUIRK(0x1028, 0x0cc2, "Dell Oasis 14 2-in-1 MTL-H/U", ALC289_FIXUP_DELL_CS35L41_SPI_2),
	SND_PCI_QUIRK(0x1028, 0x0cc3, "Dell Oasis 14 Low Weight MTL-U", ALC289_FIXUP_DELL_CS35L41_SPI_2),
	SND_PCI_QUIRK(0x1028, 0x0cc4, "Dell Oasis 16 MTL-H/U", ALC289_FIXUP_DELL_CS35L41_SPI_2),
	SND_PCI_QUIRK(0x1028, 0x0cc5, "Dell Oasis 14", ALC289_FIXUP_RTK_AMP_DUAL_SPK),
	SND_PCI_QUIRK(0x1028, 0x164a, "Dell", ALC293_FIXUP_DELL1_MIC_NO_PRESENCE),
	SND_PCI_QUIRK(0x1028, 0x164b, "Dell", ALC293_FIXUP_DELL1_MIC_NO_PRESENCE),
	SND_PCI_QUIRK(0x103c, 0x1586, "HP", ALC269_FIXUP_HP_MUTE_LED_MIC2),
	SND_PCI_QUIRK(0x103c, 0x18e6, "HP", ALC269_FIXUP_HP_GPIO_LED),
	SND_PCI_QUIRK(0x103c, 0x218b, "HP", ALC269_FIXUP_LIMIT_INT_MIC_BOOST_MUTE_LED),
	SND_PCI_QUIRK(0x103c, 0x21f9, "HP", ALC269_FIXUP_HP_MUTE_LED_MIC1),
	SND_PCI_QUIRK(0x103c, 0x2210, "HP", ALC269_FIXUP_HP_MUTE_LED_MIC1),
	SND_PCI_QUIRK(0x103c, 0x2214, "HP", ALC269_FIXUP_HP_MUTE_LED_MIC1),
	SND_PCI_QUIRK(0x103c, 0x221b, "HP", ALC269_FIXUP_HP_GPIO_MIC1_LED),
	SND_PCI_QUIRK(0x103c, 0x221c, "HP EliteBook 755 G2", ALC280_FIXUP_HP_HEADSET_MIC),
	SND_PCI_QUIRK(0x103c, 0x2221, "HP", ALC269_FIXUP_HP_GPIO_MIC1_LED),
	SND_PCI_QUIRK(0x103c, 0x2225, "HP", ALC269_FIXUP_HP_GPIO_MIC1_LED),
	SND_PCI_QUIRK(0x103c, 0x2236, "HP", ALC269_FIXUP_HP_LINE1_MIC1_LED),
	SND_PCI_QUIRK(0x103c, 0x2237, "HP", ALC269_FIXUP_HP_LINE1_MIC1_LED),
	SND_PCI_QUIRK(0x103c, 0x2238, "HP", ALC269_FIXUP_HP_LINE1_MIC1_LED),
	SND_PCI_QUIRK(0x103c, 0x2239, "HP", ALC269_FIXUP_HP_LINE1_MIC1_LED),
	SND_PCI_QUIRK(0x103c, 0x224b, "HP", ALC269_FIXUP_HP_LINE1_MIC1_LED),
	SND_PCI_QUIRK(0x103c, 0x2253, "HP", ALC269_FIXUP_HP_GPIO_MIC1_LED),
	SND_PCI_QUIRK(0x103c, 0x2254, "HP", ALC269_FIXUP_HP_GPIO_MIC1_LED),
	SND_PCI_QUIRK(0x103c, 0x2255, "HP", ALC269_FIXUP_HP_GPIO_MIC1_LED),
	SND_PCI_QUIRK(0x103c, 0x2256, "HP", ALC269_FIXUP_HP_GPIO_MIC1_LED),
	SND_PCI_QUIRK(0x103c, 0x2257, "HP", ALC269_FIXUP_HP_GPIO_MIC1_LED),
	SND_PCI_QUIRK(0x103c, 0x2259, "HP", ALC269_FIXUP_HP_GPIO_MIC1_LED),
	SND_PCI_QUIRK(0x103c, 0x225a, "HP", ALC269_FIXUP_HP_DOCK_GPIO_MIC1_LED),
	SND_PCI_QUIRK(0x103c, 0x225f, "HP", ALC280_FIXUP_HP_GPIO2_MIC_HOTKEY),
	SND_PCI_QUIRK(0x103c, 0x2260, "HP", ALC269_FIXUP_HP_MUTE_LED_MIC1),
	SND_PCI_QUIRK(0x103c, 0x2263, "HP", ALC269_FIXUP_HP_MUTE_LED_MIC1),
	SND_PCI_QUIRK(0x103c, 0x2264, "HP", ALC269_FIXUP_HP_MUTE_LED_MIC1),
	SND_PCI_QUIRK(0x103c, 0x2265, "HP", ALC269_FIXUP_HP_MUTE_LED_MIC1),
	SND_PCI_QUIRK(0x103c, 0x2268, "HP", ALC269_FIXUP_HP_MUTE_LED_MIC1),
	SND_PCI_QUIRK(0x103c, 0x226a, "HP", ALC269_FIXUP_HP_MUTE_LED_MIC1),
	SND_PCI_QUIRK(0x103c, 0x226b, "HP", ALC269_FIXUP_HP_MUTE_LED_MIC1),
	SND_PCI_QUIRK(0x103c, 0x226e, "HP", ALC269_FIXUP_HP_MUTE_LED_MIC1),
	SND_PCI_QUIRK(0x103c, 0x2271, "HP", ALC286_FIXUP_HP_GPIO_LED),
	SND_PCI_QUIRK(0x103c, 0x2272, "HP", ALC269_FIXUP_HP_GPIO_MIC1_LED),
	SND_PCI_QUIRK(0x103c, 0x2272, "HP", ALC280_FIXUP_HP_DOCK_PINS),
	SND_PCI_QUIRK(0x103c, 0x2273, "HP", ALC269_FIXUP_HP_GPIO_MIC1_LED),
	SND_PCI_QUIRK(0x103c, 0x2273, "HP", ALC280_FIXUP_HP_DOCK_PINS),
	SND_PCI_QUIRK(0x103c, 0x2278, "HP", ALC269_FIXUP_HP_GPIO_MIC1_LED),
	SND_PCI_QUIRK(0x103c, 0x227f, "HP", ALC269_FIXUP_HP_MUTE_LED_MIC1),
	SND_PCI_QUIRK(0x103c, 0x2282, "HP", ALC269_FIXUP_HP_MUTE_LED_MIC1),
	SND_PCI_QUIRK(0x103c, 0x228b, "HP", ALC269_FIXUP_HP_MUTE_LED_MIC1),
	SND_PCI_QUIRK(0x103c, 0x228e, "HP", ALC269_FIXUP_HP_MUTE_LED_MIC1),
	SND_PCI_QUIRK(0x103c, 0x229e, "HP", ALC269_FIXUP_HP_MUTE_LED_MIC1),
	SND_PCI_QUIRK(0x103c, 0x22b2, "HP", ALC269_FIXUP_HP_MUTE_LED_MIC1),
	SND_PCI_QUIRK(0x103c, 0x22b7, "HP", ALC269_FIXUP_HP_MUTE_LED_MIC1),
	SND_PCI_QUIRK(0x103c, 0x22bf, "HP", ALC269_FIXUP_HP_MUTE_LED_MIC1),
	SND_PCI_QUIRK(0x103c, 0x22c4, "HP", ALC269_FIXUP_HP_MUTE_LED_MIC1),
	SND_PCI_QUIRK(0x103c, 0x22c5, "HP", ALC269_FIXUP_HP_MUTE_LED_MIC1),
	SND_PCI_QUIRK(0x103c, 0x22c7, "HP", ALC269_FIXUP_HP_MUTE_LED_MIC1),
	SND_PCI_QUIRK(0x103c, 0x22c8, "HP", ALC269_FIXUP_HP_MUTE_LED_MIC1),
	SND_PCI_QUIRK(0x103c, 0x22cf, "HP", ALC269_FIXUP_HP_MUTE_LED_MIC1),
	SND_PCI_QUIRK(0x103c, 0x22db, "HP", ALC280_FIXUP_HP_9480M),
	SND_PCI_QUIRK(0x103c, 0x22dc, "HP", ALC269_FIXUP_HP_GPIO_MIC1_LED),
	SND_PCI_QUIRK(0x103c, 0x22fb, "HP", ALC269_FIXUP_HP_GPIO_MIC1_LED),
	SND_PCI_QUIRK(0x103c, 0x2334, "HP", ALC269_FIXUP_HP_MUTE_LED_MIC1),
	SND_PCI_QUIRK(0x103c, 0x2335, "HP", ALC269_FIXUP_HP_MUTE_LED_MIC1),
	SND_PCI_QUIRK(0x103c, 0x2336, "HP", ALC269_FIXUP_HP_MUTE_LED_MIC1),
	SND_PCI_QUIRK(0x103c, 0x2337, "HP", ALC269_FIXUP_HP_MUTE_LED_MIC1),
	SND_PCI_QUIRK(0x103c, 0x2b5e, "HP 288 Pro G2 MT", ALC221_FIXUP_HP_288PRO_MIC_NO_PRESENCE),
	SND_PCI_QUIRK(0x103c, 0x802e, "HP Z240 SFF", ALC221_FIXUP_HP_MIC_NO_PRESENCE),
	SND_PCI_QUIRK(0x103c, 0x802f, "HP Z240", ALC221_FIXUP_HP_MIC_NO_PRESENCE),
	SND_PCI_QUIRK(0x103c, 0x8077, "HP", ALC256_FIXUP_HP_HEADSET_MIC),
	SND_PCI_QUIRK(0x103c, 0x8158, "HP", ALC256_FIXUP_HP_HEADSET_MIC),
	SND_PCI_QUIRK(0x103c, 0x820d, "HP Pavilion 15", ALC295_FIXUP_HP_X360),
	SND_PCI_QUIRK(0x103c, 0x8256, "HP", ALC221_FIXUP_HP_FRONT_MIC),
	SND_PCI_QUIRK(0x103c, 0x827e, "HP x360", ALC295_FIXUP_HP_X360),
	SND_PCI_QUIRK(0x103c, 0x827f, "HP x360", ALC269_FIXUP_HP_MUTE_LED_MIC3),
	SND_PCI_QUIRK(0x103c, 0x82bf, "HP G3 mini", ALC221_FIXUP_HP_MIC_NO_PRESENCE),
	SND_PCI_QUIRK(0x103c, 0x82c0, "HP G3 mini premium", ALC221_FIXUP_HP_MIC_NO_PRESENCE),
	SND_PCI_QUIRK(0x103c, 0x83b9, "HP Spectre x360", ALC269_FIXUP_HP_MUTE_LED_MIC3),
	SND_PCI_QUIRK(0x103c, 0x841c, "HP Pavilion 15-CK0xx", ALC269_FIXUP_HP_MUTE_LED_MIC3),
	SND_PCI_QUIRK(0x103c, 0x8497, "HP Envy x360", ALC269_FIXUP_HP_MUTE_LED_MIC3),
<<<<<<< HEAD
=======
	SND_PCI_QUIRK(0x103c, 0x84a6, "HP 250 G7 Notebook PC", ALC269_FIXUP_HP_LINE1_MIC1_LED),
>>>>>>> 0c383648
	SND_PCI_QUIRK(0x103c, 0x84ae, "HP 15-db0403ng", ALC236_FIXUP_HP_MUTE_LED_COEFBIT2),
	SND_PCI_QUIRK(0x103c, 0x84da, "HP OMEN dc0019-ur", ALC295_FIXUP_HP_OMEN),
	SND_PCI_QUIRK(0x103c, 0x84e7, "HP Pavilion 15", ALC269_FIXUP_HP_MUTE_LED_MIC3),
	SND_PCI_QUIRK(0x103c, 0x8519, "HP Spectre x360 15-df0xxx", ALC285_FIXUP_HP_SPECTRE_X360),
	SND_PCI_QUIRK(0x103c, 0x8537, "HP ProBook 440 G6", ALC236_FIXUP_HP_MUTE_LED_MICMUTE_VREF),
	SND_PCI_QUIRK(0x103c, 0x85de, "HP Envy x360 13-ar0xxx", ALC285_FIXUP_HP_ENVY_X360),
	SND_PCI_QUIRK(0x103c, 0x860f, "HP ZBook 15 G6", ALC285_FIXUP_HP_GPIO_AMP_INIT),
	SND_PCI_QUIRK(0x103c, 0x861f, "HP Elite Dragonfly G1", ALC285_FIXUP_HP_GPIO_AMP_INIT),
	SND_PCI_QUIRK(0x103c, 0x869d, "HP", ALC236_FIXUP_HP_MUTE_LED),
	SND_PCI_QUIRK(0x103c, 0x86c1, "HP Laptop 15-da3001TU", ALC236_FIXUP_HP_MUTE_LED_COEFBIT2),
	SND_PCI_QUIRK(0x103c, 0x86c7, "HP Envy AiO 32", ALC274_FIXUP_HP_ENVY_GPIO),
	SND_PCI_QUIRK(0x103c, 0x86e7, "HP Spectre x360 15-eb0xxx", ALC285_FIXUP_HP_SPECTRE_X360_EB1),
	SND_PCI_QUIRK(0x103c, 0x86e8, "HP Spectre x360 15-eb0xxx", ALC285_FIXUP_HP_SPECTRE_X360_EB1),
	SND_PCI_QUIRK(0x103c, 0x86f9, "HP Spectre x360 13-aw0xxx", ALC285_FIXUP_HP_SPECTRE_X360_MUTE_LED),
	SND_PCI_QUIRK(0x103c, 0x8716, "HP Elite Dragonfly G2 Notebook PC", ALC285_FIXUP_HP_GPIO_AMP_INIT),
	SND_PCI_QUIRK(0x103c, 0x8720, "HP EliteBook x360 1040 G8 Notebook PC", ALC285_FIXUP_HP_GPIO_AMP_INIT),
	SND_PCI_QUIRK(0x103c, 0x8724, "HP EliteBook 850 G7", ALC285_FIXUP_HP_GPIO_LED),
	SND_PCI_QUIRK(0x103c, 0x8728, "HP EliteBook 840 G7", ALC285_FIXUP_HP_GPIO_LED),
	SND_PCI_QUIRK(0x103c, 0x8729, "HP", ALC285_FIXUP_HP_GPIO_LED),
	SND_PCI_QUIRK(0x103c, 0x8730, "HP ProBook 445 G7", ALC236_FIXUP_HP_MUTE_LED_MICMUTE_VREF),
	SND_PCI_QUIRK(0x103c, 0x8735, "HP ProBook 435 G7", ALC236_FIXUP_HP_MUTE_LED_MICMUTE_VREF),
	SND_PCI_QUIRK(0x103c, 0x8736, "HP", ALC285_FIXUP_HP_GPIO_AMP_INIT),
	SND_PCI_QUIRK(0x103c, 0x8760, "HP", ALC285_FIXUP_HP_MUTE_LED),
	SND_PCI_QUIRK(0x103c, 0x876e, "HP ENVY x360 Convertible 13-ay0xxx", ALC245_FIXUP_HP_X360_MUTE_LEDS),
	SND_PCI_QUIRK(0x103c, 0x877a, "HP", ALC285_FIXUP_HP_MUTE_LED),
	SND_PCI_QUIRK(0x103c, 0x877d, "HP", ALC236_FIXUP_HP_MUTE_LED),
	SND_PCI_QUIRK(0x103c, 0x8780, "HP ZBook Fury 17 G7 Mobile Workstation",
		      ALC285_FIXUP_HP_GPIO_AMP_INIT),
	SND_PCI_QUIRK(0x103c, 0x8783, "HP ZBook Fury 15 G7 Mobile Workstation",
		      ALC285_FIXUP_HP_GPIO_AMP_INIT),
	SND_PCI_QUIRK(0x103c, 0x8786, "HP OMEN 15", ALC285_FIXUP_HP_MUTE_LED),
	SND_PCI_QUIRK(0x103c, 0x8787, "HP OMEN 15", ALC285_FIXUP_HP_MUTE_LED),
	SND_PCI_QUIRK(0x103c, 0x8788, "HP OMEN 15", ALC285_FIXUP_HP_MUTE_LED),
	SND_PCI_QUIRK(0x103c, 0x87b7, "HP Laptop 14-fq0xxx", ALC236_FIXUP_HP_MUTE_LED_COEFBIT2),
	SND_PCI_QUIRK(0x103c, 0x87c8, "HP", ALC287_FIXUP_HP_GPIO_LED),
	SND_PCI_QUIRK(0x103c, 0x87d3, "HP Laptop 15-gw0xxx", ALC236_FIXUP_HP_MUTE_LED_COEFBIT2),
	SND_PCI_QUIRK(0x103c, 0x87e5, "HP ProBook 440 G8 Notebook PC", ALC236_FIXUP_HP_GPIO_LED),
	SND_PCI_QUIRK(0x103c, 0x87e7, "HP ProBook 450 G8 Notebook PC", ALC236_FIXUP_HP_GPIO_LED),
	SND_PCI_QUIRK(0x103c, 0x87f1, "HP ProBook 630 G8 Notebook PC", ALC236_FIXUP_HP_GPIO_LED),
	SND_PCI_QUIRK(0x103c, 0x87f2, "HP ProBook 640 G8 Notebook PC", ALC236_FIXUP_HP_GPIO_LED),
	SND_PCI_QUIRK(0x103c, 0x87f4, "HP", ALC287_FIXUP_HP_GPIO_LED),
	SND_PCI_QUIRK(0x103c, 0x87f5, "HP", ALC287_FIXUP_HP_GPIO_LED),
	SND_PCI_QUIRK(0x103c, 0x87f6, "HP Spectre x360 14", ALC245_FIXUP_HP_X360_AMP),
	SND_PCI_QUIRK(0x103c, 0x87f7, "HP Spectre x360 14", ALC245_FIXUP_HP_X360_AMP),
	SND_PCI_QUIRK(0x103c, 0x87fe, "HP Laptop 15s-fq2xxx", ALC236_FIXUP_HP_MUTE_LED_COEFBIT2),
	SND_PCI_QUIRK(0x103c, 0x8805, "HP ProBook 650 G8 Notebook PC", ALC236_FIXUP_HP_GPIO_LED),
	SND_PCI_QUIRK(0x103c, 0x880d, "HP EliteBook 830 G8 Notebook PC", ALC285_FIXUP_HP_GPIO_LED),
	SND_PCI_QUIRK(0x103c, 0x8811, "HP Spectre x360 15-eb1xxx", ALC285_FIXUP_HP_SPECTRE_X360_EB1),
	SND_PCI_QUIRK(0x103c, 0x8812, "HP Spectre x360 15-eb1xxx", ALC285_FIXUP_HP_SPECTRE_X360_EB1),
	SND_PCI_QUIRK(0x103c, 0x881d, "HP 250 G8 Notebook PC", ALC236_FIXUP_HP_MUTE_LED_COEFBIT2),
	SND_PCI_QUIRK(0x103c, 0x8846, "HP EliteBook 850 G8 Notebook PC", ALC285_FIXUP_HP_GPIO_LED),
	SND_PCI_QUIRK(0x103c, 0x8847, "HP EliteBook x360 830 G8 Notebook PC", ALC285_FIXUP_HP_GPIO_LED),
	SND_PCI_QUIRK(0x103c, 0x884b, "HP EliteBook 840 Aero G8 Notebook PC", ALC285_FIXUP_HP_GPIO_LED),
	SND_PCI_QUIRK(0x103c, 0x884c, "HP EliteBook 840 G8 Notebook PC", ALC285_FIXUP_HP_GPIO_LED),
	SND_PCI_QUIRK(0x103c, 0x8862, "HP ProBook 445 G8 Notebook PC", ALC236_FIXUP_HP_LIMIT_INT_MIC_BOOST),
	SND_PCI_QUIRK(0x103c, 0x8863, "HP ProBook 445 G8 Notebook PC", ALC236_FIXUP_HP_LIMIT_INT_MIC_BOOST),
	SND_PCI_QUIRK(0x103c, 0x886d, "HP ZBook Fury 17.3 Inch G8 Mobile Workstation PC", ALC285_FIXUP_HP_GPIO_AMP_INIT),
	SND_PCI_QUIRK(0x103c, 0x8870, "HP ZBook Fury 15.6 Inch G8 Mobile Workstation PC", ALC285_FIXUP_HP_GPIO_AMP_INIT),
	SND_PCI_QUIRK(0x103c, 0x8873, "HP ZBook Studio 15.6 Inch G8 Mobile Workstation PC", ALC285_FIXUP_HP_GPIO_AMP_INIT),
	SND_PCI_QUIRK(0x103c, 0x887a, "HP Laptop 15s-eq2xxx", ALC236_FIXUP_HP_MUTE_LED_COEFBIT2),
	SND_PCI_QUIRK(0x103c, 0x888a, "HP ENVY x360 Convertible 15-eu0xxx", ALC245_FIXUP_HP_X360_MUTE_LEDS),
	SND_PCI_QUIRK(0x103c, 0x888d, "HP ZBook Power 15.6 inch G8 Mobile Workstation PC", ALC236_FIXUP_HP_GPIO_LED),
	SND_PCI_QUIRK(0x103c, 0x8895, "HP EliteBook 855 G8 Notebook PC", ALC285_FIXUP_HP_SPEAKERS_MICMUTE_LED),
	SND_PCI_QUIRK(0x103c, 0x8896, "HP EliteBook 855 G8 Notebook PC", ALC285_FIXUP_HP_MUTE_LED),
	SND_PCI_QUIRK(0x103c, 0x8898, "HP EliteBook 845 G8 Notebook PC", ALC285_FIXUP_HP_LIMIT_INT_MIC_BOOST),
	SND_PCI_QUIRK(0x103c, 0x88d0, "HP Pavilion 15-eh1xxx (mainboard 88D0)", ALC287_FIXUP_HP_GPIO_LED),
	SND_PCI_QUIRK(0x103c, 0x8902, "HP OMEN 16", ALC285_FIXUP_HP_MUTE_LED),
	SND_PCI_QUIRK(0x103c, 0x890e, "HP 255 G8 Notebook PC", ALC236_FIXUP_HP_MUTE_LED_COEFBIT2),
	SND_PCI_QUIRK(0x103c, 0x8919, "HP Pavilion Aero Laptop 13-be0xxx", ALC287_FIXUP_HP_GPIO_LED),
	SND_PCI_QUIRK(0x103c, 0x896d, "HP ZBook Firefly 16 G9", ALC245_FIXUP_CS35L41_SPI_2_HP_GPIO_LED),
	SND_PCI_QUIRK(0x103c, 0x896e, "HP EliteBook x360 830 G9", ALC245_FIXUP_CS35L41_SPI_2_HP_GPIO_LED),
	SND_PCI_QUIRK(0x103c, 0x8971, "HP EliteBook 830 G9", ALC245_FIXUP_CS35L41_SPI_2_HP_GPIO_LED),
	SND_PCI_QUIRK(0x103c, 0x8972, "HP EliteBook 840 G9", ALC245_FIXUP_CS35L41_SPI_2_HP_GPIO_LED),
	SND_PCI_QUIRK(0x103c, 0x8973, "HP EliteBook 860 G9", ALC245_FIXUP_CS35L41_SPI_2_HP_GPIO_LED),
	SND_PCI_QUIRK(0x103c, 0x8974, "HP EliteBook 840 Aero G9", ALC245_FIXUP_CS35L41_SPI_2_HP_GPIO_LED),
	SND_PCI_QUIRK(0x103c, 0x8975, "HP EliteBook x360 840 Aero G9", ALC245_FIXUP_CS35L41_SPI_2_HP_GPIO_LED),
	SND_PCI_QUIRK(0x103c, 0x897d, "HP mt440 Mobile Thin Client U74", ALC236_FIXUP_HP_GPIO_LED),
	SND_PCI_QUIRK(0x103c, 0x8981, "HP Elite Dragonfly G3", ALC245_FIXUP_CS35L41_SPI_4),
	SND_PCI_QUIRK(0x103c, 0x898e, "HP EliteBook 835 G9", ALC287_FIXUP_CS35L41_I2C_2),
	SND_PCI_QUIRK(0x103c, 0x898f, "HP EliteBook 835 G9", ALC287_FIXUP_CS35L41_I2C_2),
	SND_PCI_QUIRK(0x103c, 0x8991, "HP EliteBook 845 G9", ALC287_FIXUP_CS35L41_I2C_2_HP_GPIO_LED),
	SND_PCI_QUIRK(0x103c, 0x8992, "HP EliteBook 845 G9", ALC287_FIXUP_CS35L41_I2C_2),
	SND_PCI_QUIRK(0x103c, 0x8994, "HP EliteBook 855 G9", ALC287_FIXUP_CS35L41_I2C_2_HP_GPIO_LED),
	SND_PCI_QUIRK(0x103c, 0x8995, "HP EliteBook 855 G9", ALC287_FIXUP_CS35L41_I2C_2),
	SND_PCI_QUIRK(0x103c, 0x89a4, "HP ProBook 440 G9", ALC236_FIXUP_HP_GPIO_LED),
	SND_PCI_QUIRK(0x103c, 0x89a6, "HP ProBook 450 G9", ALC236_FIXUP_HP_GPIO_LED),
	SND_PCI_QUIRK(0x103c, 0x89aa, "HP EliteBook 630 G9", ALC236_FIXUP_HP_GPIO_LED),
	SND_PCI_QUIRK(0x103c, 0x89ac, "HP EliteBook 640 G9", ALC236_FIXUP_HP_GPIO_LED),
	SND_PCI_QUIRK(0x103c, 0x89ae, "HP EliteBook 650 G9", ALC236_FIXUP_HP_GPIO_LED),
	SND_PCI_QUIRK(0x103c, 0x89c0, "HP ZBook Power 15.6 G9", ALC245_FIXUP_CS35L41_SPI_2_HP_GPIO_LED),
	SND_PCI_QUIRK(0x103c, 0x89c3, "Zbook Studio G9", ALC245_FIXUP_CS35L41_SPI_4_HP_GPIO_LED),
	SND_PCI_QUIRK(0x103c, 0x89c6, "Zbook Fury 17 G9", ALC245_FIXUP_CS35L41_SPI_2_HP_GPIO_LED),
	SND_PCI_QUIRK(0x103c, 0x89ca, "HP", ALC236_FIXUP_HP_MUTE_LED_MICMUTE_VREF),
	SND_PCI_QUIRK(0x103c, 0x89d3, "HP EliteBook 645 G9 (MB 89D2)", ALC236_FIXUP_HP_MUTE_LED_MICMUTE_VREF),
	SND_PCI_QUIRK(0x103c, 0x89e7, "HP Elite x2 G9", ALC245_FIXUP_CS35L41_SPI_2_HP_GPIO_LED),
	SND_PCI_QUIRK(0x103c, 0x8a0f, "HP Pavilion 14-ec1xxx", ALC287_FIXUP_HP_GPIO_LED),
	SND_PCI_QUIRK(0x103c, 0x8a20, "HP Laptop 15s-fq5xxx", ALC236_FIXUP_HP_MUTE_LED_COEFBIT2),
	SND_PCI_QUIRK(0x103c, 0x8a25, "HP Victus 16-d1xxx (MB 8A25)", ALC245_FIXUP_HP_MUTE_LED_COEFBIT),
	SND_PCI_QUIRK(0x103c, 0x8a28, "HP Envy 13", ALC287_FIXUP_CS35L41_I2C_2),
	SND_PCI_QUIRK(0x103c, 0x8a29, "HP Envy 15", ALC287_FIXUP_CS35L41_I2C_2),
	SND_PCI_QUIRK(0x103c, 0x8a2a, "HP Envy 15", ALC287_FIXUP_CS35L41_I2C_2),
	SND_PCI_QUIRK(0x103c, 0x8a2b, "HP Envy 15", ALC287_FIXUP_CS35L41_I2C_2),
	SND_PCI_QUIRK(0x103c, 0x8a2c, "HP Envy 16", ALC287_FIXUP_CS35L41_I2C_2),
	SND_PCI_QUIRK(0x103c, 0x8a2d, "HP Envy 16", ALC287_FIXUP_CS35L41_I2C_2),
	SND_PCI_QUIRK(0x103c, 0x8a2e, "HP Envy 16", ALC287_FIXUP_CS35L41_I2C_2),
<<<<<<< HEAD
	SND_PCI_QUIRK(0x103c, 0x8a2e, "HP Envy 17", ALC287_FIXUP_CS35L41_I2C_2),
=======
>>>>>>> 0c383648
	SND_PCI_QUIRK(0x103c, 0x8a30, "HP Envy 17", ALC287_FIXUP_CS35L41_I2C_2),
	SND_PCI_QUIRK(0x103c, 0x8a31, "HP Envy 15", ALC287_FIXUP_CS35L41_I2C_2),
	SND_PCI_QUIRK(0x103c, 0x8a6e, "HP EDNA 360", ALC287_FIXUP_CS35L41_I2C_4),
	SND_PCI_QUIRK(0x103c, 0x8a74, "HP ProBook 440 G8 Notebook PC", ALC236_FIXUP_HP_GPIO_LED),
	SND_PCI_QUIRK(0x103c, 0x8a78, "HP Dev One", ALC285_FIXUP_HP_LIMIT_INT_MIC_BOOST),
	SND_PCI_QUIRK(0x103c, 0x8aa0, "HP ProBook 440 G9 (MB 8A9E)", ALC236_FIXUP_HP_GPIO_LED),
	SND_PCI_QUIRK(0x103c, 0x8aa3, "HP ProBook 450 G9 (MB 8AA1)", ALC236_FIXUP_HP_GPIO_LED),
	SND_PCI_QUIRK(0x103c, 0x8aa8, "HP EliteBook 640 G9 (MB 8AA6)", ALC236_FIXUP_HP_GPIO_LED),
	SND_PCI_QUIRK(0x103c, 0x8aab, "HP EliteBook 650 G9 (MB 8AA9)", ALC236_FIXUP_HP_GPIO_LED),
	SND_PCI_QUIRK(0x103c, 0x8ab9, "HP EliteBook 840 G8 (MB 8AB8)", ALC285_FIXUP_HP_GPIO_LED),
	SND_PCI_QUIRK(0x103c, 0x8abb, "HP ZBook Firefly 14 G9", ALC245_FIXUP_CS35L41_SPI_2_HP_GPIO_LED),
	SND_PCI_QUIRK(0x103c, 0x8ad1, "HP EliteBook 840 14 inch G9 Notebook PC", ALC245_FIXUP_CS35L41_SPI_2_HP_GPIO_LED),
	SND_PCI_QUIRK(0x103c, 0x8ad2, "HP EliteBook 860 16 inch G9 Notebook PC", ALC245_FIXUP_CS35L41_SPI_2_HP_GPIO_LED),
	SND_PCI_QUIRK(0x103c, 0x8ad8, "HP 800 G9", ALC245_FIXUP_CS35L41_SPI_2_HP_GPIO_LED),
	SND_PCI_QUIRK(0x103c, 0x8b0f, "HP Elite mt645 G7 Mobile Thin Client U81", ALC236_FIXUP_HP_MUTE_LED_MICMUTE_VREF),
	SND_PCI_QUIRK(0x103c, 0x8b2f, "HP 255 15.6 inch G10 Notebook PC", ALC236_FIXUP_HP_MUTE_LED_COEFBIT2),
	SND_PCI_QUIRK(0x103c, 0x8b3a, "HP Envy 15", ALC287_FIXUP_CS35L41_I2C_2),
	SND_PCI_QUIRK(0x103c, 0x8b3f, "HP mt440 Mobile Thin Client U91", ALC236_FIXUP_HP_GPIO_LED),
	SND_PCI_QUIRK(0x103c, 0x8b42, "HP", ALC245_FIXUP_CS35L41_SPI_2_HP_GPIO_LED),
	SND_PCI_QUIRK(0x103c, 0x8b43, "HP", ALC245_FIXUP_CS35L41_SPI_2_HP_GPIO_LED),
	SND_PCI_QUIRK(0x103c, 0x8b44, "HP", ALC245_FIXUP_CS35L41_SPI_2_HP_GPIO_LED),
	SND_PCI_QUIRK(0x103c, 0x8b45, "HP", ALC245_FIXUP_CS35L41_SPI_2_HP_GPIO_LED),
	SND_PCI_QUIRK(0x103c, 0x8b46, "HP", ALC245_FIXUP_CS35L41_SPI_2_HP_GPIO_LED),
	SND_PCI_QUIRK(0x103c, 0x8b47, "HP", ALC245_FIXUP_CS35L41_SPI_2_HP_GPIO_LED),
	SND_PCI_QUIRK(0x103c, 0x8b59, "HP Elite mt645 G7 Mobile Thin Client U89", ALC236_FIXUP_HP_MUTE_LED_MICMUTE_VREF),
	SND_PCI_QUIRK(0x103c, 0x8b5d, "HP", ALC236_FIXUP_HP_MUTE_LED_MICMUTE_VREF),
	SND_PCI_QUIRK(0x103c, 0x8b5e, "HP", ALC236_FIXUP_HP_MUTE_LED_MICMUTE_VREF),
	SND_PCI_QUIRK(0x103c, 0x8b63, "HP Elite Dragonfly 13.5 inch G4", ALC245_FIXUP_CS35L41_SPI_4_HP_GPIO_LED),
	SND_PCI_QUIRK(0x103c, 0x8b65, "HP ProBook 455 15.6 inch G10 Notebook PC", ALC236_FIXUP_HP_MUTE_LED_MICMUTE_VREF),
	SND_PCI_QUIRK(0x103c, 0x8b66, "HP", ALC236_FIXUP_HP_MUTE_LED_MICMUTE_VREF),
	SND_PCI_QUIRK(0x103c, 0x8b70, "HP EliteBook 835 G10", ALC287_FIXUP_CS35L41_I2C_2_HP_GPIO_LED),
	SND_PCI_QUIRK(0x103c, 0x8b72, "HP EliteBook 845 G10", ALC287_FIXUP_CS35L41_I2C_2_HP_GPIO_LED),
	SND_PCI_QUIRK(0x103c, 0x8b74, "HP EliteBook 845W G10", ALC287_FIXUP_CS35L41_I2C_2_HP_GPIO_LED),
	SND_PCI_QUIRK(0x103c, 0x8b77, "HP ElieBook 865 G10", ALC287_FIXUP_CS35L41_I2C_2),
	SND_PCI_QUIRK(0x103c, 0x8b7a, "HP", ALC236_FIXUP_HP_GPIO_LED),
	SND_PCI_QUIRK(0x103c, 0x8b7d, "HP", ALC236_FIXUP_HP_GPIO_LED),
	SND_PCI_QUIRK(0x103c, 0x8b87, "HP", ALC236_FIXUP_HP_GPIO_LED),
	SND_PCI_QUIRK(0x103c, 0x8b8a, "HP", ALC236_FIXUP_HP_GPIO_LED),
	SND_PCI_QUIRK(0x103c, 0x8b8b, "HP", ALC236_FIXUP_HP_GPIO_LED),
	SND_PCI_QUIRK(0x103c, 0x8b8d, "HP", ALC236_FIXUP_HP_GPIO_LED),
	SND_PCI_QUIRK(0x103c, 0x8b8f, "HP", ALC245_FIXUP_CS35L41_SPI_4_HP_GPIO_LED),
	SND_PCI_QUIRK(0x103c, 0x8b92, "HP", ALC245_FIXUP_CS35L41_SPI_2_HP_GPIO_LED),
	SND_PCI_QUIRK(0x103c, 0x8b96, "HP", ALC236_FIXUP_HP_MUTE_LED_MICMUTE_VREF),
	SND_PCI_QUIRK(0x103c, 0x8b97, "HP", ALC236_FIXUP_HP_MUTE_LED_MICMUTE_VREF),
<<<<<<< HEAD
=======
	SND_PCI_QUIRK(0x103c, 0x8bb3, "HP Slim OMEN", ALC287_FIXUP_CS35L41_I2C_2),
	SND_PCI_QUIRK(0x103c, 0x8bb4, "HP Slim OMEN", ALC287_FIXUP_CS35L41_I2C_2),
>>>>>>> 0c383648
	SND_PCI_QUIRK(0x103c, 0x8bdd, "HP Envy 17", ALC287_FIXUP_CS35L41_I2C_2),
	SND_PCI_QUIRK(0x103c, 0x8bde, "HP Envy 17", ALC287_FIXUP_CS35L41_I2C_2),
	SND_PCI_QUIRK(0x103c, 0x8bdf, "HP Envy 15", ALC287_FIXUP_CS35L41_I2C_2),
	SND_PCI_QUIRK(0x103c, 0x8be0, "HP Envy 15", ALC287_FIXUP_CS35L41_I2C_2),
	SND_PCI_QUIRK(0x103c, 0x8be1, "HP Envy 15", ALC287_FIXUP_CS35L41_I2C_2),
	SND_PCI_QUIRK(0x103c, 0x8be2, "HP Envy 15", ALC287_FIXUP_CS35L41_I2C_2),
	SND_PCI_QUIRK(0x103c, 0x8be3, "HP Envy 15", ALC287_FIXUP_CS35L41_I2C_2),
	SND_PCI_QUIRK(0x103c, 0x8be5, "HP Envy 16", ALC287_FIXUP_CS35L41_I2C_2),
	SND_PCI_QUIRK(0x103c, 0x8be6, "HP Envy 16", ALC287_FIXUP_CS35L41_I2C_2),
	SND_PCI_QUIRK(0x103c, 0x8be7, "HP Envy 17", ALC287_FIXUP_CS35L41_I2C_2),
	SND_PCI_QUIRK(0x103c, 0x8be8, "HP Envy 17", ALC287_FIXUP_CS35L41_I2C_2),
	SND_PCI_QUIRK(0x103c, 0x8be9, "HP Envy 15", ALC287_FIXUP_CS35L41_I2C_2),
	SND_PCI_QUIRK(0x103c, 0x8bf0, "HP", ALC236_FIXUP_HP_GPIO_LED),
	SND_PCI_QUIRK(0x103c, 0x8c15, "HP Spectre x360 2-in-1 Laptop 14-eu0xxx", ALC245_FIXUP_HP_SPECTRE_X360_EU0XXX),
	SND_PCI_QUIRK(0x103c, 0x8c16, "HP Spectre 16", ALC287_FIXUP_CS35L41_I2C_2),
	SND_PCI_QUIRK(0x103c, 0x8c17, "HP Spectre 16", ALC287_FIXUP_CS35L41_I2C_2),
	SND_PCI_QUIRK(0x103c, 0x8c46, "HP EliteBook 830 G11", ALC245_FIXUP_CS35L41_SPI_2_HP_GPIO_LED),
	SND_PCI_QUIRK(0x103c, 0x8c47, "HP EliteBook 840 G11", ALC245_FIXUP_CS35L41_SPI_2_HP_GPIO_LED),
	SND_PCI_QUIRK(0x103c, 0x8c48, "HP EliteBook 860 G11", ALC245_FIXUP_CS35L41_SPI_2_HP_GPIO_LED),
	SND_PCI_QUIRK(0x103c, 0x8c49, "HP Elite x360 830 2-in-1 G11", ALC245_FIXUP_CS35L41_SPI_2_HP_GPIO_LED),
<<<<<<< HEAD
=======
	SND_PCI_QUIRK(0x103c, 0x8c4d, "HP Omen", ALC287_FIXUP_CS35L41_I2C_2),
	SND_PCI_QUIRK(0x103c, 0x8c4e, "HP Omen", ALC287_FIXUP_CS35L41_I2C_2),
>>>>>>> 0c383648
	SND_PCI_QUIRK(0x103c, 0x8c4f, "HP Envy 15", ALC287_FIXUP_CS35L41_I2C_2),
	SND_PCI_QUIRK(0x103c, 0x8c50, "HP Envy 17", ALC287_FIXUP_CS35L41_I2C_2),
	SND_PCI_QUIRK(0x103c, 0x8c51, "HP Envy 17", ALC287_FIXUP_CS35L41_I2C_2),
	SND_PCI_QUIRK(0x103c, 0x8c52, "HP EliteBook 1040 G11", ALC245_FIXUP_CS35L56_SPI_4_HP_GPIO_LED),
	SND_PCI_QUIRK(0x103c, 0x8c53, "HP Elite x360 1040 2-in-1 G11", ALC245_FIXUP_CS35L56_SPI_4_HP_GPIO_LED),
	SND_PCI_QUIRK(0x103c, 0x8c66, "HP Envy 16", ALC287_FIXUP_CS35L41_I2C_2),
	SND_PCI_QUIRK(0x103c, 0x8c67, "HP Envy 17", ALC287_FIXUP_CS35L41_I2C_2),
	SND_PCI_QUIRK(0x103c, 0x8c68, "HP Envy 17", ALC287_FIXUP_CS35L41_I2C_2),
	SND_PCI_QUIRK(0x103c, 0x8c6a, "HP Envy 16", ALC287_FIXUP_CS35L41_I2C_2),
	SND_PCI_QUIRK(0x103c, 0x8c70, "HP EliteBook 835 G11", ALC287_FIXUP_CS35L41_I2C_2_HP_GPIO_LED),
	SND_PCI_QUIRK(0x103c, 0x8c71, "HP EliteBook 845 G11", ALC287_FIXUP_CS35L41_I2C_2_HP_GPIO_LED),
	SND_PCI_QUIRK(0x103c, 0x8c72, "HP EliteBook 865 G11", ALC287_FIXUP_CS35L41_I2C_2_HP_GPIO_LED),
<<<<<<< HEAD
	SND_PCI_QUIRK(0x103c, 0x8c8a, "HP EliteBook 630", ALC236_FIXUP_HP_GPIO_LED),
	SND_PCI_QUIRK(0x103c, 0x8c8c, "HP EliteBook 660", ALC236_FIXUP_HP_GPIO_LED),
=======
	SND_PCI_QUIRK(0x103c, 0x8c7b, "HP ProBook 445 G11", ALC236_FIXUP_HP_MUTE_LED_MICMUTE_VREF),
	SND_PCI_QUIRK(0x103c, 0x8c7c, "HP ProBook 445 G11", ALC236_FIXUP_HP_MUTE_LED_MICMUTE_VREF),
	SND_PCI_QUIRK(0x103c, 0x8c7d, "HP ProBook 465 G11", ALC236_FIXUP_HP_MUTE_LED_MICMUTE_VREF),
	SND_PCI_QUIRK(0x103c, 0x8c7e, "HP ProBook 465 G11", ALC236_FIXUP_HP_MUTE_LED_MICMUTE_VREF),
	SND_PCI_QUIRK(0x103c, 0x8c7f, "HP EliteBook 645 G11", ALC236_FIXUP_HP_MUTE_LED_MICMUTE_VREF),
	SND_PCI_QUIRK(0x103c, 0x8c80, "HP EliteBook 645 G11", ALC236_FIXUP_HP_MUTE_LED_MICMUTE_VREF),
	SND_PCI_QUIRK(0x103c, 0x8c81, "HP EliteBook 665 G11", ALC236_FIXUP_HP_MUTE_LED_MICMUTE_VREF),
	SND_PCI_QUIRK(0x103c, 0x8c89, "HP ProBook 460 G11", ALC236_FIXUP_HP_GPIO_LED),
	SND_PCI_QUIRK(0x103c, 0x8c8a, "HP EliteBook 630", ALC236_FIXUP_HP_GPIO_LED),
	SND_PCI_QUIRK(0x103c, 0x8c8c, "HP EliteBook 660", ALC236_FIXUP_HP_GPIO_LED),
	SND_PCI_QUIRK(0x103c, 0x8c8d, "HP ProBook 440 G11", ALC236_FIXUP_HP_GPIO_LED),
	SND_PCI_QUIRK(0x103c, 0x8c8e, "HP ProBook 460 G11", ALC236_FIXUP_HP_GPIO_LED),
>>>>>>> 0c383648
	SND_PCI_QUIRK(0x103c, 0x8c90, "HP EliteBook 640", ALC236_FIXUP_HP_GPIO_LED),
	SND_PCI_QUIRK(0x103c, 0x8c91, "HP EliteBook 660", ALC236_FIXUP_HP_GPIO_LED),
	SND_PCI_QUIRK(0x103c, 0x8c96, "HP", ALC236_FIXUP_HP_MUTE_LED_MICMUTE_VREF),
	SND_PCI_QUIRK(0x103c, 0x8c97, "HP ZBook", ALC236_FIXUP_HP_MUTE_LED_MICMUTE_VREF),
	SND_PCI_QUIRK(0x103c, 0x8ca1, "HP ZBook Power", ALC236_FIXUP_HP_GPIO_LED),
	SND_PCI_QUIRK(0x103c, 0x8ca2, "HP ZBook Power", ALC236_FIXUP_HP_GPIO_LED),
	SND_PCI_QUIRK(0x103c, 0x8ca4, "HP ZBook Fury", ALC245_FIXUP_CS35L41_SPI_2_HP_GPIO_LED),
	SND_PCI_QUIRK(0x103c, 0x8ca7, "HP ZBook Fury", ALC245_FIXUP_CS35L41_SPI_2_HP_GPIO_LED),
	SND_PCI_QUIRK(0x103c, 0x8cdd, "HP Spectre", ALC287_FIXUP_CS35L41_I2C_2),
	SND_PCI_QUIRK(0x103c, 0x8cde, "HP Spectre", ALC287_FIXUP_CS35L41_I2C_2),
	SND_PCI_QUIRK(0x103c, 0x8cdf, "HP SnowWhite", ALC287_FIXUP_CS35L41_I2C_2_HP_GPIO_LED),
	SND_PCI_QUIRK(0x103c, 0x8ce0, "HP SnowWhite", ALC287_FIXUP_CS35L41_I2C_2_HP_GPIO_LED),
	SND_PCI_QUIRK(0x103c, 0x8cf5, "HP ZBook Studio 16", ALC245_FIXUP_CS35L41_SPI_4_HP_GPIO_LED),
	SND_PCI_QUIRK(0x1043, 0x103e, "ASUS X540SA", ALC256_FIXUP_ASUS_MIC),
	SND_PCI_QUIRK(0x1043, 0x103f, "ASUS TX300", ALC282_FIXUP_ASUS_TX300),
	SND_PCI_QUIRK(0x1043, 0x106d, "Asus K53BE", ALC269_FIXUP_LIMIT_INT_MIC_BOOST),
	SND_PCI_QUIRK(0x1043, 0x10a1, "ASUS UX391UA", ALC294_FIXUP_ASUS_SPK),
	SND_PCI_QUIRK(0x1043, 0x10c0, "ASUS X540SA", ALC256_FIXUP_ASUS_MIC),
	SND_PCI_QUIRK(0x1043, 0x10d0, "ASUS X540LA/X540LJ", ALC255_FIXUP_ASUS_MIC_NO_PRESENCE),
	SND_PCI_QUIRK(0x1043, 0x10d3, "ASUS K6500ZC", ALC294_FIXUP_ASUS_SPK),
	SND_PCI_QUIRK(0x1043, 0x115d, "Asus 1015E", ALC269_FIXUP_LIMIT_INT_MIC_BOOST),
	SND_PCI_QUIRK(0x1043, 0x11c0, "ASUS X556UR", ALC255_FIXUP_ASUS_MIC_NO_PRESENCE),
	SND_PCI_QUIRK(0x1043, 0x125e, "ASUS Q524UQK", ALC255_FIXUP_ASUS_MIC_NO_PRESENCE),
	SND_PCI_QUIRK(0x1043, 0x1271, "ASUS X430UN", ALC256_FIXUP_ASUS_MIC_NO_PRESENCE),
	SND_PCI_QUIRK(0x1043, 0x1290, "ASUS X441SA", ALC233_FIXUP_EAPD_COEF_AND_MIC_NO_PRESENCE),
	SND_PCI_QUIRK(0x1043, 0x12a0, "ASUS X441UV", ALC233_FIXUP_EAPD_COEF_AND_MIC_NO_PRESENCE),
	SND_PCI_QUIRK(0x1043, 0x12a3, "Asus N7691ZM", ALC269_FIXUP_ASUS_N7601ZM),
	SND_PCI_QUIRK(0x1043, 0x12af, "ASUS UX582ZS", ALC245_FIXUP_CS35L41_SPI_2),
	SND_PCI_QUIRK(0x1043, 0x12e0, "ASUS X541SA", ALC256_FIXUP_ASUS_MIC),
	SND_PCI_QUIRK(0x1043, 0x12f0, "ASUS X541UV", ALC256_FIXUP_ASUS_MIC),
	SND_PCI_QUIRK(0x1043, 0x1313, "Asus K42JZ", ALC269VB_FIXUP_ASUS_MIC_NO_PRESENCE),
	SND_PCI_QUIRK(0x1043, 0x13b0, "ASUS Z550SA", ALC256_FIXUP_ASUS_MIC),
	SND_PCI_QUIRK(0x1043, 0x1427, "Asus Zenbook UX31E", ALC269VB_FIXUP_ASUS_ZENBOOK),
	SND_PCI_QUIRK(0x1043, 0x1433, "ASUS GX650PY/PZ/PV/PU/PYV/PZV/PIV/PVV", ALC285_FIXUP_ASUS_I2C_HEADSET_MIC),
	SND_PCI_QUIRK(0x1043, 0x1463, "Asus GA402X/GA402N", ALC285_FIXUP_ASUS_I2C_HEADSET_MIC),
	SND_PCI_QUIRK(0x1043, 0x1473, "ASUS GU604VI/VC/VE/VG/VJ/VQ/VU/VV/VY/VZ", ALC285_FIXUP_ASUS_HEADSET_MIC),
	SND_PCI_QUIRK(0x1043, 0x1483, "ASUS GU603VQ/VU/VV/VJ/VI", ALC285_FIXUP_ASUS_HEADSET_MIC),
	SND_PCI_QUIRK(0x1043, 0x1493, "ASUS GV601VV/VU/VJ/VQ/VI", ALC285_FIXUP_ASUS_HEADSET_MIC),
	SND_PCI_QUIRK(0x1043, 0x14d3, "ASUS G614JY/JZ/JG", ALC245_FIXUP_CS35L41_SPI_2),
	SND_PCI_QUIRK(0x1043, 0x14e3, "ASUS G513PI/PU/PV", ALC287_FIXUP_CS35L41_I2C_2),
	SND_PCI_QUIRK(0x1043, 0x1503, "ASUS G733PY/PZ/PZV/PYV", ALC287_FIXUP_CS35L41_I2C_2),
	SND_PCI_QUIRK(0x1043, 0x1517, "Asus Zenbook UX31A", ALC269VB_FIXUP_ASUS_ZENBOOK_UX31A),
	SND_PCI_QUIRK(0x1043, 0x1533, "ASUS GV302XA/XJ/XQ/XU/XV/XI", ALC287_FIXUP_CS35L41_I2C_2),
	SND_PCI_QUIRK(0x1043, 0x1573, "ASUS GZ301VV/VQ/VU/VJ/VA/VC/VE/VVC/VQC/VUC/VJC/VEC/VCC", ALC285_FIXUP_ASUS_HEADSET_MIC),
	SND_PCI_QUIRK(0x1043, 0x1662, "ASUS GV301QH", ALC294_FIXUP_ASUS_DUAL_SPK),
	SND_PCI_QUIRK(0x1043, 0x1663, "ASUS GU603ZI/ZJ/ZQ/ZU/ZV", ALC285_FIXUP_ASUS_HEADSET_MIC),
	SND_PCI_QUIRK(0x1043, 0x1683, "ASUS UM3402YAR", ALC287_FIXUP_CS35L41_I2C_2),
	SND_PCI_QUIRK(0x1043, 0x16a3, "ASUS UX3402VA", ALC245_FIXUP_CS35L41_SPI_2),
	SND_PCI_QUIRK(0x1043, 0x16b2, "ASUS GU603", ALC289_FIXUP_ASUS_GA401),
	SND_PCI_QUIRK(0x1043, 0x16d3, "ASUS UX5304VA", ALC245_FIXUP_CS35L41_SPI_2),
	SND_PCI_QUIRK(0x1043, 0x16e3, "ASUS UX50", ALC269_FIXUP_STEREO_DMIC),
	SND_PCI_QUIRK(0x1043, 0x16f3, "ASUS UX7602VI/BZ", ALC245_FIXUP_CS35L41_SPI_2),
	SND_PCI_QUIRK(0x1043, 0x1740, "ASUS UX430UA", ALC295_FIXUP_ASUS_DACS),
	SND_PCI_QUIRK(0x1043, 0x17d1, "ASUS UX431FL", ALC294_FIXUP_ASUS_DUAL_SPK),
	SND_PCI_QUIRK(0x1043, 0x17f3, "ROG Ally NR2301L/X", ALC294_FIXUP_ASUS_ALLY),
	SND_PCI_QUIRK(0x1043, 0x1863, "ASUS UX6404VI/VV", ALC245_FIXUP_CS35L41_SPI_2),
	SND_PCI_QUIRK(0x1043, 0x1881, "ASUS Zephyrus S/M", ALC294_FIXUP_ASUS_GX502_PINS),
	SND_PCI_QUIRK(0x1043, 0x18b1, "Asus MJ401TA", ALC256_FIXUP_ASUS_HEADSET_MIC),
	SND_PCI_QUIRK(0x1043, 0x18d3, "ASUS UM3504DA", ALC294_FIXUP_CS35L41_I2C_2),
	SND_PCI_QUIRK(0x1043, 0x18f1, "Asus FX505DT", ALC256_FIXUP_ASUS_HEADSET_MIC),
	SND_PCI_QUIRK(0x1043, 0x194e, "ASUS UX563FD", ALC294_FIXUP_ASUS_HPE),
	SND_PCI_QUIRK(0x1043, 0x1970, "ASUS UX550VE", ALC289_FIXUP_ASUS_GA401),
	SND_PCI_QUIRK(0x1043, 0x1982, "ASUS B1400CEPE", ALC256_FIXUP_ASUS_HPE),
	SND_PCI_QUIRK(0x1043, 0x19ce, "ASUS B9450FA", ALC294_FIXUP_ASUS_HPE),
	SND_PCI_QUIRK(0x1043, 0x19e1, "ASUS UX581LV", ALC295_FIXUP_ASUS_MIC_NO_PRESENCE),
	SND_PCI_QUIRK(0x1043, 0x1a13, "Asus G73Jw", ALC269_FIXUP_ASUS_G73JW),
	SND_PCI_QUIRK(0x1043, 0x1a30, "ASUS X705UD", ALC256_FIXUP_ASUS_MIC),
	SND_PCI_QUIRK(0x1043, 0x1a63, "ASUS UX3405MA", ALC245_FIXUP_CS35L41_SPI_2),
	SND_PCI_QUIRK(0x1043, 0x1a83, "ASUS UM5302LA", ALC294_FIXUP_CS35L41_I2C_2),
	SND_PCI_QUIRK(0x1043, 0x1a8f, "ASUS UX582ZS", ALC245_FIXUP_CS35L41_SPI_2),
	SND_PCI_QUIRK(0x1043, 0x1b11, "ASUS UX431DA", ALC294_FIXUP_ASUS_COEF_1B),
	SND_PCI_QUIRK(0x1043, 0x1b13, "ASUS U41SV/GA403U", ALC285_FIXUP_ASUS_GA403U_HEADSET_MIC),
	SND_PCI_QUIRK(0x1043, 0x1b93, "ASUS G614JVR/JIR", ALC245_FIXUP_CS35L41_SPI_2),
	SND_PCI_QUIRK(0x1043, 0x1bbd, "ASUS Z550MA", ALC255_FIXUP_ASUS_MIC_NO_PRESENCE),
	SND_PCI_QUIRK(0x1043, 0x1c03, "ASUS UM3406HA", ALC287_FIXUP_CS35L41_I2C_2),
	SND_PCI_QUIRK(0x1043, 0x1c23, "Asus X55U", ALC269_FIXUP_LIMIT_INT_MIC_BOOST),
	SND_PCI_QUIRK(0x1043, 0x1c33, "ASUS UX5304MA", ALC245_FIXUP_CS35L41_SPI_2),
	SND_PCI_QUIRK(0x1043, 0x1c43, "ASUS UX8406MA", ALC245_FIXUP_CS35L41_SPI_2),
	SND_PCI_QUIRK(0x1043, 0x1c62, "ASUS GU603", ALC289_FIXUP_ASUS_GA401),
	SND_PCI_QUIRK(0x1043, 0x1c63, "ASUS GU605M", ALC285_FIXUP_ASUS_GU605_SPI_SPEAKER2_TO_DAC1),
	SND_PCI_QUIRK(0x1043, 0x1c92, "ASUS ROG Strix G15", ALC285_FIXUP_ASUS_G533Z_PINS),
	SND_PCI_QUIRK(0x1043, 0x1c9f, "ASUS G614JU/JV/JI", ALC285_FIXUP_ASUS_HEADSET_MIC),
	SND_PCI_QUIRK(0x1043, 0x1caf, "ASUS G634JY/JZ/JI/JG", ALC285_FIXUP_ASUS_SPI_REAR_SPEAKERS),
	SND_PCI_QUIRK(0x1043, 0x1ccd, "ASUS X555UB", ALC256_FIXUP_ASUS_MIC),
	SND_PCI_QUIRK(0x1043, 0x1ccf, "ASUS G814JU/JV/JI", ALC245_FIXUP_CS35L41_SPI_2),
	SND_PCI_QUIRK(0x1043, 0x1cdf, "ASUS G814JY/JZ/JG", ALC245_FIXUP_CS35L41_SPI_2),
	SND_PCI_QUIRK(0x1043, 0x1cef, "ASUS G834JY/JZ/JI/JG", ALC285_FIXUP_ASUS_HEADSET_MIC),
	SND_PCI_QUIRK(0x1043, 0x1d1f, "ASUS G713PI/PU/PV/PVN", ALC287_FIXUP_CS35L41_I2C_2),
	SND_PCI_QUIRK(0x1043, 0x1d42, "ASUS Zephyrus G14 2022", ALC289_FIXUP_ASUS_GA401),
	SND_PCI_QUIRK(0x1043, 0x1d4e, "ASUS TM420", ALC256_FIXUP_ASUS_HPE),
	SND_PCI_QUIRK(0x1043, 0x1da2, "ASUS UP6502ZA/ZD", ALC245_FIXUP_CS35L41_SPI_2),
	SND_PCI_QUIRK(0x1043, 0x1df3, "ASUS UM5606", ALC285_FIXUP_CS35L56_I2C_4),
	SND_PCI_QUIRK(0x1043, 0x1e02, "ASUS UX3402ZA", ALC245_FIXUP_CS35L41_SPI_2),
	SND_PCI_QUIRK(0x1043, 0x1e11, "ASUS Zephyrus G15", ALC289_FIXUP_ASUS_GA502),
	SND_PCI_QUIRK(0x1043, 0x1e12, "ASUS UM3402", ALC287_FIXUP_CS35L41_I2C_2),
	SND_PCI_QUIRK(0x1043, 0x1e51, "ASUS Zephyrus M15", ALC294_FIXUP_ASUS_GU502_PINS),
	SND_PCI_QUIRK(0x1043, 0x1e5e, "ASUS ROG Strix G513", ALC294_FIXUP_ASUS_G513_PINS),
	SND_PCI_QUIRK(0x1043, 0x1e63, "ASUS H7606W", ALC285_FIXUP_CS35L56_I2C_2),
	SND_PCI_QUIRK(0x1043, 0x1e83, "ASUS GA605W", ALC285_FIXUP_CS35L56_I2C_2),
	SND_PCI_QUIRK(0x1043, 0x1e8e, "ASUS Zephyrus G15", ALC289_FIXUP_ASUS_GA401),
<<<<<<< HEAD
=======
	SND_PCI_QUIRK(0x1043, 0x1ed3, "ASUS HN7306W", ALC287_FIXUP_CS35L41_I2C_2),
>>>>>>> 0c383648
	SND_PCI_QUIRK(0x1043, 0x1ee2, "ASUS UM6702RA/RC", ALC287_FIXUP_CS35L41_I2C_2),
	SND_PCI_QUIRK(0x1043, 0x1c52, "ASUS Zephyrus G15 2022", ALC289_FIXUP_ASUS_GA401),
	SND_PCI_QUIRK(0x1043, 0x1f11, "ASUS Zephyrus G14", ALC289_FIXUP_ASUS_GA401),
	SND_PCI_QUIRK(0x1043, 0x1f12, "ASUS UM5302", ALC287_FIXUP_CS35L41_I2C_2),
	SND_PCI_QUIRK(0x1043, 0x1f1f, "ASUS H7604JI/JV/J3D", ALC245_FIXUP_CS35L41_SPI_2),
	SND_PCI_QUIRK(0x1043, 0x1f62, "ASUS UX7602ZM", ALC245_FIXUP_CS35L41_SPI_2),
	SND_PCI_QUIRK(0x1043, 0x1f92, "ASUS ROG Flow X16", ALC289_FIXUP_ASUS_GA401),
	SND_PCI_QUIRK(0x1043, 0x3030, "ASUS ZN270IE", ALC256_FIXUP_ASUS_AIO_GPIO2),
	SND_PCI_QUIRK(0x1043, 0x3a20, "ASUS G614JZR", ALC245_FIXUP_CS35L41_SPI_2),
	SND_PCI_QUIRK(0x1043, 0x3a30, "ASUS G814JVR/JIR", ALC245_FIXUP_CS35L41_SPI_2),
	SND_PCI_QUIRK(0x1043, 0x3a40, "ASUS G814JZR", ALC285_FIXUP_ASUS_SPI_REAR_SPEAKERS),
	SND_PCI_QUIRK(0x1043, 0x3a50, "ASUS G834JYR/JZR", ALC245_FIXUP_CS35L41_SPI_2),
	SND_PCI_QUIRK(0x1043, 0x3a60, "ASUS G634JYR/JZR", ALC285_FIXUP_ASUS_SPI_REAR_SPEAKERS),
	SND_PCI_QUIRK(0x1043, 0x831a, "ASUS P901", ALC269_FIXUP_STEREO_DMIC),
	SND_PCI_QUIRK(0x1043, 0x834a, "ASUS S101", ALC269_FIXUP_STEREO_DMIC),
	SND_PCI_QUIRK(0x1043, 0x8398, "ASUS P1005", ALC269_FIXUP_STEREO_DMIC),
	SND_PCI_QUIRK(0x1043, 0x83ce, "ASUS P1005", ALC269_FIXUP_STEREO_DMIC),
	SND_PCI_QUIRK(0x1043, 0x8516, "ASUS X101CH", ALC269_FIXUP_ASUS_X101),
	SND_PCI_QUIRK(0x104d, 0x9073, "Sony VAIO", ALC275_FIXUP_SONY_VAIO_GPIO2),
	SND_PCI_QUIRK(0x104d, 0x907b, "Sony VAIO", ALC275_FIXUP_SONY_HWEQ),
	SND_PCI_QUIRK(0x104d, 0x9084, "Sony VAIO", ALC275_FIXUP_SONY_HWEQ),
	SND_PCI_QUIRK(0x104d, 0x9099, "Sony VAIO S13", ALC275_FIXUP_SONY_DISABLE_AAMIX),
	SND_PCI_QUIRK(0x104d, 0x90b5, "Sony VAIO Pro 11", ALC286_FIXUP_SONY_MIC_NO_PRESENCE),
	SND_PCI_QUIRK(0x104d, 0x90b6, "Sony VAIO Pro 13", ALC286_FIXUP_SONY_MIC_NO_PRESENCE),
	SND_PCI_QUIRK(0x10cf, 0x1475, "Lifebook", ALC269_FIXUP_LIFEBOOK),
	SND_PCI_QUIRK(0x10cf, 0x159f, "Lifebook E780", ALC269_FIXUP_LIFEBOOK_NO_HP_TO_LINEOUT),
	SND_PCI_QUIRK(0x10cf, 0x15dc, "Lifebook T731", ALC269_FIXUP_LIFEBOOK_HP_PIN),
	SND_PCI_QUIRK(0x10cf, 0x1629, "Lifebook U7x7", ALC255_FIXUP_LIFEBOOK_U7x7_HEADSET_MIC),
	SND_PCI_QUIRK(0x10cf, 0x1757, "Lifebook E752", ALC269_FIXUP_LIFEBOOK_HP_PIN),
	SND_PCI_QUIRK(0x10cf, 0x1845, "Lifebook U904", ALC269_FIXUP_LIFEBOOK_EXTMIC),
	SND_PCI_QUIRK(0x10ec, 0x10f2, "Intel Reference board", ALC700_FIXUP_INTEL_REFERENCE),
	SND_PCI_QUIRK(0x10ec, 0x118c, "Medion EE4254 MD62100", ALC256_FIXUP_MEDION_HEADSET_NO_PRESENCE),
	SND_PCI_QUIRK(0x10ec, 0x11bc, "VAIO VJFE-IL", ALC269_FIXUP_LIMIT_INT_MIC_BOOST),
	SND_PCI_QUIRK(0x10ec, 0x1230, "Intel Reference board", ALC295_FIXUP_CHROME_BOOK),
	SND_PCI_QUIRK(0x10ec, 0x124c, "Intel Reference board", ALC295_FIXUP_CHROME_BOOK),
	SND_PCI_QUIRK(0x10ec, 0x1252, "Intel Reference board", ALC295_FIXUP_CHROME_BOOK),
	SND_PCI_QUIRK(0x10ec, 0x1254, "Intel Reference board", ALC295_FIXUP_CHROME_BOOK),
	SND_PCI_QUIRK(0x10ec, 0x12cc, "Intel Reference board", ALC295_FIXUP_CHROME_BOOK),
	SND_PCI_QUIRK(0x10ec, 0x12f6, "Intel Reference board", ALC295_FIXUP_CHROME_BOOK),
	SND_PCI_QUIRK(0x10f7, 0x8338, "Panasonic CF-SZ6", ALC269_FIXUP_ASPIRE_HEADSET_MIC),
	SND_PCI_QUIRK(0x144d, 0xc109, "Samsung Ativ book 9 (NP900X3G)", ALC269_FIXUP_INV_DMIC),
	SND_PCI_QUIRK(0x144d, 0xc169, "Samsung Notebook 9 Pen (NP930SBE-K01US)", ALC298_FIXUP_SAMSUNG_AMP),
	SND_PCI_QUIRK(0x144d, 0xc176, "Samsung Notebook 9 Pro (NP930MBE-K04US)", ALC298_FIXUP_SAMSUNG_AMP),
	SND_PCI_QUIRK(0x144d, 0xc189, "Samsung Galaxy Flex Book (NT950QCG-X716)", ALC298_FIXUP_SAMSUNG_AMP),
	SND_PCI_QUIRK(0x144d, 0xc18a, "Samsung Galaxy Book Ion (NP930XCJ-K01US)", ALC298_FIXUP_SAMSUNG_AMP),
	SND_PCI_QUIRK(0x144d, 0xc1a3, "Samsung Galaxy Book Pro (NP935XDB-KC1SE)", ALC298_FIXUP_SAMSUNG_AMP),
	SND_PCI_QUIRK(0x144d, 0xc1a6, "Samsung Galaxy Book Pro 360 (NP930QBD)", ALC298_FIXUP_SAMSUNG_AMP),
	SND_PCI_QUIRK(0x144d, 0xc740, "Samsung Ativ book 8 (NP870Z5G)", ALC269_FIXUP_ATIV_BOOK_8),
	SND_PCI_QUIRK(0x144d, 0xc812, "Samsung Notebook Pen S (NT950SBE-X58)", ALC298_FIXUP_SAMSUNG_AMP),
	SND_PCI_QUIRK(0x144d, 0xc830, "Samsung Galaxy Book Ion (NT950XCJ-X716A)", ALC298_FIXUP_SAMSUNG_AMP),
	SND_PCI_QUIRK(0x144d, 0xc832, "Samsung Galaxy Book Flex Alpha (NP730QCJ)", ALC256_FIXUP_SAMSUNG_HEADPHONE_VERY_QUIET),
	SND_PCI_QUIRK(0x144d, 0xca03, "Samsung Galaxy Book2 Pro 360 (NP930QED)", ALC298_FIXUP_SAMSUNG_AMP),
	SND_PCI_QUIRK(0x144d, 0xc868, "Samsung Galaxy Book2 Pro (NP930XED)", ALC298_FIXUP_SAMSUNG_AMP),
	SND_PCI_QUIRK(0x1458, 0xfa53, "Gigabyte BXBT-2807", ALC283_FIXUP_HEADSET_MIC),
	SND_PCI_QUIRK(0x1462, 0xb120, "MSI Cubi MS-B120", ALC283_FIXUP_HEADSET_MIC),
	SND_PCI_QUIRK(0x1462, 0xb171, "Cubi N 8GL (MS-B171)", ALC283_FIXUP_HEADSET_MIC),
	SND_PCI_QUIRK(0x152d, 0x1082, "Quanta NL3", ALC269_FIXUP_LIFEBOOK),
	SND_PCI_QUIRK(0x152d, 0x1262, "Huawei NBLB-WAX9N", ALC2XX_FIXUP_HEADSET_MIC),
	SND_PCI_QUIRK(0x1558, 0x0353, "Clevo V35[05]SN[CDE]Q", ALC256_FIXUP_SYSTEM76_MIC_NO_PRESENCE),
	SND_PCI_QUIRK(0x1558, 0x1323, "Clevo N130ZU", ALC293_FIXUP_SYSTEM76_MIC_NO_PRESENCE),
	SND_PCI_QUIRK(0x1558, 0x1325, "Clevo N15[01][CW]U", ALC293_FIXUP_SYSTEM76_MIC_NO_PRESENCE),
	SND_PCI_QUIRK(0x1558, 0x1401, "Clevo L140[CZ]U", ALC293_FIXUP_SYSTEM76_MIC_NO_PRESENCE),
	SND_PCI_QUIRK(0x1558, 0x1403, "Clevo N140CU", ALC293_FIXUP_SYSTEM76_MIC_NO_PRESENCE),
	SND_PCI_QUIRK(0x1558, 0x1404, "Clevo N150CU", ALC293_FIXUP_SYSTEM76_MIC_NO_PRESENCE),
	SND_PCI_QUIRK(0x1558, 0x14a1, "Clevo L141MU", ALC293_FIXUP_SYSTEM76_MIC_NO_PRESENCE),
	SND_PCI_QUIRK(0x1558, 0x2624, "Clevo L240TU", ALC256_FIXUP_SYSTEM76_MIC_NO_PRESENCE),
	SND_PCI_QUIRK(0x1558, 0x4018, "Clevo NV40M[BE]", ALC293_FIXUP_SYSTEM76_MIC_NO_PRESENCE),
	SND_PCI_QUIRK(0x1558, 0x4019, "Clevo NV40MZ", ALC293_FIXUP_SYSTEM76_MIC_NO_PRESENCE),
	SND_PCI_QUIRK(0x1558, 0x4020, "Clevo NV40MB", ALC293_FIXUP_SYSTEM76_MIC_NO_PRESENCE),
	SND_PCI_QUIRK(0x1558, 0x4041, "Clevo NV4[15]PZ", ALC256_FIXUP_SYSTEM76_MIC_NO_PRESENCE),
	SND_PCI_QUIRK(0x1558, 0x40a1, "Clevo NL40GU", ALC293_FIXUP_SYSTEM76_MIC_NO_PRESENCE),
	SND_PCI_QUIRK(0x1558, 0x40c1, "Clevo NL40[CZ]U", ALC293_FIXUP_SYSTEM76_MIC_NO_PRESENCE),
	SND_PCI_QUIRK(0x1558, 0x40d1, "Clevo NL41DU", ALC293_FIXUP_SYSTEM76_MIC_NO_PRESENCE),
	SND_PCI_QUIRK(0x1558, 0x5015, "Clevo NH5[58]H[HJK]Q", ALC256_FIXUP_SYSTEM76_MIC_NO_PRESENCE),
	SND_PCI_QUIRK(0x1558, 0x5017, "Clevo NH7[79]H[HJK]Q", ALC256_FIXUP_SYSTEM76_MIC_NO_PRESENCE),
	SND_PCI_QUIRK(0x1558, 0x50a3, "Clevo NJ51GU", ALC293_FIXUP_SYSTEM76_MIC_NO_PRESENCE),
	SND_PCI_QUIRK(0x1558, 0x50b3, "Clevo NK50S[BEZ]", ALC293_FIXUP_SYSTEM76_MIC_NO_PRESENCE),
	SND_PCI_QUIRK(0x1558, 0x50b6, "Clevo NK50S5", ALC293_FIXUP_SYSTEM76_MIC_NO_PRESENCE),
	SND_PCI_QUIRK(0x1558, 0x50b8, "Clevo NK50SZ", ALC293_FIXUP_SYSTEM76_MIC_NO_PRESENCE),
	SND_PCI_QUIRK(0x1558, 0x50d5, "Clevo NP50D5", ALC293_FIXUP_SYSTEM76_MIC_NO_PRESENCE),
	SND_PCI_QUIRK(0x1558, 0x50e1, "Clevo NH5[58]HPQ", ALC256_FIXUP_SYSTEM76_MIC_NO_PRESENCE),
	SND_PCI_QUIRK(0x1558, 0x50e2, "Clevo NH7[79]HPQ", ALC256_FIXUP_SYSTEM76_MIC_NO_PRESENCE),
	SND_PCI_QUIRK(0x1558, 0x50f0, "Clevo NH50A[CDF]", ALC293_FIXUP_SYSTEM76_MIC_NO_PRESENCE),
	SND_PCI_QUIRK(0x1558, 0x50f2, "Clevo NH50E[PR]", ALC293_FIXUP_SYSTEM76_MIC_NO_PRESENCE),
	SND_PCI_QUIRK(0x1558, 0x50f3, "Clevo NH58DPQ", ALC293_FIXUP_SYSTEM76_MIC_NO_PRESENCE),
	SND_PCI_QUIRK(0x1558, 0x50f5, "Clevo NH55EPY", ALC293_FIXUP_SYSTEM76_MIC_NO_PRESENCE),
	SND_PCI_QUIRK(0x1558, 0x50f6, "Clevo NH55DPQ", ALC293_FIXUP_SYSTEM76_MIC_NO_PRESENCE),
	SND_PCI_QUIRK(0x1558, 0x5101, "Clevo S510WU", ALC293_FIXUP_SYSTEM76_MIC_NO_PRESENCE),
	SND_PCI_QUIRK(0x1558, 0x5157, "Clevo W517GU1", ALC293_FIXUP_SYSTEM76_MIC_NO_PRESENCE),
	SND_PCI_QUIRK(0x1558, 0x51a1, "Clevo NS50MU", ALC293_FIXUP_SYSTEM76_MIC_NO_PRESENCE),
	SND_PCI_QUIRK(0x1558, 0x51b1, "Clevo NS50AU", ALC256_FIXUP_SYSTEM76_MIC_NO_PRESENCE),
	SND_PCI_QUIRK(0x1558, 0x51b3, "Clevo NS70AU", ALC256_FIXUP_SYSTEM76_MIC_NO_PRESENCE),
	SND_PCI_QUIRK(0x1558, 0x5630, "Clevo NP50RNJS", ALC256_FIXUP_SYSTEM76_MIC_NO_PRESENCE),
	SND_PCI_QUIRK(0x1558, 0x70a1, "Clevo NB70T[HJK]", ALC293_FIXUP_SYSTEM76_MIC_NO_PRESENCE),
	SND_PCI_QUIRK(0x1558, 0x70b3, "Clevo NK70SB", ALC293_FIXUP_SYSTEM76_MIC_NO_PRESENCE),
	SND_PCI_QUIRK(0x1558, 0x70f2, "Clevo NH79EPY", ALC293_FIXUP_SYSTEM76_MIC_NO_PRESENCE),
	SND_PCI_QUIRK(0x1558, 0x70f3, "Clevo NH77DPQ", ALC293_FIXUP_SYSTEM76_MIC_NO_PRESENCE),
	SND_PCI_QUIRK(0x1558, 0x70f4, "Clevo NH77EPY", ALC293_FIXUP_SYSTEM76_MIC_NO_PRESENCE),
	SND_PCI_QUIRK(0x1558, 0x70f6, "Clevo NH77DPQ-Y", ALC293_FIXUP_SYSTEM76_MIC_NO_PRESENCE),
	SND_PCI_QUIRK(0x1558, 0x7716, "Clevo NS50PU", ALC256_FIXUP_SYSTEM76_MIC_NO_PRESENCE),
	SND_PCI_QUIRK(0x1558, 0x7717, "Clevo NS70PU", ALC256_FIXUP_SYSTEM76_MIC_NO_PRESENCE),
	SND_PCI_QUIRK(0x1558, 0x7718, "Clevo L140PU", ALC256_FIXUP_SYSTEM76_MIC_NO_PRESENCE),
	SND_PCI_QUIRK(0x1558, 0x7724, "Clevo L140AU", ALC256_FIXUP_SYSTEM76_MIC_NO_PRESENCE),
	SND_PCI_QUIRK(0x1558, 0x8228, "Clevo NR40BU", ALC293_FIXUP_SYSTEM76_MIC_NO_PRESENCE),
	SND_PCI_QUIRK(0x1558, 0x8520, "Clevo NH50D[CD]", ALC293_FIXUP_SYSTEM76_MIC_NO_PRESENCE),
	SND_PCI_QUIRK(0x1558, 0x8521, "Clevo NH77D[CD]", ALC293_FIXUP_SYSTEM76_MIC_NO_PRESENCE),
	SND_PCI_QUIRK(0x1558, 0x8535, "Clevo NH50D[BE]", ALC293_FIXUP_SYSTEM76_MIC_NO_PRESENCE),
	SND_PCI_QUIRK(0x1558, 0x8536, "Clevo NH79D[BE]", ALC293_FIXUP_SYSTEM76_MIC_NO_PRESENCE),
	SND_PCI_QUIRK(0x1558, 0x8550, "Clevo NH[57][0-9][ER][ACDH]Q", ALC293_FIXUP_SYSTEM76_MIC_NO_PRESENCE),
	SND_PCI_QUIRK(0x1558, 0x8551, "Clevo NH[57][0-9][ER][ACDH]Q", ALC293_FIXUP_SYSTEM76_MIC_NO_PRESENCE),
	SND_PCI_QUIRK(0x1558, 0x8560, "Clevo NH[57][0-9][ER][ACDH]Q", ALC269_FIXUP_HEADSET_MIC),
	SND_PCI_QUIRK(0x1558, 0x8561, "Clevo NH[57][0-9][ER][ACDH]Q", ALC269_FIXUP_HEADSET_MIC),
	SND_PCI_QUIRK(0x1558, 0x8562, "Clevo NH[57][0-9]RZ[Q]", ALC269_FIXUP_DMIC),
	SND_PCI_QUIRK(0x1558, 0x8668, "Clevo NP50B[BE]", ALC293_FIXUP_SYSTEM76_MIC_NO_PRESENCE),
	SND_PCI_QUIRK(0x1558, 0x866d, "Clevo NP5[05]PN[HJK]", ALC256_FIXUP_SYSTEM76_MIC_NO_PRESENCE),
	SND_PCI_QUIRK(0x1558, 0x867c, "Clevo NP7[01]PNP", ALC256_FIXUP_SYSTEM76_MIC_NO_PRESENCE),
	SND_PCI_QUIRK(0x1558, 0x867d, "Clevo NP7[01]PN[HJK]", ALC256_FIXUP_SYSTEM76_MIC_NO_PRESENCE),
	SND_PCI_QUIRK(0x1558, 0x8680, "Clevo NJ50LU", ALC293_FIXUP_SYSTEM76_MIC_NO_PRESENCE),
	SND_PCI_QUIRK(0x1558, 0x8686, "Clevo NH50[CZ]U", ALC256_FIXUP_MIC_NO_PRESENCE_AND_RESUME),
	SND_PCI_QUIRK(0x1558, 0x8a20, "Clevo NH55DCQ-Y", ALC293_FIXUP_SYSTEM76_MIC_NO_PRESENCE),
	SND_PCI_QUIRK(0x1558, 0x8a51, "Clevo NH70RCQ-Y", ALC293_FIXUP_SYSTEM76_MIC_NO_PRESENCE),
	SND_PCI_QUIRK(0x1558, 0x8d50, "Clevo NH55RCQ-M", ALC293_FIXUP_SYSTEM76_MIC_NO_PRESENCE),
	SND_PCI_QUIRK(0x1558, 0x951d, "Clevo N950T[CDF]", ALC293_FIXUP_SYSTEM76_MIC_NO_PRESENCE),
	SND_PCI_QUIRK(0x1558, 0x9600, "Clevo N960K[PR]", ALC293_FIXUP_SYSTEM76_MIC_NO_PRESENCE),
	SND_PCI_QUIRK(0x1558, 0x961d, "Clevo N960S[CDF]", ALC293_FIXUP_SYSTEM76_MIC_NO_PRESENCE),
	SND_PCI_QUIRK(0x1558, 0x971d, "Clevo N970T[CDF]", ALC293_FIXUP_SYSTEM76_MIC_NO_PRESENCE),
	SND_PCI_QUIRK(0x1558, 0xa500, "Clevo NL5[03]RU", ALC293_FIXUP_SYSTEM76_MIC_NO_PRESENCE),
	SND_PCI_QUIRK(0x1558, 0xa600, "Clevo NL50NU", ALC293_FIXUP_SYSTEM76_MIC_NO_PRESENCE),
	SND_PCI_QUIRK(0x1558, 0xa650, "Clevo NP[567]0SN[CD]", ALC256_FIXUP_SYSTEM76_MIC_NO_PRESENCE),
	SND_PCI_QUIRK(0x1558, 0xa671, "Clevo NP70SN[CDE]", ALC256_FIXUP_SYSTEM76_MIC_NO_PRESENCE),
	SND_PCI_QUIRK(0x1558, 0xa763, "Clevo V54x_6x_TU", ALC256_FIXUP_SYSTEM76_MIC_NO_PRESENCE),
	SND_PCI_QUIRK(0x1558, 0xb018, "Clevo NP50D[BE]", ALC293_FIXUP_SYSTEM76_MIC_NO_PRESENCE),
	SND_PCI_QUIRK(0x1558, 0xb019, "Clevo NH77D[BE]Q", ALC293_FIXUP_SYSTEM76_MIC_NO_PRESENCE),
	SND_PCI_QUIRK(0x1558, 0xb022, "Clevo NH77D[DC][QW]", ALC293_FIXUP_SYSTEM76_MIC_NO_PRESENCE),
	SND_PCI_QUIRK(0x1558, 0xc018, "Clevo NP50D[BE]", ALC293_FIXUP_SYSTEM76_MIC_NO_PRESENCE),
	SND_PCI_QUIRK(0x1558, 0xc019, "Clevo NH77D[BE]Q", ALC293_FIXUP_SYSTEM76_MIC_NO_PRESENCE),
	SND_PCI_QUIRK(0x1558, 0xc022, "Clevo NH77[DC][QW]", ALC293_FIXUP_SYSTEM76_MIC_NO_PRESENCE),
	SND_PCI_QUIRK(0x17aa, 0x1036, "Lenovo P520", ALC233_FIXUP_LENOVO_MULTI_CODECS),
	SND_PCI_QUIRK(0x17aa, 0x1048, "ThinkCentre Station", ALC623_FIXUP_LENOVO_THINKSTATION_P340),
	SND_PCI_QUIRK(0x17aa, 0x20f2, "Thinkpad SL410/510", ALC269_FIXUP_SKU_IGNORE),
	SND_PCI_QUIRK(0x17aa, 0x215e, "Thinkpad L512", ALC269_FIXUP_SKU_IGNORE),
	SND_PCI_QUIRK(0x17aa, 0x21b8, "Thinkpad Edge 14", ALC269_FIXUP_SKU_IGNORE),
	SND_PCI_QUIRK(0x17aa, 0x21ca, "Thinkpad L412", ALC269_FIXUP_SKU_IGNORE),
	SND_PCI_QUIRK(0x17aa, 0x21e9, "Thinkpad Edge 15", ALC269_FIXUP_SKU_IGNORE),
	SND_PCI_QUIRK(0x17aa, 0x21f3, "Thinkpad T430", ALC269_FIXUP_LENOVO_DOCK),
	SND_PCI_QUIRK(0x17aa, 0x21f6, "Thinkpad T530", ALC269_FIXUP_LENOVO_DOCK_LIMIT_BOOST),
	SND_PCI_QUIRK(0x17aa, 0x21fa, "Thinkpad X230", ALC269_FIXUP_LENOVO_DOCK),
	SND_PCI_QUIRK(0x17aa, 0x21fb, "Thinkpad T430s", ALC269_FIXUP_LENOVO_DOCK),
	SND_PCI_QUIRK(0x17aa, 0x2203, "Thinkpad X230 Tablet", ALC269_FIXUP_LENOVO_DOCK),
	SND_PCI_QUIRK(0x17aa, 0x2208, "Thinkpad T431s", ALC269_FIXUP_LENOVO_DOCK),
	SND_PCI_QUIRK(0x17aa, 0x220c, "Thinkpad T440s", ALC292_FIXUP_TPT440),
	SND_PCI_QUIRK(0x17aa, 0x220e, "Thinkpad T440p", ALC292_FIXUP_TPT440_DOCK),
	SND_PCI_QUIRK(0x17aa, 0x2210, "Thinkpad T540p", ALC292_FIXUP_TPT440_DOCK),
	SND_PCI_QUIRK(0x17aa, 0x2211, "Thinkpad W541", ALC292_FIXUP_TPT440_DOCK),
	SND_PCI_QUIRK(0x17aa, 0x2212, "Thinkpad T440", ALC292_FIXUP_TPT440_DOCK),
	SND_PCI_QUIRK(0x17aa, 0x2214, "Thinkpad X240", ALC292_FIXUP_TPT440_DOCK),
	SND_PCI_QUIRK(0x17aa, 0x2215, "Thinkpad", ALC269_FIXUP_LIMIT_INT_MIC_BOOST),
	SND_PCI_QUIRK(0x17aa, 0x2218, "Thinkpad X1 Carbon 2nd", ALC292_FIXUP_TPT440_DOCK),
	SND_PCI_QUIRK(0x17aa, 0x2223, "ThinkPad T550", ALC292_FIXUP_TPT440_DOCK),
	SND_PCI_QUIRK(0x17aa, 0x2226, "ThinkPad X250", ALC292_FIXUP_TPT440_DOCK),
	SND_PCI_QUIRK(0x17aa, 0x222d, "Thinkpad", ALC298_FIXUP_TPT470_DOCK),
	SND_PCI_QUIRK(0x17aa, 0x222e, "Thinkpad", ALC298_FIXUP_TPT470_DOCK),
	SND_PCI_QUIRK(0x17aa, 0x2231, "Thinkpad T560", ALC292_FIXUP_TPT460),
	SND_PCI_QUIRK(0x17aa, 0x2233, "Thinkpad", ALC292_FIXUP_TPT460),
	SND_PCI_QUIRK(0x17aa, 0x2234, "Thinkpad ICE-1", ALC287_FIXUP_TAS2781_I2C),
	SND_PCI_QUIRK(0x17aa, 0x2245, "Thinkpad T470", ALC298_FIXUP_TPT470_DOCK),
	SND_PCI_QUIRK(0x17aa, 0x2246, "Thinkpad", ALC298_FIXUP_TPT470_DOCK),
	SND_PCI_QUIRK(0x17aa, 0x2247, "Thinkpad", ALC298_FIXUP_TPT470_DOCK),
	SND_PCI_QUIRK(0x17aa, 0x2249, "Thinkpad", ALC292_FIXUP_TPT460),
	SND_PCI_QUIRK(0x17aa, 0x224b, "Thinkpad", ALC298_FIXUP_TPT470_DOCK),
	SND_PCI_QUIRK(0x17aa, 0x224c, "Thinkpad", ALC298_FIXUP_TPT470_DOCK),
	SND_PCI_QUIRK(0x17aa, 0x224d, "Thinkpad", ALC298_FIXUP_TPT470_DOCK),
	SND_PCI_QUIRK(0x17aa, 0x225d, "Thinkpad T480", ALC269_FIXUP_LIMIT_INT_MIC_BOOST),
	SND_PCI_QUIRK(0x17aa, 0x2292, "Thinkpad X1 Carbon 7th", ALC285_FIXUP_THINKPAD_HEADSET_JACK),
	SND_PCI_QUIRK(0x17aa, 0x22be, "Thinkpad X1 Carbon 8th", ALC285_FIXUP_THINKPAD_HEADSET_JACK),
	SND_PCI_QUIRK(0x17aa, 0x22c1, "Thinkpad P1 Gen 3", ALC285_FIXUP_THINKPAD_NO_BASS_SPK_HEADSET_JACK),
	SND_PCI_QUIRK(0x17aa, 0x22c2, "Thinkpad X1 Extreme Gen 3", ALC285_FIXUP_THINKPAD_NO_BASS_SPK_HEADSET_JACK),
	SND_PCI_QUIRK(0x17aa, 0x22f1, "Thinkpad", ALC287_FIXUP_MG_RTKC_CSAMP_CS35L41_I2C_THINKPAD),
	SND_PCI_QUIRK(0x17aa, 0x22f2, "Thinkpad", ALC287_FIXUP_MG_RTKC_CSAMP_CS35L41_I2C_THINKPAD),
	SND_PCI_QUIRK(0x17aa, 0x22f3, "Thinkpad", ALC287_FIXUP_MG_RTKC_CSAMP_CS35L41_I2C_THINKPAD),
	SND_PCI_QUIRK(0x17aa, 0x2316, "Thinkpad P1 Gen 6", ALC287_FIXUP_MG_RTKC_CSAMP_CS35L41_I2C_THINKPAD),
	SND_PCI_QUIRK(0x17aa, 0x2317, "Thinkpad P1 Gen 6", ALC287_FIXUP_MG_RTKC_CSAMP_CS35L41_I2C_THINKPAD),
	SND_PCI_QUIRK(0x17aa, 0x2318, "Thinkpad Z13 Gen2", ALC287_FIXUP_MG_RTKC_CSAMP_CS35L41_I2C_THINKPAD),
	SND_PCI_QUIRK(0x17aa, 0x2319, "Thinkpad Z16 Gen2", ALC287_FIXUP_MG_RTKC_CSAMP_CS35L41_I2C_THINKPAD),
	SND_PCI_QUIRK(0x17aa, 0x231a, "Thinkpad Z16 Gen2", ALC287_FIXUP_MG_RTKC_CSAMP_CS35L41_I2C_THINKPAD),
	SND_PCI_QUIRK(0x17aa, 0x231e, "Thinkpad", ALC287_FIXUP_LENOVO_THKPAD_WH_ALC1318),
	SND_PCI_QUIRK(0x17aa, 0x231f, "Thinkpad", ALC287_FIXUP_LENOVO_THKPAD_WH_ALC1318),
	SND_PCI_QUIRK(0x17aa, 0x30bb, "ThinkCentre AIO", ALC233_FIXUP_LENOVO_LINE2_MIC_HOTKEY),
	SND_PCI_QUIRK(0x17aa, 0x30e2, "ThinkCentre AIO", ALC233_FIXUP_LENOVO_LINE2_MIC_HOTKEY),
	SND_PCI_QUIRK(0x17aa, 0x310c, "ThinkCentre Station", ALC294_FIXUP_LENOVO_MIC_LOCATION),
	SND_PCI_QUIRK(0x17aa, 0x3111, "ThinkCentre Station", ALC294_FIXUP_LENOVO_MIC_LOCATION),
	SND_PCI_QUIRK(0x17aa, 0x312a, "ThinkCentre Station", ALC294_FIXUP_LENOVO_MIC_LOCATION),
	SND_PCI_QUIRK(0x17aa, 0x312f, "ThinkCentre Station", ALC294_FIXUP_LENOVO_MIC_LOCATION),
	SND_PCI_QUIRK(0x17aa, 0x313c, "ThinkCentre Station", ALC294_FIXUP_LENOVO_MIC_LOCATION),
	SND_PCI_QUIRK(0x17aa, 0x3151, "ThinkCentre Station", ALC283_FIXUP_HEADSET_MIC),
	SND_PCI_QUIRK(0x17aa, 0x3176, "ThinkCentre Station", ALC283_FIXUP_HEADSET_MIC),
	SND_PCI_QUIRK(0x17aa, 0x3178, "ThinkCentre Station", ALC283_FIXUP_HEADSET_MIC),
	SND_PCI_QUIRK(0x17aa, 0x31af, "ThinkCentre Station", ALC623_FIXUP_LENOVO_THINKSTATION_P340),
	SND_PCI_QUIRK(0x17aa, 0x334b, "Lenovo ThinkCentre M70 Gen5", ALC283_FIXUP_HEADSET_MIC),
	SND_PCI_QUIRK(0x17aa, 0x3801, "Lenovo Yoga9 14IAP7", ALC287_FIXUP_YOGA9_14IAP7_BASS_SPK_PIN),
	SND_PCI_QUIRK(0x17aa, 0x3802, "Lenovo Yoga Pro 9 14IRP8 / DuetITL 2021", ALC287_FIXUP_LENOVO_14IRP8_DUETITL),
	SND_PCI_QUIRK(0x17aa, 0x3813, "Legion 7i 15IMHG05", ALC287_FIXUP_LEGION_15IMHG05_SPEAKERS),
	SND_PCI_QUIRK(0x17aa, 0x3818, "Lenovo C940 / Yoga Duet 7", ALC298_FIXUP_LENOVO_C940_DUET7),
	SND_PCI_QUIRK(0x17aa, 0x3819, "Lenovo 13s Gen2 ITL", ALC287_FIXUP_13S_GEN2_SPEAKERS),
	SND_PCI_QUIRK(0x17aa, 0x3820, "IdeaPad 330 / Yoga Duet 7", ALC287_FIXUP_LENOVO_SSID_17AA3820),
	SND_PCI_QUIRK(0x17aa, 0x3824, "Legion Y9000X 2020", ALC285_FIXUP_LEGION_Y9000X_SPEAKERS),
	SND_PCI_QUIRK(0x17aa, 0x3827, "Ideapad S740", ALC285_FIXUP_IDEAPAD_S740_COEF),
	SND_PCI_QUIRK(0x17aa, 0x3834, "Lenovo IdeaPad Slim 9i 14ITL5", ALC287_FIXUP_YOGA7_14ITL_SPEAKERS),
	SND_PCI_QUIRK(0x17aa, 0x383d, "Legion Y9000X 2019", ALC285_FIXUP_LEGION_Y9000X_SPEAKERS),
	SND_PCI_QUIRK(0x17aa, 0x3843, "Yoga 9i", ALC287_FIXUP_IDEAPAD_BASS_SPK_AMP),
	SND_PCI_QUIRK(0x17aa, 0x3847, "Legion 7 16ACHG6", ALC287_FIXUP_LEGION_16ACHG6),
	SND_PCI_QUIRK(0x17aa, 0x384a, "Lenovo Yoga 7 15ITL5", ALC287_FIXUP_YOGA7_14ITL_SPEAKERS),
	SND_PCI_QUIRK(0x17aa, 0x3852, "Lenovo Yoga 7 14ITL5", ALC287_FIXUP_YOGA7_14ITL_SPEAKERS),
	SND_PCI_QUIRK(0x17aa, 0x3853, "Lenovo Yoga 7 15ITL5", ALC287_FIXUP_YOGA7_14ITL_SPEAKERS),
	SND_PCI_QUIRK(0x17aa, 0x3855, "Legion 7 16ITHG6", ALC287_FIXUP_LEGION_16ITHG6),
	SND_PCI_QUIRK(0x17aa, 0x3865, "Lenovo 13X", ALC287_FIXUP_CS35L41_I2C_2),
	SND_PCI_QUIRK(0x17aa, 0x3866, "Lenovo 13X", ALC287_FIXUP_CS35L41_I2C_2),
	SND_PCI_QUIRK(0x17aa, 0x3869, "Lenovo Yoga7 14IAL7", ALC287_FIXUP_YOGA9_14IAP7_BASS_SPK_PIN),
<<<<<<< HEAD
=======
	SND_PCI_QUIRK(0x17aa, 0x386e, "Legion Y9000X 2022 IAH7 / Yoga Pro 7 14ARP8",  ALC287_FIXUP_LENOVO_14ARP8_LEGION_IAH7),
>>>>>>> 0c383648
	SND_PCI_QUIRK(0x17aa, 0x386f, "Legion Pro 7/7i", ALC287_FIXUP_LENOVO_LEGION_7),
	SND_PCI_QUIRK(0x17aa, 0x3870, "Lenovo Yoga 7 14ARB7", ALC287_FIXUP_YOGA7_14ARB7_I2C),
	SND_PCI_QUIRK(0x17aa, 0x3877, "Lenovo Legion 7 Slim 16ARHA7", ALC287_FIXUP_CS35L41_I2C_2),
	SND_PCI_QUIRK(0x17aa, 0x3878, "Lenovo Legion 7 Slim 16ARHA7", ALC287_FIXUP_CS35L41_I2C_2),
	SND_PCI_QUIRK(0x17aa, 0x387d, "Yoga S780-16 pro Quad AAC", ALC287_FIXUP_TAS2781_I2C),
	SND_PCI_QUIRK(0x17aa, 0x387e, "Yoga S780-16 pro Quad YC", ALC287_FIXUP_TAS2781_I2C),
	SND_PCI_QUIRK(0x17aa, 0x3881, "YB9 dual power mode2 YC", ALC287_FIXUP_TAS2781_I2C),
	SND_PCI_QUIRK(0x17aa, 0x3882, "Lenovo Yoga Pro 7 14APH8", ALC287_FIXUP_YOGA9_14IAP7_BASS_SPK_PIN),
	SND_PCI_QUIRK(0x17aa, 0x3884, "Y780 YG DUAL", ALC287_FIXUP_TAS2781_I2C),
	SND_PCI_QUIRK(0x17aa, 0x3886, "Y780 VECO DUAL", ALC287_FIXUP_TAS2781_I2C),
<<<<<<< HEAD
=======
	SND_PCI_QUIRK(0x17aa, 0x3891, "Lenovo Yoga Pro 7 14AHP9", ALC287_FIXUP_YOGA9_14IAP7_BASS_SPK_PIN),
>>>>>>> 0c383648
	SND_PCI_QUIRK(0x17aa, 0x38a7, "Y780P AMD YG dual", ALC287_FIXUP_TAS2781_I2C),
	SND_PCI_QUIRK(0x17aa, 0x38a8, "Y780P AMD VECO dual", ALC287_FIXUP_TAS2781_I2C),
	SND_PCI_QUIRK(0x17aa, 0x38a9, "Thinkbook 16P", ALC287_FIXUP_MG_RTKC_CSAMP_CS35L41_I2C_THINKPAD),
	SND_PCI_QUIRK(0x17aa, 0x38ab, "Thinkbook 16P", ALC287_FIXUP_MG_RTKC_CSAMP_CS35L41_I2C_THINKPAD),
	SND_PCI_QUIRK(0x17aa, 0x38b4, "Legion Slim 7 16IRH8", ALC287_FIXUP_CS35L41_I2C_2),
	SND_PCI_QUIRK(0x17aa, 0x38b5, "Legion Slim 7 16IRH8", ALC287_FIXUP_CS35L41_I2C_2),
	SND_PCI_QUIRK(0x17aa, 0x38b6, "Legion Slim 7 16APH8", ALC287_FIXUP_CS35L41_I2C_2),
	SND_PCI_QUIRK(0x17aa, 0x38b7, "Legion Slim 7 16APH8", ALC287_FIXUP_CS35L41_I2C_2),
	SND_PCI_QUIRK(0x17aa, 0x38ba, "Yoga S780-14.5 Air AMD quad YC", ALC287_FIXUP_TAS2781_I2C),
	SND_PCI_QUIRK(0x17aa, 0x38bb, "Yoga S780-14.5 Air AMD quad AAC", ALC287_FIXUP_TAS2781_I2C),
	SND_PCI_QUIRK(0x17aa, 0x38be, "Yoga S980-14.5 proX YC Dual", ALC287_FIXUP_TAS2781_I2C),
	SND_PCI_QUIRK(0x17aa, 0x38bf, "Yoga S980-14.5 proX LX Dual", ALC287_FIXUP_TAS2781_I2C),
	SND_PCI_QUIRK(0x17aa, 0x38c3, "Y980 DUAL", ALC287_FIXUP_TAS2781_I2C),
<<<<<<< HEAD
=======
	SND_PCI_QUIRK(0x17aa, 0x38c7, "Thinkbook 13x Gen 4", ALC287_FIXUP_CS35L41_I2C_4),
	SND_PCI_QUIRK(0x17aa, 0x38c8, "Thinkbook 13x Gen 4", ALC287_FIXUP_CS35L41_I2C_4),
>>>>>>> 0c383648
	SND_PCI_QUIRK(0x17aa, 0x38cb, "Y790 YG DUAL", ALC287_FIXUP_TAS2781_I2C),
	SND_PCI_QUIRK(0x17aa, 0x38cd, "Y790 VECO DUAL", ALC287_FIXUP_TAS2781_I2C),
	SND_PCI_QUIRK(0x17aa, 0x38d2, "Lenovo Yoga 9 14IMH9", ALC287_FIXUP_YOGA9_14IMH9_BASS_SPK_PIN),
	SND_PCI_QUIRK(0x17aa, 0x38d7, "Lenovo Yoga 9 14IMH9", ALC287_FIXUP_YOGA9_14IMH9_BASS_SPK_PIN),
<<<<<<< HEAD
=======
	SND_PCI_QUIRK(0x17aa, 0x38f9, "Thinkbook 16P Gen5", ALC287_FIXUP_CS35L41_I2C_2),
	SND_PCI_QUIRK(0x17aa, 0x38fa, "Thinkbook 16P Gen5", ALC287_FIXUP_CS35L41_I2C_2),
>>>>>>> 0c383648
	SND_PCI_QUIRK(0x17aa, 0x3902, "Lenovo E50-80", ALC269_FIXUP_DMIC_THINKPAD_ACPI),
	SND_PCI_QUIRK(0x17aa, 0x3977, "IdeaPad S210", ALC283_FIXUP_INT_MIC),
	SND_PCI_QUIRK(0x17aa, 0x3978, "Lenovo B50-70", ALC269_FIXUP_DMIC_THINKPAD_ACPI),
	SND_PCI_QUIRK(0x17aa, 0x3bf8, "Quanta FL1", ALC269_FIXUP_PCM_44K),
	SND_PCI_QUIRK(0x17aa, 0x5013, "Thinkpad", ALC269_FIXUP_LIMIT_INT_MIC_BOOST),
	SND_PCI_QUIRK(0x17aa, 0x501a, "Thinkpad", ALC283_FIXUP_INT_MIC),
	SND_PCI_QUIRK(0x17aa, 0x501e, "Thinkpad L440", ALC292_FIXUP_TPT440_DOCK),
	SND_PCI_QUIRK(0x17aa, 0x5026, "Thinkpad", ALC269_FIXUP_LIMIT_INT_MIC_BOOST),
	SND_PCI_QUIRK(0x17aa, 0x5034, "Thinkpad T450", ALC292_FIXUP_TPT440_DOCK),
	SND_PCI_QUIRK(0x17aa, 0x5036, "Thinkpad T450s", ALC292_FIXUP_TPT440_DOCK),
	SND_PCI_QUIRK(0x17aa, 0x503c, "Thinkpad L450", ALC292_FIXUP_TPT440_DOCK),
	SND_PCI_QUIRK(0x17aa, 0x504a, "ThinkPad X260", ALC292_FIXUP_TPT440_DOCK),
	SND_PCI_QUIRK(0x17aa, 0x504b, "Thinkpad", ALC293_FIXUP_LENOVO_SPK_NOISE),
	SND_PCI_QUIRK(0x17aa, 0x5050, "Thinkpad T560p", ALC292_FIXUP_TPT460),
	SND_PCI_QUIRK(0x17aa, 0x5051, "Thinkpad L460", ALC292_FIXUP_TPT460),
	SND_PCI_QUIRK(0x17aa, 0x5053, "Thinkpad T460", ALC292_FIXUP_TPT460),
	SND_PCI_QUIRK(0x17aa, 0x505d, "Thinkpad", ALC298_FIXUP_TPT470_DOCK),
	SND_PCI_QUIRK(0x17aa, 0x505f, "Thinkpad", ALC298_FIXUP_TPT470_DOCK),
	SND_PCI_QUIRK(0x17aa, 0x5062, "Thinkpad", ALC298_FIXUP_TPT470_DOCK),
	SND_PCI_QUIRK(0x17aa, 0x508b, "Thinkpad X12 Gen 1", ALC287_FIXUP_LEGION_15IMHG05_SPEAKERS),
	SND_PCI_QUIRK(0x17aa, 0x5109, "Thinkpad", ALC269_FIXUP_LIMIT_INT_MIC_BOOST),
	SND_PCI_QUIRK(0x17aa, 0x511e, "Thinkpad", ALC298_FIXUP_TPT470_DOCK),
	SND_PCI_QUIRK(0x17aa, 0x511f, "Thinkpad", ALC298_FIXUP_TPT470_DOCK),
	SND_PCI_QUIRK(0x17aa, 0x9e54, "LENOVO NB", ALC269_FIXUP_LENOVO_EAPD),
	SND_PCI_QUIRK(0x17aa, 0x9e56, "Lenovo ZhaoYang CF4620Z", ALC286_FIXUP_SONY_MIC_NO_PRESENCE),
	SND_PCI_QUIRK(0x1849, 0x1233, "ASRock NUC Box 1100", ALC233_FIXUP_NO_AUDIO_JACK),
	SND_PCI_QUIRK(0x1849, 0xa233, "Positivo Master C6300", ALC269_FIXUP_HEADSET_MIC),
	SND_PCI_QUIRK(0x1854, 0x0440, "LG CQ6", ALC256_FIXUP_HEADPHONE_AMP_VOL),
	SND_PCI_QUIRK(0x1854, 0x0441, "LG CQ6 AIO", ALC256_FIXUP_HEADPHONE_AMP_VOL),
	SND_PCI_QUIRK(0x19e5, 0x3204, "Huawei MACH-WX9", ALC256_FIXUP_HUAWEI_MACH_WX9_PINS),
	SND_PCI_QUIRK(0x19e5, 0x320f, "Huawei WRT-WX9 ", ALC256_FIXUP_ASUS_MIC_NO_PRESENCE),
	SND_PCI_QUIRK(0x1b35, 0x1235, "CZC B20", ALC269_FIXUP_CZC_B20),
	SND_PCI_QUIRK(0x1b35, 0x1236, "CZC TMI", ALC269_FIXUP_CZC_TMI),
	SND_PCI_QUIRK(0x1b35, 0x1237, "CZC L101", ALC269_FIXUP_CZC_L101),
	SND_PCI_QUIRK(0x1b7d, 0xa831, "Ordissimo EVE2 ", ALC269VB_FIXUP_ORDISSIMO_EVE2), /* Also known as Malata PC-B1303 */
	SND_PCI_QUIRK(0x1c06, 0x2013, "Lemote A1802", ALC269_FIXUP_LEMOTE_A1802),
	SND_PCI_QUIRK(0x1c06, 0x2015, "Lemote A190X", ALC269_FIXUP_LEMOTE_A190X),
	SND_PCI_QUIRK(0x1c6c, 0x122a, "Positivo N14AP7", ALC269_FIXUP_LIMIT_INT_MIC_BOOST),
	SND_PCI_QUIRK(0x1c6c, 0x1251, "Positivo N14KP6-TG", ALC288_FIXUP_DELL1_MIC_NO_PRESENCE),
	SND_PCI_QUIRK(0x1d05, 0x1132, "TongFang PHxTxX1", ALC256_FIXUP_SET_COEF_DEFAULTS),
	SND_PCI_QUIRK(0x1d05, 0x1096, "TongFang GMxMRxx", ALC269_FIXUP_NO_SHUTUP),
	SND_PCI_QUIRK(0x1d05, 0x1100, "TongFang GKxNRxx", ALC269_FIXUP_NO_SHUTUP),
	SND_PCI_QUIRK(0x1d05, 0x1111, "TongFang GMxZGxx", ALC269_FIXUP_NO_SHUTUP),
	SND_PCI_QUIRK(0x1d05, 0x1119, "TongFang GMxZGxx", ALC269_FIXUP_NO_SHUTUP),
	SND_PCI_QUIRK(0x1d05, 0x1129, "TongFang GMxZGxx", ALC269_FIXUP_NO_SHUTUP),
	SND_PCI_QUIRK(0x1d05, 0x1147, "TongFang GMxTGxx", ALC269_FIXUP_NO_SHUTUP),
	SND_PCI_QUIRK(0x1d05, 0x115c, "TongFang GMxTGxx", ALC269_FIXUP_NO_SHUTUP),
	SND_PCI_QUIRK(0x1d05, 0x121b, "TongFang GMxAGxx", ALC269_FIXUP_NO_SHUTUP),
	SND_PCI_QUIRK(0x1d05, 0x1387, "TongFang GMxIXxx", ALC2XX_FIXUP_HEADSET_MIC),
	SND_PCI_QUIRK(0x1d17, 0x3288, "Haier Boyue G42", ALC269VC_FIXUP_ACER_VCOPPERBOX_PINS),
	SND_PCI_QUIRK(0x1d72, 0x1602, "RedmiBook", ALC255_FIXUP_XIAOMI_HEADSET_MIC),
	SND_PCI_QUIRK(0x1d72, 0x1701, "XiaomiNotebook Pro", ALC298_FIXUP_DELL1_MIC_NO_PRESENCE),
	SND_PCI_QUIRK(0x1d72, 0x1901, "RedmiBook 14", ALC256_FIXUP_ASUS_HEADSET_MIC),
	SND_PCI_QUIRK(0x1d72, 0x1945, "Redmi G", ALC256_FIXUP_ASUS_HEADSET_MIC),
	SND_PCI_QUIRK(0x1d72, 0x1947, "RedmiBook Air", ALC255_FIXUP_XIAOMI_HEADSET_MIC),
<<<<<<< HEAD
=======
	SND_PCI_QUIRK(0x2782, 0x0214, "VAIO VJFE-CL", ALC269_FIXUP_LIMIT_INT_MIC_BOOST),
>>>>>>> 0c383648
	SND_PCI_QUIRK(0x2782, 0x0232, "CHUWI CoreBook XPro", ALC269VB_FIXUP_CHUWI_COREBOOK_XPRO),
	SND_PCI_QUIRK(0x2782, 0x1707, "Vaio VJFE-ADL", ALC298_FIXUP_SPK_VOLUME),
	SND_PCI_QUIRK(0x8086, 0x2074, "Intel NUC 8", ALC233_FIXUP_INTEL_NUC8_DMIC),
	SND_PCI_QUIRK(0x8086, 0x2080, "Intel NUC 8 Rugged", ALC256_FIXUP_INTEL_NUC8_RUGGED),
	SND_PCI_QUIRK(0x8086, 0x2081, "Intel NUC 10", ALC256_FIXUP_INTEL_NUC10),
	SND_PCI_QUIRK(0x8086, 0x3038, "Intel NUC 13", ALC295_FIXUP_CHROME_BOOK),
	SND_PCI_QUIRK(0xf111, 0x0001, "Framework Laptop", ALC295_FIXUP_FRAMEWORK_LAPTOP_MIC_NO_PRESENCE),
<<<<<<< HEAD
	SND_PCI_QUIRK(0xf111, 0x0005, "Framework Laptop", ALC295_FIXUP_FRAMEWORK_LAPTOP_MIC_NO_PRESENCE),
=======
>>>>>>> 0c383648
	SND_PCI_QUIRK(0xf111, 0x0006, "Framework Laptop", ALC295_FIXUP_FRAMEWORK_LAPTOP_MIC_NO_PRESENCE),

#if 0
	/* Below is a quirk table taken from the old code.
	 * Basically the device should work as is without the fixup table.
	 * If BIOS doesn't give a proper info, enable the corresponding
	 * fixup entry.
	 */
	SND_PCI_QUIRK(0x1043, 0x8330, "ASUS Eeepc P703 P900A",
		      ALC269_FIXUP_AMIC),
	SND_PCI_QUIRK(0x1043, 0x1013, "ASUS N61Da", ALC269_FIXUP_AMIC),
	SND_PCI_QUIRK(0x1043, 0x1143, "ASUS B53f", ALC269_FIXUP_AMIC),
	SND_PCI_QUIRK(0x1043, 0x1133, "ASUS UJ20ft", ALC269_FIXUP_AMIC),
	SND_PCI_QUIRK(0x1043, 0x1183, "ASUS K72DR", ALC269_FIXUP_AMIC),
	SND_PCI_QUIRK(0x1043, 0x11b3, "ASUS K52DR", ALC269_FIXUP_AMIC),
	SND_PCI_QUIRK(0x1043, 0x11e3, "ASUS U33Jc", ALC269_FIXUP_AMIC),
	SND_PCI_QUIRK(0x1043, 0x1273, "ASUS UL80Jt", ALC269_FIXUP_AMIC),
	SND_PCI_QUIRK(0x1043, 0x1283, "ASUS U53Jc", ALC269_FIXUP_AMIC),
	SND_PCI_QUIRK(0x1043, 0x12b3, "ASUS N82JV", ALC269_FIXUP_AMIC),
	SND_PCI_QUIRK(0x1043, 0x12d3, "ASUS N61Jv", ALC269_FIXUP_AMIC),
	SND_PCI_QUIRK(0x1043, 0x13a3, "ASUS UL30Vt", ALC269_FIXUP_AMIC),
	SND_PCI_QUIRK(0x1043, 0x1373, "ASUS G73JX", ALC269_FIXUP_AMIC),
	SND_PCI_QUIRK(0x1043, 0x1383, "ASUS UJ30Jc", ALC269_FIXUP_AMIC),
	SND_PCI_QUIRK(0x1043, 0x13d3, "ASUS N61JA", ALC269_FIXUP_AMIC),
	SND_PCI_QUIRK(0x1043, 0x1413, "ASUS UL50", ALC269_FIXUP_AMIC),
	SND_PCI_QUIRK(0x1043, 0x1443, "ASUS UL30", ALC269_FIXUP_AMIC),
	SND_PCI_QUIRK(0x1043, 0x1453, "ASUS M60Jv", ALC269_FIXUP_AMIC),
	SND_PCI_QUIRK(0x1043, 0x1483, "ASUS UL80", ALC269_FIXUP_AMIC),
	SND_PCI_QUIRK(0x1043, 0x14f3, "ASUS F83Vf", ALC269_FIXUP_AMIC),
	SND_PCI_QUIRK(0x1043, 0x14e3, "ASUS UL20", ALC269_FIXUP_AMIC),
	SND_PCI_QUIRK(0x1043, 0x1513, "ASUS UX30", ALC269_FIXUP_AMIC),
	SND_PCI_QUIRK(0x1043, 0x1593, "ASUS N51Vn", ALC269_FIXUP_AMIC),
	SND_PCI_QUIRK(0x1043, 0x15a3, "ASUS N60Jv", ALC269_FIXUP_AMIC),
	SND_PCI_QUIRK(0x1043, 0x15b3, "ASUS N60Dp", ALC269_FIXUP_AMIC),
	SND_PCI_QUIRK(0x1043, 0x15c3, "ASUS N70De", ALC269_FIXUP_AMIC),
	SND_PCI_QUIRK(0x1043, 0x15e3, "ASUS F83T", ALC269_FIXUP_AMIC),
	SND_PCI_QUIRK(0x1043, 0x1643, "ASUS M60J", ALC269_FIXUP_AMIC),
	SND_PCI_QUIRK(0x1043, 0x1653, "ASUS U50", ALC269_FIXUP_AMIC),
	SND_PCI_QUIRK(0x1043, 0x1693, "ASUS F50N", ALC269_FIXUP_AMIC),
	SND_PCI_QUIRK(0x1043, 0x16a3, "ASUS F5Q", ALC269_FIXUP_AMIC),
	SND_PCI_QUIRK(0x1043, 0x1723, "ASUS P80", ALC269_FIXUP_AMIC),
	SND_PCI_QUIRK(0x1043, 0x1743, "ASUS U80", ALC269_FIXUP_AMIC),
	SND_PCI_QUIRK(0x1043, 0x1773, "ASUS U20A", ALC269_FIXUP_AMIC),
	SND_PCI_QUIRK(0x1043, 0x1883, "ASUS F81Se", ALC269_FIXUP_AMIC),
	SND_PCI_QUIRK(0x152d, 0x1778, "Quanta ON1", ALC269_FIXUP_DMIC),
	SND_PCI_QUIRK(0x17aa, 0x3be9, "Quanta Wistron", ALC269_FIXUP_AMIC),
	SND_PCI_QUIRK(0x17aa, 0x3bf8, "Quanta FL1", ALC269_FIXUP_AMIC),
	SND_PCI_QUIRK(0x17ff, 0x059a, "Quanta EL3", ALC269_FIXUP_DMIC),
	SND_PCI_QUIRK(0x17ff, 0x059b, "Quanta JR1", ALC269_FIXUP_DMIC),
#endif
	{}
};

static const struct snd_pci_quirk alc269_fixup_vendor_tbl[] = {
	SND_PCI_QUIRK_VENDOR(0x1025, "Acer Aspire", ALC271_FIXUP_DMIC),
	SND_PCI_QUIRK_VENDOR(0x103c, "HP", ALC269_FIXUP_HP_MUTE_LED),
	SND_PCI_QUIRK_VENDOR(0x104d, "Sony VAIO", ALC269_FIXUP_SONY_VAIO),
	SND_PCI_QUIRK_VENDOR(0x17aa, "Thinkpad", ALC269_FIXUP_THINKPAD_ACPI),
	SND_PCI_QUIRK_VENDOR(0x19e5, "Huawei Matebook", ALC255_FIXUP_MIC_MUTE_LED),
	{}
};

static const struct hda_model_fixup alc269_fixup_models[] = {
	{.id = ALC269_FIXUP_AMIC, .name = "laptop-amic"},
	{.id = ALC269_FIXUP_DMIC, .name = "laptop-dmic"},
	{.id = ALC269_FIXUP_STEREO_DMIC, .name = "alc269-dmic"},
	{.id = ALC271_FIXUP_DMIC, .name = "alc271-dmic"},
	{.id = ALC269_FIXUP_INV_DMIC, .name = "inv-dmic"},
	{.id = ALC269_FIXUP_HEADSET_MIC, .name = "headset-mic"},
	{.id = ALC269_FIXUP_HEADSET_MODE, .name = "headset-mode"},
	{.id = ALC269_FIXUP_HEADSET_MODE_NO_HP_MIC, .name = "headset-mode-no-hp-mic"},
	{.id = ALC269_FIXUP_LENOVO_DOCK, .name = "lenovo-dock"},
	{.id = ALC269_FIXUP_LENOVO_DOCK_LIMIT_BOOST, .name = "lenovo-dock-limit-boost"},
	{.id = ALC269_FIXUP_HP_GPIO_LED, .name = "hp-gpio-led"},
	{.id = ALC269_FIXUP_HP_DOCK_GPIO_MIC1_LED, .name = "hp-dock-gpio-mic1-led"},
	{.id = ALC269_FIXUP_DELL1_MIC_NO_PRESENCE, .name = "dell-headset-multi"},
	{.id = ALC269_FIXUP_DELL2_MIC_NO_PRESENCE, .name = "dell-headset-dock"},
	{.id = ALC269_FIXUP_DELL3_MIC_NO_PRESENCE, .name = "dell-headset3"},
	{.id = ALC269_FIXUP_DELL4_MIC_NO_PRESENCE, .name = "dell-headset4"},
	{.id = ALC283_FIXUP_CHROME_BOOK, .name = "alc283-dac-wcaps"},
	{.id = ALC283_FIXUP_SENSE_COMBO_JACK, .name = "alc283-sense-combo"},
	{.id = ALC292_FIXUP_TPT440_DOCK, .name = "tpt440-dock"},
	{.id = ALC292_FIXUP_TPT440, .name = "tpt440"},
	{.id = ALC292_FIXUP_TPT460, .name = "tpt460"},
	{.id = ALC298_FIXUP_TPT470_DOCK_FIX, .name = "tpt470-dock-fix"},
	{.id = ALC298_FIXUP_TPT470_DOCK, .name = "tpt470-dock"},
	{.id = ALC233_FIXUP_LENOVO_MULTI_CODECS, .name = "dual-codecs"},
	{.id = ALC700_FIXUP_INTEL_REFERENCE, .name = "alc700-ref"},
	{.id = ALC269_FIXUP_SONY_VAIO, .name = "vaio"},
	{.id = ALC269_FIXUP_DELL_M101Z, .name = "dell-m101z"},
	{.id = ALC269_FIXUP_ASUS_G73JW, .name = "asus-g73jw"},
	{.id = ALC269_FIXUP_LENOVO_EAPD, .name = "lenovo-eapd"},
	{.id = ALC275_FIXUP_SONY_HWEQ, .name = "sony-hweq"},
	{.id = ALC269_FIXUP_PCM_44K, .name = "pcm44k"},
	{.id = ALC269_FIXUP_LIFEBOOK, .name = "lifebook"},
	{.id = ALC269_FIXUP_LIFEBOOK_EXTMIC, .name = "lifebook-extmic"},
	{.id = ALC269_FIXUP_LIFEBOOK_HP_PIN, .name = "lifebook-hp-pin"},
	{.id = ALC255_FIXUP_LIFEBOOK_U7x7_HEADSET_MIC, .name = "lifebook-u7x7"},
	{.id = ALC269VB_FIXUP_AMIC, .name = "alc269vb-amic"},
	{.id = ALC269VB_FIXUP_DMIC, .name = "alc269vb-dmic"},
	{.id = ALC269_FIXUP_HP_MUTE_LED_MIC1, .name = "hp-mute-led-mic1"},
	{.id = ALC269_FIXUP_HP_MUTE_LED_MIC2, .name = "hp-mute-led-mic2"},
	{.id = ALC269_FIXUP_HP_MUTE_LED_MIC3, .name = "hp-mute-led-mic3"},
	{.id = ALC269_FIXUP_HP_GPIO_MIC1_LED, .name = "hp-gpio-mic1"},
	{.id = ALC269_FIXUP_HP_LINE1_MIC1_LED, .name = "hp-line1-mic1"},
	{.id = ALC269_FIXUP_NO_SHUTUP, .name = "noshutup"},
	{.id = ALC286_FIXUP_SONY_MIC_NO_PRESENCE, .name = "sony-nomic"},
	{.id = ALC269_FIXUP_ASPIRE_HEADSET_MIC, .name = "aspire-headset-mic"},
	{.id = ALC269_FIXUP_ASUS_X101, .name = "asus-x101"},
	{.id = ALC271_FIXUP_HP_GATE_MIC_JACK, .name = "acer-ao7xx"},
	{.id = ALC271_FIXUP_HP_GATE_MIC_JACK_E1_572, .name = "acer-aspire-e1"},
	{.id = ALC269_FIXUP_ACER_AC700, .name = "acer-ac700"},
	{.id = ALC269_FIXUP_LIMIT_INT_MIC_BOOST, .name = "limit-mic-boost"},
	{.id = ALC269VB_FIXUP_ASUS_ZENBOOK, .name = "asus-zenbook"},
	{.id = ALC269VB_FIXUP_ASUS_ZENBOOK_UX31A, .name = "asus-zenbook-ux31a"},
	{.id = ALC269VB_FIXUP_ORDISSIMO_EVE2, .name = "ordissimo"},
	{.id = ALC282_FIXUP_ASUS_TX300, .name = "asus-tx300"},
	{.id = ALC283_FIXUP_INT_MIC, .name = "alc283-int-mic"},
	{.id = ALC290_FIXUP_MONO_SPEAKERS_HSJACK, .name = "mono-speakers"},
	{.id = ALC290_FIXUP_SUBWOOFER_HSJACK, .name = "alc290-subwoofer"},
	{.id = ALC269_FIXUP_THINKPAD_ACPI, .name = "thinkpad"},
	{.id = ALC269_FIXUP_DMIC_THINKPAD_ACPI, .name = "dmic-thinkpad"},
	{.id = ALC255_FIXUP_ACER_MIC_NO_PRESENCE, .name = "alc255-acer"},
	{.id = ALC255_FIXUP_ASUS_MIC_NO_PRESENCE, .name = "alc255-asus"},
	{.id = ALC255_FIXUP_DELL1_MIC_NO_PRESENCE, .name = "alc255-dell1"},
	{.id = ALC255_FIXUP_DELL2_MIC_NO_PRESENCE, .name = "alc255-dell2"},
	{.id = ALC293_FIXUP_DELL1_MIC_NO_PRESENCE, .name = "alc293-dell1"},
	{.id = ALC283_FIXUP_HEADSET_MIC, .name = "alc283-headset"},
	{.id = ALC255_FIXUP_MIC_MUTE_LED, .name = "alc255-dell-mute"},
	{.id = ALC282_FIXUP_ASPIRE_V5_PINS, .name = "aspire-v5"},
	{.id = ALC269VB_FIXUP_ASPIRE_E1_COEF, .name = "aspire-e1-coef"},
	{.id = ALC280_FIXUP_HP_GPIO4, .name = "hp-gpio4"},
	{.id = ALC286_FIXUP_HP_GPIO_LED, .name = "hp-gpio-led"},
	{.id = ALC280_FIXUP_HP_GPIO2_MIC_HOTKEY, .name = "hp-gpio2-hotkey"},
	{.id = ALC280_FIXUP_HP_DOCK_PINS, .name = "hp-dock-pins"},
	{.id = ALC269_FIXUP_HP_DOCK_GPIO_MIC1_LED, .name = "hp-dock-gpio-mic"},
	{.id = ALC280_FIXUP_HP_9480M, .name = "hp-9480m"},
	{.id = ALC288_FIXUP_DELL_HEADSET_MODE, .name = "alc288-dell-headset"},
	{.id = ALC288_FIXUP_DELL1_MIC_NO_PRESENCE, .name = "alc288-dell1"},
	{.id = ALC288_FIXUP_DELL_XPS_13, .name = "alc288-dell-xps13"},
	{.id = ALC292_FIXUP_DELL_E7X, .name = "dell-e7x"},
	{.id = ALC293_FIXUP_DISABLE_AAMIX_MULTIJACK, .name = "alc293-dell"},
	{.id = ALC298_FIXUP_DELL1_MIC_NO_PRESENCE, .name = "alc298-dell1"},
	{.id = ALC298_FIXUP_DELL_AIO_MIC_NO_PRESENCE, .name = "alc298-dell-aio"},
	{.id = ALC275_FIXUP_DELL_XPS, .name = "alc275-dell-xps"},
	{.id = ALC293_FIXUP_LENOVO_SPK_NOISE, .name = "lenovo-spk-noise"},
	{.id = ALC233_FIXUP_LENOVO_LINE2_MIC_HOTKEY, .name = "lenovo-hotkey"},
	{.id = ALC255_FIXUP_DELL_SPK_NOISE, .name = "dell-spk-noise"},
	{.id = ALC225_FIXUP_DELL1_MIC_NO_PRESENCE, .name = "alc225-dell1"},
	{.id = ALC295_FIXUP_DISABLE_DAC3, .name = "alc295-disable-dac3"},
	{.id = ALC285_FIXUP_SPEAKER2_TO_DAC1, .name = "alc285-speaker2-to-dac1"},
	{.id = ALC280_FIXUP_HP_HEADSET_MIC, .name = "alc280-hp-headset"},
	{.id = ALC221_FIXUP_HP_FRONT_MIC, .name = "alc221-hp-mic"},
	{.id = ALC298_FIXUP_SPK_VOLUME, .name = "alc298-spk-volume"},
	{.id = ALC256_FIXUP_DELL_INSPIRON_7559_SUBWOOFER, .name = "dell-inspiron-7559"},
	{.id = ALC269_FIXUP_ATIV_BOOK_8, .name = "ativ-book"},
	{.id = ALC221_FIXUP_HP_MIC_NO_PRESENCE, .name = "alc221-hp-mic"},
	{.id = ALC256_FIXUP_ASUS_HEADSET_MODE, .name = "alc256-asus-headset"},
	{.id = ALC256_FIXUP_ASUS_MIC, .name = "alc256-asus-mic"},
	{.id = ALC256_FIXUP_ASUS_AIO_GPIO2, .name = "alc256-asus-aio"},
	{.id = ALC233_FIXUP_ASUS_MIC_NO_PRESENCE, .name = "alc233-asus"},
	{.id = ALC233_FIXUP_EAPD_COEF_AND_MIC_NO_PRESENCE, .name = "alc233-eapd"},
	{.id = ALC294_FIXUP_LENOVO_MIC_LOCATION, .name = "alc294-lenovo-mic"},
	{.id = ALC225_FIXUP_DELL_WYSE_MIC_NO_PRESENCE, .name = "alc225-wyse"},
	{.id = ALC274_FIXUP_DELL_AIO_LINEOUT_VERB, .name = "alc274-dell-aio"},
	{.id = ALC255_FIXUP_DUMMY_LINEOUT_VERB, .name = "alc255-dummy-lineout"},
	{.id = ALC255_FIXUP_DELL_HEADSET_MIC, .name = "alc255-dell-headset"},
	{.id = ALC295_FIXUP_HP_X360, .name = "alc295-hp-x360"},
	{.id = ALC225_FIXUP_HEADSET_JACK, .name = "alc-headset-jack"},
	{.id = ALC295_FIXUP_CHROME_BOOK, .name = "alc-chrome-book"},
	{.id = ALC256_FIXUP_CHROME_BOOK, .name = "alc-2024y-chromebook"},
	{.id = ALC299_FIXUP_PREDATOR_SPK, .name = "predator-spk"},
	{.id = ALC298_FIXUP_HUAWEI_MBX_STEREO, .name = "huawei-mbx-stereo"},
	{.id = ALC256_FIXUP_MEDION_HEADSET_NO_PRESENCE, .name = "alc256-medion-headset"},
	{.id = ALC298_FIXUP_SAMSUNG_AMP, .name = "alc298-samsung-amp"},
	{.id = ALC256_FIXUP_SAMSUNG_HEADPHONE_VERY_QUIET, .name = "alc256-samsung-headphone"},
	{.id = ALC255_FIXUP_XIAOMI_HEADSET_MIC, .name = "alc255-xiaomi-headset"},
	{.id = ALC274_FIXUP_HP_MIC, .name = "alc274-hp-mic-detect"},
	{.id = ALC245_FIXUP_HP_X360_AMP, .name = "alc245-hp-x360-amp"},
	{.id = ALC295_FIXUP_HP_OMEN, .name = "alc295-hp-omen"},
	{.id = ALC285_FIXUP_HP_SPECTRE_X360, .name = "alc285-hp-spectre-x360"},
	{.id = ALC285_FIXUP_HP_SPECTRE_X360_EB1, .name = "alc285-hp-spectre-x360-eb1"},
	{.id = ALC285_FIXUP_HP_ENVY_X360, .name = "alc285-hp-envy-x360"},
	{.id = ALC287_FIXUP_IDEAPAD_BASS_SPK_AMP, .name = "alc287-ideapad-bass-spk-amp"},
	{.id = ALC287_FIXUP_YOGA9_14IAP7_BASS_SPK_PIN, .name = "alc287-yoga9-bass-spk-pin"},
	{.id = ALC623_FIXUP_LENOVO_THINKSTATION_P340, .name = "alc623-lenovo-thinkstation-p340"},
	{.id = ALC255_FIXUP_ACER_HEADPHONE_AND_MIC, .name = "alc255-acer-headphone-and-mic"},
	{.id = ALC285_FIXUP_HP_GPIO_AMP_INIT, .name = "alc285-hp-amp-init"},
	{}
};
#define ALC225_STANDARD_PINS \
	{0x21, 0x04211020}

#define ALC256_STANDARD_PINS \
	{0x12, 0x90a60140}, \
	{0x14, 0x90170110}, \
	{0x21, 0x02211020}

#define ALC282_STANDARD_PINS \
	{0x14, 0x90170110}

#define ALC290_STANDARD_PINS \
	{0x12, 0x99a30130}

#define ALC292_STANDARD_PINS \
	{0x14, 0x90170110}, \
	{0x15, 0x0221401f}

#define ALC295_STANDARD_PINS \
	{0x12, 0xb7a60130}, \
	{0x14, 0x90170110}, \
	{0x21, 0x04211020}

#define ALC298_STANDARD_PINS \
	{0x12, 0x90a60130}, \
	{0x21, 0x03211020}

static const struct snd_hda_pin_quirk alc269_pin_fixup_tbl[] = {
	SND_HDA_PIN_QUIRK(0x10ec0221, 0x103c, "HP Workstation", ALC221_FIXUP_HP_HEADSET_MIC,
		{0x14, 0x01014020},
		{0x17, 0x90170110},
		{0x18, 0x02a11030},
		{0x19, 0x0181303F},
		{0x21, 0x0221102f}),
	SND_HDA_PIN_QUIRK(0x10ec0255, 0x1025, "Acer", ALC255_FIXUP_ACER_MIC_NO_PRESENCE,
		{0x12, 0x90a601c0},
		{0x14, 0x90171120},
		{0x21, 0x02211030}),
	SND_HDA_PIN_QUIRK(0x10ec0255, 0x1043, "ASUS", ALC255_FIXUP_ASUS_MIC_NO_PRESENCE,
		{0x14, 0x90170110},
		{0x1b, 0x90a70130},
		{0x21, 0x03211020}),
	SND_HDA_PIN_QUIRK(0x10ec0255, 0x1043, "ASUS", ALC255_FIXUP_ASUS_MIC_NO_PRESENCE,
		{0x1a, 0x90a70130},
		{0x1b, 0x90170110},
		{0x21, 0x03211020}),
	SND_HDA_PIN_QUIRK(0x10ec0225, 0x1028, "Dell", ALC225_FIXUP_DELL1_MIC_NO_PRESENCE,
		ALC225_STANDARD_PINS,
		{0x12, 0xb7a60130},
		{0x14, 0x901701a0}),
	SND_HDA_PIN_QUIRK(0x10ec0225, 0x1028, "Dell", ALC225_FIXUP_DELL1_MIC_NO_PRESENCE,
		ALC225_STANDARD_PINS,
		{0x12, 0xb7a60130},
		{0x14, 0x901701b0}),
	SND_HDA_PIN_QUIRK(0x10ec0225, 0x1028, "Dell", ALC225_FIXUP_DELL1_MIC_NO_PRESENCE,
		ALC225_STANDARD_PINS,
		{0x12, 0xb7a60150},
		{0x14, 0x901701a0}),
	SND_HDA_PIN_QUIRK(0x10ec0225, 0x1028, "Dell", ALC225_FIXUP_DELL1_MIC_NO_PRESENCE,
		ALC225_STANDARD_PINS,
		{0x12, 0xb7a60150},
		{0x14, 0x901701b0}),
	SND_HDA_PIN_QUIRK(0x10ec0225, 0x1028, "Dell", ALC225_FIXUP_DELL1_MIC_NO_PRESENCE,
		ALC225_STANDARD_PINS,
		{0x12, 0xb7a60130},
		{0x1b, 0x90170110}),
	SND_HDA_PIN_QUIRK(0x10ec0233, 0x8086, "Intel NUC Skull Canyon", ALC269_FIXUP_DELL1_MIC_NO_PRESENCE,
		{0x1b, 0x01111010},
		{0x1e, 0x01451130},
		{0x21, 0x02211020}),
	SND_HDA_PIN_QUIRK(0x10ec0235, 0x17aa, "Lenovo", ALC233_FIXUP_LENOVO_LINE2_MIC_HOTKEY,
		{0x12, 0x90a60140},
		{0x14, 0x90170110},
		{0x19, 0x02a11030},
		{0x21, 0x02211020}),
	SND_HDA_PIN_QUIRK(0x10ec0235, 0x17aa, "Lenovo", ALC294_FIXUP_LENOVO_MIC_LOCATION,
		{0x14, 0x90170110},
		{0x19, 0x02a11030},
		{0x1a, 0x02a11040},
		{0x1b, 0x01014020},
		{0x21, 0x0221101f}),
	SND_HDA_PIN_QUIRK(0x10ec0235, 0x17aa, "Lenovo", ALC294_FIXUP_LENOVO_MIC_LOCATION,
		{0x14, 0x90170110},
		{0x19, 0x02a11030},
		{0x1a, 0x02a11040},
		{0x1b, 0x01011020},
		{0x21, 0x0221101f}),
	SND_HDA_PIN_QUIRK(0x10ec0235, 0x17aa, "Lenovo", ALC294_FIXUP_LENOVO_MIC_LOCATION,
		{0x14, 0x90170110},
		{0x19, 0x02a11020},
		{0x1a, 0x02a11030},
		{0x21, 0x0221101f}),
	SND_HDA_PIN_QUIRK(0x10ec0236, 0x1028, "Dell", ALC236_FIXUP_DELL_AIO_HEADSET_MIC,
		{0x21, 0x02211010}),
	SND_HDA_PIN_QUIRK(0x10ec0236, 0x103c, "HP", ALC256_FIXUP_HP_HEADSET_MIC,
		{0x14, 0x90170110},
		{0x19, 0x02a11020},
		{0x21, 0x02211030}),
	SND_HDA_PIN_QUIRK(0x10ec0255, 0x1028, "Dell", ALC255_FIXUP_DELL2_MIC_NO_PRESENCE,
		{0x14, 0x90170110},
		{0x21, 0x02211020}),
	SND_HDA_PIN_QUIRK(0x10ec0255, 0x1028, "Dell", ALC255_FIXUP_DELL1_MIC_NO_PRESENCE,
		{0x14, 0x90170130},
		{0x21, 0x02211040}),
	SND_HDA_PIN_QUIRK(0x10ec0255, 0x1028, "Dell", ALC255_FIXUP_DELL1_MIC_NO_PRESENCE,
		{0x12, 0x90a60140},
		{0x14, 0x90170110},
		{0x21, 0x02211020}),
	SND_HDA_PIN_QUIRK(0x10ec0255, 0x1028, "Dell", ALC255_FIXUP_DELL1_MIC_NO_PRESENCE,
		{0x12, 0x90a60160},
		{0x14, 0x90170120},
		{0x21, 0x02211030}),
	SND_HDA_PIN_QUIRK(0x10ec0255, 0x1028, "Dell", ALC255_FIXUP_DELL1_MIC_NO_PRESENCE,
		{0x14, 0x90170110},
		{0x1b, 0x02011020},
		{0x21, 0x0221101f}),
	SND_HDA_PIN_QUIRK(0x10ec0255, 0x1028, "Dell", ALC255_FIXUP_DELL1_MIC_NO_PRESENCE,
		{0x14, 0x90170110},
		{0x1b, 0x01011020},
		{0x21, 0x0221101f}),
	SND_HDA_PIN_QUIRK(0x10ec0255, 0x1028, "Dell", ALC255_FIXUP_DELL1_MIC_NO_PRESENCE,
		{0x14, 0x90170130},
		{0x1b, 0x01014020},
		{0x21, 0x0221103f}),
	SND_HDA_PIN_QUIRK(0x10ec0255, 0x1028, "Dell", ALC255_FIXUP_DELL1_MIC_NO_PRESENCE,
		{0x14, 0x90170130},
		{0x1b, 0x01011020},
		{0x21, 0x0221103f}),
	SND_HDA_PIN_QUIRK(0x10ec0255, 0x1028, "Dell", ALC255_FIXUP_DELL1_MIC_NO_PRESENCE,
		{0x14, 0x90170130},
		{0x1b, 0x02011020},
		{0x21, 0x0221103f}),
	SND_HDA_PIN_QUIRK(0x10ec0255, 0x1028, "Dell", ALC255_FIXUP_DELL1_MIC_NO_PRESENCE,
		{0x14, 0x90170150},
		{0x1b, 0x02011020},
		{0x21, 0x0221105f}),
	SND_HDA_PIN_QUIRK(0x10ec0255, 0x1028, "Dell", ALC255_FIXUP_DELL1_MIC_NO_PRESENCE,
		{0x14, 0x90170110},
		{0x1b, 0x01014020},
		{0x21, 0x0221101f}),
	SND_HDA_PIN_QUIRK(0x10ec0255, 0x1028, "Dell", ALC255_FIXUP_DELL1_MIC_NO_PRESENCE,
		{0x12, 0x90a60160},
		{0x14, 0x90170120},
		{0x17, 0x90170140},
		{0x21, 0x0321102f}),
	SND_HDA_PIN_QUIRK(0x10ec0255, 0x1028, "Dell", ALC255_FIXUP_DELL1_MIC_NO_PRESENCE,
		{0x12, 0x90a60160},
		{0x14, 0x90170130},
		{0x21, 0x02211040}),
	SND_HDA_PIN_QUIRK(0x10ec0255, 0x1028, "Dell", ALC255_FIXUP_DELL1_MIC_NO_PRESENCE,
		{0x12, 0x90a60160},
		{0x14, 0x90170140},
		{0x21, 0x02211050}),
	SND_HDA_PIN_QUIRK(0x10ec0255, 0x1028, "Dell", ALC255_FIXUP_DELL1_MIC_NO_PRESENCE,
		{0x12, 0x90a60170},
		{0x14, 0x90170120},
		{0x21, 0x02211030}),
	SND_HDA_PIN_QUIRK(0x10ec0255, 0x1028, "Dell", ALC255_FIXUP_DELL1_MIC_NO_PRESENCE,
		{0x12, 0x90a60170},
		{0x14, 0x90170130},
		{0x21, 0x02211040}),
	SND_HDA_PIN_QUIRK(0x10ec0255, 0x1028, "Dell", ALC255_FIXUP_DELL1_MIC_NO_PRESENCE,
		{0x12, 0x90a60170},
		{0x14, 0x90171130},
		{0x21, 0x02211040}),
	SND_HDA_PIN_QUIRK(0x10ec0255, 0x1028, "Dell", ALC255_FIXUP_DELL1_MIC_NO_PRESENCE,
		{0x12, 0x90a60170},
		{0x14, 0x90170140},
		{0x21, 0x02211050}),
	SND_HDA_PIN_QUIRK(0x10ec0255, 0x1028, "Dell Inspiron 5548", ALC255_FIXUP_DELL1_MIC_NO_PRESENCE,
		{0x12, 0x90a60180},
		{0x14, 0x90170130},
		{0x21, 0x02211040}),
	SND_HDA_PIN_QUIRK(0x10ec0255, 0x1028, "Dell Inspiron 5565", ALC255_FIXUP_DELL1_MIC_NO_PRESENCE,
		{0x12, 0x90a60180},
		{0x14, 0x90170120},
		{0x21, 0x02211030}),
	SND_HDA_PIN_QUIRK(0x10ec0255, 0x1028, "Dell", ALC255_FIXUP_DELL1_MIC_NO_PRESENCE,
		{0x1b, 0x01011020},
		{0x21, 0x02211010}),
	SND_HDA_PIN_QUIRK(0x10ec0256, 0x1043, "ASUS", ALC256_FIXUP_ASUS_MIC,
		{0x14, 0x90170110},
		{0x1b, 0x90a70130},
		{0x21, 0x04211020}),
	SND_HDA_PIN_QUIRK(0x10ec0256, 0x1043, "ASUS", ALC256_FIXUP_ASUS_MIC,
		{0x14, 0x90170110},
		{0x1b, 0x90a70130},
		{0x21, 0x03211020}),
	SND_HDA_PIN_QUIRK(0x10ec0256, 0x1043, "ASUS", ALC256_FIXUP_ASUS_MIC_NO_PRESENCE,
		{0x12, 0x90a60130},
		{0x14, 0x90170110},
		{0x21, 0x03211020}),
	SND_HDA_PIN_QUIRK(0x10ec0256, 0x1043, "ASUS", ALC256_FIXUP_ASUS_MIC_NO_PRESENCE,
		{0x12, 0x90a60130},
		{0x14, 0x90170110},
		{0x21, 0x04211020}),
	SND_HDA_PIN_QUIRK(0x10ec0256, 0x1043, "ASUS", ALC256_FIXUP_ASUS_MIC_NO_PRESENCE,
		{0x1a, 0x90a70130},
		{0x1b, 0x90170110},
		{0x21, 0x03211020}),
       SND_HDA_PIN_QUIRK(0x10ec0256, 0x103c, "HP", ALC256_FIXUP_HP_HEADSET_MIC,
		{0x14, 0x90170110},
		{0x19, 0x02a11020},
		{0x21, 0x0221101f}),
       SND_HDA_PIN_QUIRK(0x10ec0274, 0x103c, "HP", ALC274_FIXUP_HP_HEADSET_MIC,
		{0x17, 0x90170110},
		{0x19, 0x03a11030},
		{0x21, 0x03211020}),
	SND_HDA_PIN_QUIRK(0x10ec0280, 0x103c, "HP", ALC280_FIXUP_HP_GPIO4,
		{0x12, 0x90a60130},
		{0x14, 0x90170110},
		{0x15, 0x0421101f},
		{0x1a, 0x04a11020}),
	SND_HDA_PIN_QUIRK(0x10ec0280, 0x103c, "HP", ALC269_FIXUP_HP_GPIO_MIC1_LED,
		{0x12, 0x90a60140},
		{0x14, 0x90170110},
		{0x15, 0x0421101f},
		{0x18, 0x02811030},
		{0x1a, 0x04a1103f},
		{0x1b, 0x02011020}),
	SND_HDA_PIN_QUIRK(0x10ec0282, 0x103c, "HP 15 Touchsmart", ALC269_FIXUP_HP_MUTE_LED_MIC1,
		ALC282_STANDARD_PINS,
		{0x12, 0x99a30130},
		{0x19, 0x03a11020},
		{0x21, 0x0321101f}),
	SND_HDA_PIN_QUIRK(0x10ec0282, 0x103c, "HP", ALC269_FIXUP_HP_MUTE_LED_MIC1,
		ALC282_STANDARD_PINS,
		{0x12, 0x99a30130},
		{0x19, 0x03a11020},
		{0x21, 0x03211040}),
	SND_HDA_PIN_QUIRK(0x10ec0282, 0x103c, "HP", ALC269_FIXUP_HP_MUTE_LED_MIC1,
		ALC282_STANDARD_PINS,
		{0x12, 0x99a30130},
		{0x19, 0x03a11030},
		{0x21, 0x03211020}),
	SND_HDA_PIN_QUIRK(0x10ec0282, 0x103c, "HP", ALC269_FIXUP_HP_MUTE_LED_MIC1,
		ALC282_STANDARD_PINS,
		{0x12, 0x99a30130},
		{0x19, 0x04a11020},
		{0x21, 0x0421101f}),
	SND_HDA_PIN_QUIRK(0x10ec0282, 0x103c, "HP", ALC269_FIXUP_HP_LINE1_MIC1_LED,
		ALC282_STANDARD_PINS,
		{0x12, 0x90a60140},
		{0x19, 0x04a11030},
		{0x21, 0x04211020}),
	SND_HDA_PIN_QUIRK(0x10ec0282, 0x1025, "Acer", ALC282_FIXUP_ACER_DISABLE_LINEOUT,
		ALC282_STANDARD_PINS,
		{0x12, 0x90a609c0},
		{0x18, 0x03a11830},
		{0x19, 0x04a19831},
		{0x1a, 0x0481303f},
		{0x1b, 0x04211020},
		{0x21, 0x0321101f}),
	SND_HDA_PIN_QUIRK(0x10ec0282, 0x1025, "Acer", ALC282_FIXUP_ACER_DISABLE_LINEOUT,
		ALC282_STANDARD_PINS,
		{0x12, 0x90a60940},
		{0x18, 0x03a11830},
		{0x19, 0x04a19831},
		{0x1a, 0x0481303f},
		{0x1b, 0x04211020},
		{0x21, 0x0321101f}),
	SND_HDA_PIN_QUIRK(0x10ec0283, 0x1028, "Dell", ALC269_FIXUP_DELL1_MIC_NO_PRESENCE,
		ALC282_STANDARD_PINS,
		{0x12, 0x90a60130},
		{0x21, 0x0321101f}),
	SND_HDA_PIN_QUIRK(0x10ec0283, 0x1028, "Dell", ALC269_FIXUP_DELL1_MIC_NO_PRESENCE,
		{0x12, 0x90a60160},
		{0x14, 0x90170120},
		{0x21, 0x02211030}),
	SND_HDA_PIN_QUIRK(0x10ec0283, 0x1028, "Dell", ALC269_FIXUP_DELL1_MIC_NO_PRESENCE,
		ALC282_STANDARD_PINS,
		{0x12, 0x90a60130},
		{0x19, 0x03a11020},
		{0x21, 0x0321101f}),
	SND_HDA_PIN_QUIRK(0x10ec0285, 0x17aa, "Lenovo", ALC285_FIXUP_LENOVO_PC_BEEP_IN_NOISE,
		{0x12, 0x90a60130},
		{0x14, 0x90170110},
		{0x19, 0x04a11040},
		{0x21, 0x04211020}),
	SND_HDA_PIN_QUIRK(0x10ec0285, 0x17aa, "Lenovo", ALC285_FIXUP_LENOVO_PC_BEEP_IN_NOISE,
		{0x14, 0x90170110},
		{0x19, 0x04a11040},
		{0x1d, 0x40600001},
		{0x21, 0x04211020}),
	SND_HDA_PIN_QUIRK(0x10ec0285, 0x17aa, "Lenovo", ALC285_FIXUP_THINKPAD_NO_BASS_SPK_HEADSET_JACK,
		{0x14, 0x90170110},
		{0x19, 0x04a11040},
		{0x21, 0x04211020}),
	SND_HDA_PIN_QUIRK(0x10ec0287, 0x17aa, "Lenovo", ALC285_FIXUP_THINKPAD_HEADSET_JACK,
		{0x14, 0x90170110},
		{0x17, 0x90170111},
		{0x19, 0x03a11030},
		{0x21, 0x03211020}),
	SND_HDA_PIN_QUIRK(0x10ec0287, 0x17aa, "Lenovo", ALC287_FIXUP_THINKPAD_I2S_SPK,
		{0x17, 0x90170110},
		{0x19, 0x03a11030},
		{0x21, 0x03211020}),
	SND_HDA_PIN_QUIRK(0x10ec0287, 0x17aa, "Lenovo", ALC287_FIXUP_THINKPAD_I2S_SPK,
		{0x17, 0x90170110}, /* 0x231f with RTK I2S AMP */
		{0x19, 0x04a11040},
		{0x21, 0x04211020}),
	SND_HDA_PIN_QUIRK(0x10ec0286, 0x1025, "Acer", ALC286_FIXUP_ACER_AIO_MIC_NO_PRESENCE,
		{0x12, 0x90a60130},
		{0x17, 0x90170110},
		{0x21, 0x02211020}),
	SND_HDA_PIN_QUIRK(0x10ec0288, 0x1028, "Dell", ALC288_FIXUP_DELL1_MIC_NO_PRESENCE,
		{0x12, 0x90a60120},
		{0x14, 0x90170110},
		{0x21, 0x0321101f}),
	SND_HDA_PIN_QUIRK(0x10ec0290, 0x103c, "HP", ALC269_FIXUP_HP_MUTE_LED_MIC1,
		ALC290_STANDARD_PINS,
		{0x15, 0x04211040},
		{0x18, 0x90170112},
		{0x1a, 0x04a11020}),
	SND_HDA_PIN_QUIRK(0x10ec0290, 0x103c, "HP", ALC269_FIXUP_HP_MUTE_LED_MIC1,
		ALC290_STANDARD_PINS,
		{0x15, 0x04211040},
		{0x18, 0x90170110},
		{0x1a, 0x04a11020}),
	SND_HDA_PIN_QUIRK(0x10ec0290, 0x103c, "HP", ALC269_FIXUP_HP_MUTE_LED_MIC1,
		ALC290_STANDARD_PINS,
		{0x15, 0x0421101f},
		{0x1a, 0x04a11020}),
	SND_HDA_PIN_QUIRK(0x10ec0290, 0x103c, "HP", ALC269_FIXUP_HP_MUTE_LED_MIC1,
		ALC290_STANDARD_PINS,
		{0x15, 0x04211020},
		{0x1a, 0x04a11040}),
	SND_HDA_PIN_QUIRK(0x10ec0290, 0x103c, "HP", ALC269_FIXUP_HP_MUTE_LED_MIC1,
		ALC290_STANDARD_PINS,
		{0x14, 0x90170110},
		{0x15, 0x04211020},
		{0x1a, 0x04a11040}),
	SND_HDA_PIN_QUIRK(0x10ec0290, 0x103c, "HP", ALC269_FIXUP_HP_MUTE_LED_MIC1,
		ALC290_STANDARD_PINS,
		{0x14, 0x90170110},
		{0x15, 0x04211020},
		{0x1a, 0x04a11020}),
	SND_HDA_PIN_QUIRK(0x10ec0290, 0x103c, "HP", ALC269_FIXUP_HP_MUTE_LED_MIC1,
		ALC290_STANDARD_PINS,
		{0x14, 0x90170110},
		{0x15, 0x0421101f},
		{0x1a, 0x04a11020}),
	SND_HDA_PIN_QUIRK(0x10ec0292, 0x1028, "Dell", ALC269_FIXUP_DELL2_MIC_NO_PRESENCE,
		ALC292_STANDARD_PINS,
		{0x12, 0x90a60140},
		{0x16, 0x01014020},
		{0x19, 0x01a19030}),
	SND_HDA_PIN_QUIRK(0x10ec0292, 0x1028, "Dell", ALC269_FIXUP_DELL2_MIC_NO_PRESENCE,
		ALC292_STANDARD_PINS,
		{0x12, 0x90a60140},
		{0x16, 0x01014020},
		{0x18, 0x02a19031},
		{0x19, 0x01a1903e}),
	SND_HDA_PIN_QUIRK(0x10ec0292, 0x1028, "Dell", ALC269_FIXUP_DELL3_MIC_NO_PRESENCE,
		ALC292_STANDARD_PINS,
		{0x12, 0x90a60140}),
	SND_HDA_PIN_QUIRK(0x10ec0293, 0x1028, "Dell", ALC293_FIXUP_DELL1_MIC_NO_PRESENCE,
		ALC292_STANDARD_PINS,
		{0x13, 0x90a60140},
		{0x16, 0x21014020},
		{0x19, 0x21a19030}),
	SND_HDA_PIN_QUIRK(0x10ec0293, 0x1028, "Dell", ALC293_FIXUP_DELL1_MIC_NO_PRESENCE,
		ALC292_STANDARD_PINS,
		{0x13, 0x90a60140}),
	SND_HDA_PIN_QUIRK(0x10ec0294, 0x1043, "ASUS", ALC294_FIXUP_ASUS_HPE,
		{0x17, 0x90170110},
		{0x21, 0x04211020}),
	SND_HDA_PIN_QUIRK(0x10ec0294, 0x1043, "ASUS", ALC294_FIXUP_ASUS_MIC,
		{0x14, 0x90170110},
		{0x1b, 0x90a70130},
		{0x21, 0x04211020}),
	SND_HDA_PIN_QUIRK(0x10ec0294, 0x1043, "ASUS", ALC294_FIXUP_ASUS_SPK,
		{0x12, 0x90a60130},
		{0x17, 0x90170110},
		{0x21, 0x03211020}),
	SND_HDA_PIN_QUIRK(0x10ec0294, 0x1043, "ASUS", ALC294_FIXUP_ASUS_SPK,
		{0x12, 0x90a60130},
		{0x17, 0x90170110},
		{0x21, 0x04211020}),
	SND_HDA_PIN_QUIRK(0x10ec0295, 0x1043, "ASUS", ALC294_FIXUP_ASUS_SPK,
		{0x12, 0x90a60130},
		{0x17, 0x90170110},
		{0x21, 0x03211020}),
	SND_HDA_PIN_QUIRK(0x10ec0295, 0x1043, "ASUS", ALC295_FIXUP_ASUS_MIC_NO_PRESENCE,
		{0x12, 0x90a60120},
		{0x17, 0x90170110},
		{0x21, 0x04211030}),
	SND_HDA_PIN_QUIRK(0x10ec0295, 0x1043, "ASUS", ALC295_FIXUP_ASUS_MIC_NO_PRESENCE,
		{0x12, 0x90a60130},
		{0x17, 0x90170110},
		{0x21, 0x03211020}),
	SND_HDA_PIN_QUIRK(0x10ec0295, 0x1043, "ASUS", ALC295_FIXUP_ASUS_MIC_NO_PRESENCE,
		{0x12, 0x90a60130},
		{0x17, 0x90170110},
		{0x21, 0x03211020}),
	SND_HDA_PIN_QUIRK(0x10ec0298, 0x1028, "Dell", ALC298_FIXUP_DELL1_MIC_NO_PRESENCE,
		ALC298_STANDARD_PINS,
		{0x17, 0x90170110}),
	SND_HDA_PIN_QUIRK(0x10ec0298, 0x1028, "Dell", ALC298_FIXUP_DELL1_MIC_NO_PRESENCE,
		ALC298_STANDARD_PINS,
		{0x17, 0x90170140}),
	SND_HDA_PIN_QUIRK(0x10ec0298, 0x1028, "Dell", ALC298_FIXUP_DELL1_MIC_NO_PRESENCE,
		ALC298_STANDARD_PINS,
		{0x17, 0x90170150}),
	SND_HDA_PIN_QUIRK(0x10ec0298, 0x1028, "Dell", ALC298_FIXUP_SPK_VOLUME,
		{0x12, 0xb7a60140},
		{0x13, 0xb7a60150},
		{0x17, 0x90170110},
		{0x1a, 0x03011020},
		{0x21, 0x03211030}),
	SND_HDA_PIN_QUIRK(0x10ec0298, 0x1028, "Dell", ALC298_FIXUP_ALIENWARE_MIC_NO_PRESENCE,
		{0x12, 0xb7a60140},
		{0x17, 0x90170110},
		{0x1a, 0x03a11030},
		{0x21, 0x03211020}),
	SND_HDA_PIN_QUIRK(0x10ec0299, 0x1028, "Dell", ALC269_FIXUP_DELL4_MIC_NO_PRESENCE,
		ALC225_STANDARD_PINS,
		{0x12, 0xb7a60130},
		{0x17, 0x90170110}),
	SND_HDA_PIN_QUIRK(0x10ec0623, 0x17aa, "Lenovo", ALC283_FIXUP_HEADSET_MIC,
		{0x14, 0x01014010},
		{0x17, 0x90170120},
		{0x18, 0x02a11030},
		{0x19, 0x02a1103f},
		{0x21, 0x0221101f}),
	{}
};

/* This is the fallback pin_fixup_tbl for alc269 family, to make the tbl match
 * more machines, don't need to match all valid pins, just need to match
 * all the pins defined in the tbl. Just because of this reason, it is possible
 * that a single machine matches multiple tbls, so there is one limitation:
 *   at most one tbl is allowed to define for the same vendor and same codec
 */
static const struct snd_hda_pin_quirk alc269_fallback_pin_fixup_tbl[] = {
	SND_HDA_PIN_QUIRK(0x10ec0256, 0x1025, "Acer", ALC2XX_FIXUP_HEADSET_MIC,
		{0x19, 0x40000000}),
	SND_HDA_PIN_QUIRK(0x10ec0289, 0x1028, "Dell", ALC269_FIXUP_DELL4_MIC_NO_PRESENCE,
		{0x19, 0x40000000},
		{0x1b, 0x40000000}),
	SND_HDA_PIN_QUIRK(0x10ec0295, 0x1028, "Dell", ALC269_FIXUP_DELL4_MIC_NO_PRESENCE,
		{0x19, 0x40000000},
		{0x1b, 0x40000000}),
	SND_HDA_PIN_QUIRK(0x10ec0256, 0x1028, "Dell", ALC255_FIXUP_DELL1_MIC_NO_PRESENCE,
		{0x19, 0x40000000},
		{0x1a, 0x40000000}),
	SND_HDA_PIN_QUIRK(0x10ec0236, 0x1028, "Dell", ALC255_FIXUP_DELL1_MIC_NO_PRESENCE,
		{0x19, 0x40000000},
		{0x1a, 0x40000000}),
	SND_HDA_PIN_QUIRK(0x10ec0274, 0x1028, "Dell", ALC274_FIXUP_DELL_AIO_LINEOUT_VERB,
		{0x19, 0x40000000},
		{0x1a, 0x40000000}),
	SND_HDA_PIN_QUIRK(0x10ec0256, 0x1043, "ASUS", ALC2XX_FIXUP_HEADSET_MIC,
		{0x19, 0x40000000}),
	{}
};

static void alc269_fill_coef(struct hda_codec *codec)
{
	struct alc_spec *spec = codec->spec;
	int val;

	if (spec->codec_variant != ALC269_TYPE_ALC269VB)
		return;

	if ((alc_get_coef0(codec) & 0x00ff) < 0x015) {
		alc_write_coef_idx(codec, 0xf, 0x960b);
		alc_write_coef_idx(codec, 0xe, 0x8817);
	}

	if ((alc_get_coef0(codec) & 0x00ff) == 0x016) {
		alc_write_coef_idx(codec, 0xf, 0x960b);
		alc_write_coef_idx(codec, 0xe, 0x8814);
	}

	if ((alc_get_coef0(codec) & 0x00ff) == 0x017) {
		/* Power up output pin */
		alc_update_coef_idx(codec, 0x04, 0, 1<<11);
	}

	if ((alc_get_coef0(codec) & 0x00ff) == 0x018) {
		val = alc_read_coef_idx(codec, 0xd);
		if (val != -1 && (val & 0x0c00) >> 10 != 0x1) {
			/* Capless ramp up clock control */
			alc_write_coef_idx(codec, 0xd, val | (1<<10));
		}
		val = alc_read_coef_idx(codec, 0x17);
		if (val != -1 && (val & 0x01c0) >> 6 != 0x4) {
			/* Class D power on reset */
			alc_write_coef_idx(codec, 0x17, val | (1<<7));
		}
	}

	/* HP */
	alc_update_coef_idx(codec, 0x4, 0, 1<<11);
}

/*
 */
static int patch_alc269(struct hda_codec *codec)
{
	struct alc_spec *spec;
	int err;

	err = alc_alloc_spec(codec, 0x0b);
	if (err < 0)
		return err;

	spec = codec->spec;
	spec->gen.shared_mic_vref_pin = 0x18;
	codec->power_save_node = 0;
	spec->en_3kpull_low = true;

	codec->patch_ops.suspend = alc269_suspend;
	codec->patch_ops.resume = alc269_resume;
	spec->shutup = alc_default_shutup;
	spec->init_hook = alc_default_init;

	switch (codec->core.vendor_id) {
	case 0x10ec0269:
		spec->codec_variant = ALC269_TYPE_ALC269VA;
		switch (alc_get_coef0(codec) & 0x00f0) {
		case 0x0010:
			if (codec->bus->pci &&
			    codec->bus->pci->subsystem_vendor == 0x1025 &&
			    spec->cdefine.platform_type == 1)
				err = alc_codec_rename(codec, "ALC271X");
			spec->codec_variant = ALC269_TYPE_ALC269VB;
			break;
		case 0x0020:
			if (codec->bus->pci &&
			    codec->bus->pci->subsystem_vendor == 0x17aa &&
			    codec->bus->pci->subsystem_device == 0x21f3)
				err = alc_codec_rename(codec, "ALC3202");
			spec->codec_variant = ALC269_TYPE_ALC269VC;
			break;
		case 0x0030:
			spec->codec_variant = ALC269_TYPE_ALC269VD;
			break;
		default:
			alc_fix_pll_init(codec, 0x20, 0x04, 15);
		}
		if (err < 0)
			goto error;
		spec->shutup = alc269_shutup;
		spec->init_hook = alc269_fill_coef;
		alc269_fill_coef(codec);
		break;

	case 0x10ec0280:
	case 0x10ec0290:
		spec->codec_variant = ALC269_TYPE_ALC280;
		break;
	case 0x10ec0282:
		spec->codec_variant = ALC269_TYPE_ALC282;
		spec->shutup = alc282_shutup;
		spec->init_hook = alc282_init;
		break;
	case 0x10ec0233:
	case 0x10ec0283:
		spec->codec_variant = ALC269_TYPE_ALC283;
		spec->shutup = alc283_shutup;
		spec->init_hook = alc283_init;
		break;
	case 0x10ec0284:
	case 0x10ec0292:
		spec->codec_variant = ALC269_TYPE_ALC284;
		break;
	case 0x10ec0293:
		spec->codec_variant = ALC269_TYPE_ALC293;
		break;
	case 0x10ec0286:
	case 0x10ec0288:
		spec->codec_variant = ALC269_TYPE_ALC286;
		break;
	case 0x10ec0298:
		spec->codec_variant = ALC269_TYPE_ALC298;
		break;
	case 0x10ec0235:
	case 0x10ec0255:
		spec->codec_variant = ALC269_TYPE_ALC255;
		spec->shutup = alc256_shutup;
		spec->init_hook = alc256_init;
		break;
	case 0x10ec0230:
	case 0x10ec0236:
	case 0x10ec0256:
	case 0x19e58326:
		spec->codec_variant = ALC269_TYPE_ALC256;
		spec->shutup = alc256_shutup;
		spec->init_hook = alc256_init;
		spec->gen.mixer_nid = 0; /* ALC256 does not have any loopback mixer path */
		if (codec->core.vendor_id == 0x10ec0236 &&
		    codec->bus->pci->vendor != PCI_VENDOR_ID_AMD)
			spec->en_3kpull_low = false;
		break;
	case 0x10ec0257:
		spec->codec_variant = ALC269_TYPE_ALC257;
		spec->shutup = alc256_shutup;
		spec->init_hook = alc256_init;
		spec->gen.mixer_nid = 0;
		spec->en_3kpull_low = false;
		break;
	case 0x10ec0215:
	case 0x10ec0245:
	case 0x10ec0285:
	case 0x10ec0289:
		if (alc_get_coef0(codec) & 0x0010)
			spec->codec_variant = ALC269_TYPE_ALC245;
		else
			spec->codec_variant = ALC269_TYPE_ALC215;
		spec->shutup = alc225_shutup;
		spec->init_hook = alc225_init;
		spec->gen.mixer_nid = 0;
		break;
	case 0x10ec0225:
	case 0x10ec0295:
	case 0x10ec0299:
		spec->codec_variant = ALC269_TYPE_ALC225;
		spec->shutup = alc225_shutup;
		spec->init_hook = alc225_init;
		spec->gen.mixer_nid = 0; /* no loopback on ALC225, ALC295 and ALC299 */
		break;
	case 0x10ec0287:
		spec->codec_variant = ALC269_TYPE_ALC287;
		spec->shutup = alc225_shutup;
		spec->init_hook = alc225_init;
		spec->gen.mixer_nid = 0; /* no loopback on ALC287 */
		break;
	case 0x10ec0234:
	case 0x10ec0274:
	case 0x10ec0294:
		spec->codec_variant = ALC269_TYPE_ALC294;
		spec->gen.mixer_nid = 0; /* ALC2x4 does not have any loopback mixer path */
		alc_update_coef_idx(codec, 0x6b, 0x0018, (1<<4) | (1<<3)); /* UAJ MIC Vref control by verb */
		spec->init_hook = alc294_init;
		break;
	case 0x10ec0300:
		spec->codec_variant = ALC269_TYPE_ALC300;
		spec->gen.mixer_nid = 0; /* no loopback on ALC300 */
		break;
	case 0x10ec0623:
		spec->codec_variant = ALC269_TYPE_ALC623;
		break;
	case 0x10ec0700:
	case 0x10ec0701:
	case 0x10ec0703:
	case 0x10ec0711:
		spec->codec_variant = ALC269_TYPE_ALC700;
		spec->gen.mixer_nid = 0; /* ALC700 does not have any loopback mixer path */
		alc_update_coef_idx(codec, 0x4a, 1 << 15, 0); /* Combo jack auto trigger control */
		spec->init_hook = alc294_init;
		break;

	}

	if (snd_hda_codec_read(codec, 0x51, 0, AC_VERB_PARAMETERS, 0) == 0x10ec5505) {
		spec->has_alc5505_dsp = 1;
		spec->init_hook = alc5505_dsp_init;
	}

	alc_pre_init(codec);

	snd_hda_pick_fixup(codec, alc269_fixup_models,
		       alc269_fixup_tbl, alc269_fixups);
	/* FIXME: both TX300 and ROG Strix G17 have the same SSID, and
	 * the quirk breaks the latter (bko#214101).
	 * Clear the wrong entry.
	 */
	if (codec->fixup_id == ALC282_FIXUP_ASUS_TX300 &&
	    codec->core.vendor_id == 0x10ec0294) {
		codec_dbg(codec, "Clear wrong fixup for ASUS ROG Strix G17\n");
		codec->fixup_id = HDA_FIXUP_ID_NOT_SET;
	}

	snd_hda_pick_pin_fixup(codec, alc269_pin_fixup_tbl, alc269_fixups, true);
	snd_hda_pick_pin_fixup(codec, alc269_fallback_pin_fixup_tbl, alc269_fixups, false);
	snd_hda_pick_fixup(codec, NULL,	alc269_fixup_vendor_tbl,
			   alc269_fixups);
	snd_hda_apply_fixup(codec, HDA_FIXUP_ACT_PRE_PROBE);

	alc_auto_parse_customize_define(codec);

	if (has_cdefine_beep(codec))
		spec->gen.beep_nid = 0x01;

	/* automatic parse from the BIOS config */
	err = alc269_parse_auto_config(codec);
	if (err < 0)
		goto error;

	if (!spec->gen.no_analog && spec->gen.beep_nid && spec->gen.mixer_nid) {
		err = set_beep_amp(spec, spec->gen.mixer_nid, 0x04, HDA_INPUT);
		if (err < 0)
			goto error;
	}

	snd_hda_apply_fixup(codec, HDA_FIXUP_ACT_PROBE);

	return 0;

 error:
	alc_free(codec);
	return err;
}

/*
 * ALC861
 */

static int alc861_parse_auto_config(struct hda_codec *codec)
{
	static const hda_nid_t alc861_ignore[] = { 0x1d, 0 };
	static const hda_nid_t alc861_ssids[] = { 0x0e, 0x0f, 0x0b, 0 };
	return alc_parse_auto_config(codec, alc861_ignore, alc861_ssids);
}

/* Pin config fixes */
enum {
	ALC861_FIXUP_FSC_AMILO_PI1505,
	ALC861_FIXUP_AMP_VREF_0F,
	ALC861_FIXUP_NO_JACK_DETECT,
	ALC861_FIXUP_ASUS_A6RP,
	ALC660_FIXUP_ASUS_W7J,
};

/* On some laptops, VREF of pin 0x0f is abused for controlling the main amp */
static void alc861_fixup_asus_amp_vref_0f(struct hda_codec *codec,
			const struct hda_fixup *fix, int action)
{
	struct alc_spec *spec = codec->spec;
	unsigned int val;

	if (action != HDA_FIXUP_ACT_INIT)
		return;
	val = snd_hda_codec_get_pin_target(codec, 0x0f);
	if (!(val & (AC_PINCTL_IN_EN | AC_PINCTL_OUT_EN)))
		val |= AC_PINCTL_IN_EN;
	val |= AC_PINCTL_VREF_50;
	snd_hda_set_pin_ctl(codec, 0x0f, val);
	spec->gen.keep_vref_in_automute = 1;
}

/* suppress the jack-detection */
static void alc_fixup_no_jack_detect(struct hda_codec *codec,
				     const struct hda_fixup *fix, int action)
{
	if (action == HDA_FIXUP_ACT_PRE_PROBE)
		codec->no_jack_detect = 1;
}

static const struct hda_fixup alc861_fixups[] = {
	[ALC861_FIXUP_FSC_AMILO_PI1505] = {
		.type = HDA_FIXUP_PINS,
		.v.pins = (const struct hda_pintbl[]) {
			{ 0x0b, 0x0221101f }, /* HP */
			{ 0x0f, 0x90170310 }, /* speaker */
			{ }
		}
	},
	[ALC861_FIXUP_AMP_VREF_0F] = {
		.type = HDA_FIXUP_FUNC,
		.v.func = alc861_fixup_asus_amp_vref_0f,
	},
	[ALC861_FIXUP_NO_JACK_DETECT] = {
		.type = HDA_FIXUP_FUNC,
		.v.func = alc_fixup_no_jack_detect,
	},
	[ALC861_FIXUP_ASUS_A6RP] = {
		.type = HDA_FIXUP_FUNC,
		.v.func = alc861_fixup_asus_amp_vref_0f,
		.chained = true,
		.chain_id = ALC861_FIXUP_NO_JACK_DETECT,
	},
	[ALC660_FIXUP_ASUS_W7J] = {
		.type = HDA_FIXUP_VERBS,
		.v.verbs = (const struct hda_verb[]) {
			/* ASUS W7J needs a magic pin setup on unused NID 0x10
			 * for enabling outputs
			 */
			{0x10, AC_VERB_SET_PIN_WIDGET_CONTROL, 0x24},
			{ }
		},
	}
};

static const struct snd_pci_quirk alc861_fixup_tbl[] = {
	SND_PCI_QUIRK(0x1043, 0x1253, "ASUS W7J", ALC660_FIXUP_ASUS_W7J),
	SND_PCI_QUIRK(0x1043, 0x1263, "ASUS Z35HL", ALC660_FIXUP_ASUS_W7J),
	SND_PCI_QUIRK(0x1043, 0x1393, "ASUS A6Rp", ALC861_FIXUP_ASUS_A6RP),
	SND_PCI_QUIRK_VENDOR(0x1043, "ASUS laptop", ALC861_FIXUP_AMP_VREF_0F),
	SND_PCI_QUIRK(0x1462, 0x7254, "HP DX2200", ALC861_FIXUP_NO_JACK_DETECT),
	SND_PCI_QUIRK_VENDOR(0x1584, "Haier/Uniwill", ALC861_FIXUP_AMP_VREF_0F),
	SND_PCI_QUIRK(0x1734, 0x10c7, "FSC Amilo Pi1505", ALC861_FIXUP_FSC_AMILO_PI1505),
	{}
};

/*
 */
static int patch_alc861(struct hda_codec *codec)
{
	struct alc_spec *spec;
	int err;

	err = alc_alloc_spec(codec, 0x15);
	if (err < 0)
		return err;

	spec = codec->spec;
	if (has_cdefine_beep(codec))
		spec->gen.beep_nid = 0x23;

	spec->power_hook = alc_power_eapd;

	alc_pre_init(codec);

	snd_hda_pick_fixup(codec, NULL, alc861_fixup_tbl, alc861_fixups);
	snd_hda_apply_fixup(codec, HDA_FIXUP_ACT_PRE_PROBE);

	/* automatic parse from the BIOS config */
	err = alc861_parse_auto_config(codec);
	if (err < 0)
		goto error;

	if (!spec->gen.no_analog) {
		err = set_beep_amp(spec, 0x23, 0, HDA_OUTPUT);
		if (err < 0)
			goto error;
	}

	snd_hda_apply_fixup(codec, HDA_FIXUP_ACT_PROBE);

	return 0;

 error:
	alc_free(codec);
	return err;
}

/*
 * ALC861-VD support
 *
 * Based on ALC882
 *
 * In addition, an independent DAC
 */
static int alc861vd_parse_auto_config(struct hda_codec *codec)
{
	static const hda_nid_t alc861vd_ignore[] = { 0x1d, 0 };
	static const hda_nid_t alc861vd_ssids[] = { 0x15, 0x1b, 0x14, 0 };
	return alc_parse_auto_config(codec, alc861vd_ignore, alc861vd_ssids);
}

enum {
	ALC660VD_FIX_ASUS_GPIO1,
	ALC861VD_FIX_DALLAS,
};

/* exclude VREF80 */
static void alc861vd_fixup_dallas(struct hda_codec *codec,
				  const struct hda_fixup *fix, int action)
{
	if (action == HDA_FIXUP_ACT_PRE_PROBE) {
		snd_hda_override_pin_caps(codec, 0x18, 0x00000734);
		snd_hda_override_pin_caps(codec, 0x19, 0x0000073c);
	}
}

/* reset GPIO1 */
static void alc660vd_fixup_asus_gpio1(struct hda_codec *codec,
				      const struct hda_fixup *fix, int action)
{
	struct alc_spec *spec = codec->spec;

	if (action == HDA_FIXUP_ACT_PRE_PROBE)
		spec->gpio_mask |= 0x02;
	alc_fixup_gpio(codec, action, 0x01);
}

static const struct hda_fixup alc861vd_fixups[] = {
	[ALC660VD_FIX_ASUS_GPIO1] = {
		.type = HDA_FIXUP_FUNC,
		.v.func = alc660vd_fixup_asus_gpio1,
	},
	[ALC861VD_FIX_DALLAS] = {
		.type = HDA_FIXUP_FUNC,
		.v.func = alc861vd_fixup_dallas,
	},
};

static const struct snd_pci_quirk alc861vd_fixup_tbl[] = {
	SND_PCI_QUIRK(0x103c, 0x30bf, "HP TX1000", ALC861VD_FIX_DALLAS),
	SND_PCI_QUIRK(0x1043, 0x1339, "ASUS A7-K", ALC660VD_FIX_ASUS_GPIO1),
	SND_PCI_QUIRK(0x1179, 0xff31, "Toshiba L30-149", ALC861VD_FIX_DALLAS),
	{}
};

/*
 */
static int patch_alc861vd(struct hda_codec *codec)
{
	struct alc_spec *spec;
	int err;

	err = alc_alloc_spec(codec, 0x0b);
	if (err < 0)
		return err;

	spec = codec->spec;
	if (has_cdefine_beep(codec))
		spec->gen.beep_nid = 0x23;

	spec->shutup = alc_eapd_shutup;

	alc_pre_init(codec);

	snd_hda_pick_fixup(codec, NULL, alc861vd_fixup_tbl, alc861vd_fixups);
	snd_hda_apply_fixup(codec, HDA_FIXUP_ACT_PRE_PROBE);

	/* automatic parse from the BIOS config */
	err = alc861vd_parse_auto_config(codec);
	if (err < 0)
		goto error;

	if (!spec->gen.no_analog) {
		err = set_beep_amp(spec, 0x0b, 0x05, HDA_INPUT);
		if (err < 0)
			goto error;
	}

	snd_hda_apply_fixup(codec, HDA_FIXUP_ACT_PROBE);

	return 0;

 error:
	alc_free(codec);
	return err;
}

/*
 * ALC662 support
 *
 * ALC662 is almost identical with ALC880 but has cleaner and more flexible
 * configuration.  Each pin widget can choose any input DACs and a mixer.
 * Each ADC is connected from a mixer of all inputs.  This makes possible
 * 6-channel independent captures.
 *
 * In addition, an independent DAC for the multi-playback (not used in this
 * driver yet).
 */

/*
 * BIOS auto configuration
 */

static int alc662_parse_auto_config(struct hda_codec *codec)
{
	static const hda_nid_t alc662_ignore[] = { 0x1d, 0 };
	static const hda_nid_t alc663_ssids[] = { 0x15, 0x1b, 0x14, 0x21 };
	static const hda_nid_t alc662_ssids[] = { 0x15, 0x1b, 0x14, 0 };
	const hda_nid_t *ssids;

	if (codec->core.vendor_id == 0x10ec0272 || codec->core.vendor_id == 0x10ec0663 ||
	    codec->core.vendor_id == 0x10ec0665 || codec->core.vendor_id == 0x10ec0670 ||
	    codec->core.vendor_id == 0x10ec0671)
		ssids = alc663_ssids;
	else
		ssids = alc662_ssids;
	return alc_parse_auto_config(codec, alc662_ignore, ssids);
}

static void alc272_fixup_mario(struct hda_codec *codec,
			       const struct hda_fixup *fix, int action)
{
	if (action != HDA_FIXUP_ACT_PRE_PROBE)
		return;
	if (snd_hda_override_amp_caps(codec, 0x2, HDA_OUTPUT,
				      (0x3b << AC_AMPCAP_OFFSET_SHIFT) |
				      (0x3b << AC_AMPCAP_NUM_STEPS_SHIFT) |
				      (0x03 << AC_AMPCAP_STEP_SIZE_SHIFT) |
				      (0 << AC_AMPCAP_MUTE_SHIFT)))
		codec_warn(codec, "failed to override amp caps for NID 0x2\n");
}

static const struct snd_pcm_chmap_elem asus_pcm_2_1_chmaps[] = {
	{ .channels = 2,
	  .map = { SNDRV_CHMAP_FL, SNDRV_CHMAP_FR } },
	{ .channels = 4,
	  .map = { SNDRV_CHMAP_FL, SNDRV_CHMAP_FR,
		   SNDRV_CHMAP_NA, SNDRV_CHMAP_LFE } }, /* LFE only on right */
	{ }
};

/* override the 2.1 chmap */
static void alc_fixup_bass_chmap(struct hda_codec *codec,
				    const struct hda_fixup *fix, int action)
{
	if (action == HDA_FIXUP_ACT_BUILD) {
		struct alc_spec *spec = codec->spec;
		spec->gen.pcm_rec[0]->stream[0].chmap = asus_pcm_2_1_chmaps;
	}
}

/* avoid D3 for keeping GPIO up */
static unsigned int gpio_led_power_filter(struct hda_codec *codec,
					  hda_nid_t nid,
					  unsigned int power_state)
{
	struct alc_spec *spec = codec->spec;
	if (nid == codec->core.afg && power_state == AC_PWRST_D3 && spec->gpio_data)
		return AC_PWRST_D0;
	return power_state;
}

static void alc662_fixup_led_gpio1(struct hda_codec *codec,
				   const struct hda_fixup *fix, int action)
{
	struct alc_spec *spec = codec->spec;

	alc_fixup_hp_gpio_led(codec, action, 0x01, 0);
	if (action == HDA_FIXUP_ACT_PRE_PROBE) {
		spec->mute_led_polarity = 1;
		codec->power_filter = gpio_led_power_filter;
	}
}

static void alc662_usi_automute_hook(struct hda_codec *codec,
					 struct hda_jack_callback *jack)
{
	struct alc_spec *spec = codec->spec;
	int vref;
	msleep(200);
	snd_hda_gen_hp_automute(codec, jack);

	vref = spec->gen.hp_jack_present ? PIN_VREF80 : 0;
	msleep(100);
	snd_hda_codec_write(codec, 0x19, 0, AC_VERB_SET_PIN_WIDGET_CONTROL,
			    vref);
}

static void alc662_fixup_usi_headset_mic(struct hda_codec *codec,
				     const struct hda_fixup *fix, int action)
{
	struct alc_spec *spec = codec->spec;
	if (action == HDA_FIXUP_ACT_PRE_PROBE) {
		spec->parse_flags |= HDA_PINCFG_HEADSET_MIC;
		spec->gen.hp_automute_hook = alc662_usi_automute_hook;
	}
}

static void alc662_aspire_ethos_mute_speakers(struct hda_codec *codec,
					struct hda_jack_callback *cb)
{
	/* surround speakers at 0x1b already get muted automatically when
	 * headphones are plugged in, but we have to mute/unmute the remaining
	 * channels manually:
	 * 0x15 - front left/front right
	 * 0x18 - front center/ LFE
	 */
	if (snd_hda_jack_detect_state(codec, 0x1b) == HDA_JACK_PRESENT) {
		snd_hda_set_pin_ctl_cache(codec, 0x15, 0);
		snd_hda_set_pin_ctl_cache(codec, 0x18, 0);
	} else {
		snd_hda_set_pin_ctl_cache(codec, 0x15, PIN_OUT);
		snd_hda_set_pin_ctl_cache(codec, 0x18, PIN_OUT);
	}
}

static void alc662_fixup_aspire_ethos_hp(struct hda_codec *codec,
					const struct hda_fixup *fix, int action)
{
    /* Pin 0x1b: shared headphones jack and surround speakers */
	if (!is_jack_detectable(codec, 0x1b))
		return;

	switch (action) {
	case HDA_FIXUP_ACT_PRE_PROBE:
		snd_hda_jack_detect_enable_callback(codec, 0x1b,
				alc662_aspire_ethos_mute_speakers);
		/* subwoofer needs an extra GPIO setting to become audible */
		alc_setup_gpio(codec, 0x02);
		break;
	case HDA_FIXUP_ACT_INIT:
		/* Make sure to start in a correct state, i.e. if
		 * headphones have been plugged in before powering up the system
		 */
		alc662_aspire_ethos_mute_speakers(codec, NULL);
		break;
	}
}

static void alc671_fixup_hp_headset_mic2(struct hda_codec *codec,
					     const struct hda_fixup *fix, int action)
{
	struct alc_spec *spec = codec->spec;

	static const struct hda_pintbl pincfgs[] = {
		{ 0x19, 0x02a11040 }, /* use as headset mic, with its own jack detect */
		{ 0x1b, 0x0181304f },
		{ }
	};

	switch (action) {
	case HDA_FIXUP_ACT_PRE_PROBE:
		spec->gen.mixer_nid = 0;
		spec->parse_flags |= HDA_PINCFG_HEADSET_MIC;
		snd_hda_apply_pincfgs(codec, pincfgs);
		break;
	case HDA_FIXUP_ACT_INIT:
		alc_write_coef_idx(codec, 0x19, 0xa054);
		break;
	}
}

static void alc897_hp_automute_hook(struct hda_codec *codec,
					 struct hda_jack_callback *jack)
{
	struct alc_spec *spec = codec->spec;
	int vref;

	snd_hda_gen_hp_automute(codec, jack);
	vref = spec->gen.hp_jack_present ? (PIN_HP | AC_PINCTL_VREF_100) : PIN_HP;
	snd_hda_set_pin_ctl(codec, 0x1b, vref);
}

static void alc897_fixup_lenovo_headset_mic(struct hda_codec *codec,
				     const struct hda_fixup *fix, int action)
{
	struct alc_spec *spec = codec->spec;
	if (action == HDA_FIXUP_ACT_PRE_PROBE) {
		spec->gen.hp_automute_hook = alc897_hp_automute_hook;
		spec->no_shutup_pins = 1;
	}
	if (action == HDA_FIXUP_ACT_PROBE) {
		snd_hda_set_pin_ctl_cache(codec, 0x1a, PIN_IN | AC_PINCTL_VREF_100);
	}
}

static void alc897_fixup_lenovo_headset_mode(struct hda_codec *codec,
				     const struct hda_fixup *fix, int action)
{
	struct alc_spec *spec = codec->spec;

	if (action == HDA_FIXUP_ACT_PRE_PROBE) {
		spec->parse_flags |= HDA_PINCFG_HEADSET_MIC;
		spec->gen.hp_automute_hook = alc897_hp_automute_hook;
	}
}

static const struct coef_fw alc668_coefs[] = {
	WRITE_COEF(0x01, 0xbebe), WRITE_COEF(0x02, 0xaaaa), WRITE_COEF(0x03,    0x0),
	WRITE_COEF(0x04, 0x0180), WRITE_COEF(0x06,    0x0), WRITE_COEF(0x07, 0x0f80),
	WRITE_COEF(0x08, 0x0031), WRITE_COEF(0x0a, 0x0060), WRITE_COEF(0x0b,    0x0),
	WRITE_COEF(0x0c, 0x7cf7), WRITE_COEF(0x0d, 0x1080), WRITE_COEF(0x0e, 0x7f7f),
	WRITE_COEF(0x0f, 0xcccc), WRITE_COEF(0x10, 0xddcc), WRITE_COEF(0x11, 0x0001),
	WRITE_COEF(0x13,    0x0), WRITE_COEF(0x14, 0x2aa0), WRITE_COEF(0x17, 0xa940),
	WRITE_COEF(0x19,    0x0), WRITE_COEF(0x1a,    0x0), WRITE_COEF(0x1b,    0x0),
	WRITE_COEF(0x1c,    0x0), WRITE_COEF(0x1d,    0x0), WRITE_COEF(0x1e, 0x7418),
	WRITE_COEF(0x1f, 0x0804), WRITE_COEF(0x20, 0x4200), WRITE_COEF(0x21, 0x0468),
	WRITE_COEF(0x22, 0x8ccc), WRITE_COEF(0x23, 0x0250), WRITE_COEF(0x24, 0x7418),
	WRITE_COEF(0x27,    0x0), WRITE_COEF(0x28, 0x8ccc), WRITE_COEF(0x2a, 0xff00),
	WRITE_COEF(0x2b, 0x8000), WRITE_COEF(0xa7, 0xff00), WRITE_COEF(0xa8, 0x8000),
	WRITE_COEF(0xaa, 0x2e17), WRITE_COEF(0xab, 0xa0c0), WRITE_COEF(0xac,    0x0),
	WRITE_COEF(0xad,    0x0), WRITE_COEF(0xae, 0x2ac6), WRITE_COEF(0xaf, 0xa480),
	WRITE_COEF(0xb0,    0x0), WRITE_COEF(0xb1,    0x0), WRITE_COEF(0xb2,    0x0),
	WRITE_COEF(0xb3,    0x0), WRITE_COEF(0xb4,    0x0), WRITE_COEF(0xb5, 0x1040),
	WRITE_COEF(0xb6, 0xd697), WRITE_COEF(0xb7, 0x902b), WRITE_COEF(0xb8, 0xd697),
	WRITE_COEF(0xb9, 0x902b), WRITE_COEF(0xba, 0xb8ba), WRITE_COEF(0xbb, 0xaaab),
	WRITE_COEF(0xbc, 0xaaaf), WRITE_COEF(0xbd, 0x6aaa), WRITE_COEF(0xbe, 0x1c02),
	WRITE_COEF(0xc0, 0x00ff), WRITE_COEF(0xc1, 0x0fa6),
	{}
};

static void alc668_restore_default_value(struct hda_codec *codec)
{
	alc_process_coef_fw(codec, alc668_coefs);
}

enum {
	ALC662_FIXUP_ASPIRE,
	ALC662_FIXUP_LED_GPIO1,
	ALC662_FIXUP_IDEAPAD,
	ALC272_FIXUP_MARIO,
	ALC662_FIXUP_CZC_ET26,
	ALC662_FIXUP_CZC_P10T,
	ALC662_FIXUP_SKU_IGNORE,
	ALC662_FIXUP_HP_RP5800,
	ALC662_FIXUP_ASUS_MODE1,
	ALC662_FIXUP_ASUS_MODE2,
	ALC662_FIXUP_ASUS_MODE3,
	ALC662_FIXUP_ASUS_MODE4,
	ALC662_FIXUP_ASUS_MODE5,
	ALC662_FIXUP_ASUS_MODE6,
	ALC662_FIXUP_ASUS_MODE7,
	ALC662_FIXUP_ASUS_MODE8,
	ALC662_FIXUP_NO_JACK_DETECT,
	ALC662_FIXUP_ZOTAC_Z68,
	ALC662_FIXUP_INV_DMIC,
	ALC662_FIXUP_DELL_MIC_NO_PRESENCE,
	ALC668_FIXUP_DELL_MIC_NO_PRESENCE,
	ALC662_FIXUP_HEADSET_MODE,
	ALC668_FIXUP_HEADSET_MODE,
	ALC662_FIXUP_BASS_MODE4_CHMAP,
	ALC662_FIXUP_BASS_16,
	ALC662_FIXUP_BASS_1A,
	ALC662_FIXUP_BASS_CHMAP,
	ALC668_FIXUP_AUTO_MUTE,
	ALC668_FIXUP_DELL_DISABLE_AAMIX,
	ALC668_FIXUP_DELL_XPS13,
	ALC662_FIXUP_ASUS_Nx50,
	ALC668_FIXUP_ASUS_Nx51_HEADSET_MODE,
	ALC668_FIXUP_ASUS_Nx51,
	ALC668_FIXUP_MIC_COEF,
	ALC668_FIXUP_ASUS_G751,
	ALC891_FIXUP_HEADSET_MODE,
	ALC891_FIXUP_DELL_MIC_NO_PRESENCE,
	ALC662_FIXUP_ACER_VERITON,
	ALC892_FIXUP_ASROCK_MOBO,
	ALC662_FIXUP_USI_FUNC,
	ALC662_FIXUP_USI_HEADSET_MODE,
	ALC662_FIXUP_LENOVO_MULTI_CODECS,
	ALC669_FIXUP_ACER_ASPIRE_ETHOS,
	ALC669_FIXUP_ACER_ASPIRE_ETHOS_HEADSET,
	ALC671_FIXUP_HP_HEADSET_MIC2,
	ALC662_FIXUP_ACER_X2660G_HEADSET_MODE,
	ALC662_FIXUP_ACER_NITRO_HEADSET_MODE,
	ALC668_FIXUP_ASUS_NO_HEADSET_MIC,
	ALC668_FIXUP_HEADSET_MIC,
	ALC668_FIXUP_MIC_DET_COEF,
	ALC897_FIXUP_LENOVO_HEADSET_MIC,
	ALC897_FIXUP_HEADSET_MIC_PIN,
	ALC897_FIXUP_HP_HSMIC_VERB,
	ALC897_FIXUP_LENOVO_HEADSET_MODE,
	ALC897_FIXUP_HEADSET_MIC_PIN2,
	ALC897_FIXUP_UNIS_H3C_X500S,
	ALC897_FIXUP_HEADSET_MIC_PIN3,
};

static const struct hda_fixup alc662_fixups[] = {
	[ALC662_FIXUP_ASPIRE] = {
		.type = HDA_FIXUP_PINS,
		.v.pins = (const struct hda_pintbl[]) {
			{ 0x15, 0x99130112 }, /* subwoofer */
			{ }
		}
	},
	[ALC662_FIXUP_LED_GPIO1] = {
		.type = HDA_FIXUP_FUNC,
		.v.func = alc662_fixup_led_gpio1,
	},
	[ALC662_FIXUP_IDEAPAD] = {
		.type = HDA_FIXUP_PINS,
		.v.pins = (const struct hda_pintbl[]) {
			{ 0x17, 0x99130112 }, /* subwoofer */
			{ }
		},
		.chained = true,
		.chain_id = ALC662_FIXUP_LED_GPIO1,
	},
	[ALC272_FIXUP_MARIO] = {
		.type = HDA_FIXUP_FUNC,
		.v.func = alc272_fixup_mario,
	},
	[ALC662_FIXUP_CZC_ET26] = {
		.type = HDA_FIXUP_PINS,
		.v.pins = (const struct hda_pintbl[]) {
			{0x12, 0x403cc000},
			{0x14, 0x90170110}, /* speaker */
			{0x15, 0x411111f0},
			{0x16, 0x411111f0},
			{0x18, 0x01a19030}, /* mic */
			{0x19, 0x90a7013f}, /* int-mic */
			{0x1a, 0x01014020},
			{0x1b, 0x0121401f},
			{0x1c, 0x411111f0},
			{0x1d, 0x411111f0},
			{0x1e, 0x40478e35},
			{}
		},
		.chained = true,
		.chain_id = ALC662_FIXUP_SKU_IGNORE
	},
	[ALC662_FIXUP_CZC_P10T] = {
		.type = HDA_FIXUP_VERBS,
		.v.verbs = (const struct hda_verb[]) {
			{0x14, AC_VERB_SET_EAPD_BTLENABLE, 0},
			{}
		}
	},
	[ALC662_FIXUP_SKU_IGNORE] = {
		.type = HDA_FIXUP_FUNC,
		.v.func = alc_fixup_sku_ignore,
	},
	[ALC662_FIXUP_HP_RP5800] = {
		.type = HDA_FIXUP_PINS,
		.v.pins = (const struct hda_pintbl[]) {
			{ 0x14, 0x0221201f }, /* HP out */
			{ }
		},
		.chained = true,
		.chain_id = ALC662_FIXUP_SKU_IGNORE
	},
	[ALC662_FIXUP_ASUS_MODE1] = {
		.type = HDA_FIXUP_PINS,
		.v.pins = (const struct hda_pintbl[]) {
			{ 0x14, 0x99130110 }, /* speaker */
			{ 0x18, 0x01a19c20 }, /* mic */
			{ 0x19, 0x99a3092f }, /* int-mic */
			{ 0x21, 0x0121401f }, /* HP out */
			{ }
		},
		.chained = true,
		.chain_id = ALC662_FIXUP_SKU_IGNORE
	},
	[ALC662_FIXUP_ASUS_MODE2] = {
		.type = HDA_FIXUP_PINS,
		.v.pins = (const struct hda_pintbl[]) {
			{ 0x14, 0x99130110 }, /* speaker */
			{ 0x18, 0x01a19820 }, /* mic */
			{ 0x19, 0x99a3092f }, /* int-mic */
			{ 0x1b, 0x0121401f }, /* HP out */
			{ }
		},
		.chained = true,
		.chain_id = ALC662_FIXUP_SKU_IGNORE
	},
	[ALC662_FIXUP_ASUS_MODE3] = {
		.type = HDA_FIXUP_PINS,
		.v.pins = (const struct hda_pintbl[]) {
			{ 0x14, 0x99130110 }, /* speaker */
			{ 0x15, 0x0121441f }, /* HP */
			{ 0x18, 0x01a19840 }, /* mic */
			{ 0x19, 0x99a3094f }, /* int-mic */
			{ 0x21, 0x01211420 }, /* HP2 */
			{ }
		},
		.chained = true,
		.chain_id = ALC662_FIXUP_SKU_IGNORE
	},
	[ALC662_FIXUP_ASUS_MODE4] = {
		.type = HDA_FIXUP_PINS,
		.v.pins = (const struct hda_pintbl[]) {
			{ 0x14, 0x99130110 }, /* speaker */
			{ 0x16, 0x99130111 }, /* speaker */
			{ 0x18, 0x01a19840 }, /* mic */
			{ 0x19, 0x99a3094f }, /* int-mic */
			{ 0x21, 0x0121441f }, /* HP */
			{ }
		},
		.chained = true,
		.chain_id = ALC662_FIXUP_SKU_IGNORE
	},
	[ALC662_FIXUP_ASUS_MODE5] = {
		.type = HDA_FIXUP_PINS,
		.v.pins = (const struct hda_pintbl[]) {
			{ 0x14, 0x99130110 }, /* speaker */
			{ 0x15, 0x0121441f }, /* HP */
			{ 0x16, 0x99130111 }, /* speaker */
			{ 0x18, 0x01a19840 }, /* mic */
			{ 0x19, 0x99a3094f }, /* int-mic */
			{ }
		},
		.chained = true,
		.chain_id = ALC662_FIXUP_SKU_IGNORE
	},
	[ALC662_FIXUP_ASUS_MODE6] = {
		.type = HDA_FIXUP_PINS,
		.v.pins = (const struct hda_pintbl[]) {
			{ 0x14, 0x99130110 }, /* speaker */
			{ 0x15, 0x01211420 }, /* HP2 */
			{ 0x18, 0x01a19840 }, /* mic */
			{ 0x19, 0x99a3094f }, /* int-mic */
			{ 0x1b, 0x0121441f }, /* HP */
			{ }
		},
		.chained = true,
		.chain_id = ALC662_FIXUP_SKU_IGNORE
	},
	[ALC662_FIXUP_ASUS_MODE7] = {
		.type = HDA_FIXUP_PINS,
		.v.pins = (const struct hda_pintbl[]) {
			{ 0x14, 0x99130110 }, /* speaker */
			{ 0x17, 0x99130111 }, /* speaker */
			{ 0x18, 0x01a19840 }, /* mic */
			{ 0x19, 0x99a3094f }, /* int-mic */
			{ 0x1b, 0x01214020 }, /* HP */
			{ 0x21, 0x0121401f }, /* HP */
			{ }
		},
		.chained = true,
		.chain_id = ALC662_FIXUP_SKU_IGNORE
	},
	[ALC662_FIXUP_ASUS_MODE8] = {
		.type = HDA_FIXUP_PINS,
		.v.pins = (const struct hda_pintbl[]) {
			{ 0x14, 0x99130110 }, /* speaker */
			{ 0x12, 0x99a30970 }, /* int-mic */
			{ 0x15, 0x01214020 }, /* HP */
			{ 0x17, 0x99130111 }, /* speaker */
			{ 0x18, 0x01a19840 }, /* mic */
			{ 0x21, 0x0121401f }, /* HP */
			{ }
		},
		.chained = true,
		.chain_id = ALC662_FIXUP_SKU_IGNORE
	},
	[ALC662_FIXUP_NO_JACK_DETECT] = {
		.type = HDA_FIXUP_FUNC,
		.v.func = alc_fixup_no_jack_detect,
	},
	[ALC662_FIXUP_ZOTAC_Z68] = {
		.type = HDA_FIXUP_PINS,
		.v.pins = (const struct hda_pintbl[]) {
			{ 0x1b, 0x02214020 }, /* Front HP */
			{ }
		}
	},
	[ALC662_FIXUP_INV_DMIC] = {
		.type = HDA_FIXUP_FUNC,
		.v.func = alc_fixup_inv_dmic,
	},
	[ALC668_FIXUP_DELL_XPS13] = {
		.type = HDA_FIXUP_FUNC,
		.v.func = alc_fixup_dell_xps13,
		.chained = true,
		.chain_id = ALC668_FIXUP_DELL_DISABLE_AAMIX
	},
	[ALC668_FIXUP_DELL_DISABLE_AAMIX] = {
		.type = HDA_FIXUP_FUNC,
		.v.func = alc_fixup_disable_aamix,
		.chained = true,
		.chain_id = ALC668_FIXUP_DELL_MIC_NO_PRESENCE
	},
	[ALC668_FIXUP_AUTO_MUTE] = {
		.type = HDA_FIXUP_FUNC,
		.v.func = alc_fixup_auto_mute_via_amp,
		.chained = true,
		.chain_id = ALC668_FIXUP_DELL_MIC_NO_PRESENCE
	},
	[ALC662_FIXUP_DELL_MIC_NO_PRESENCE] = {
		.type = HDA_FIXUP_PINS,
		.v.pins = (const struct hda_pintbl[]) {
			{ 0x19, 0x03a1113c }, /* use as headset mic, without its own jack detect */
			/* headphone mic by setting pin control of 0x1b (headphone out) to in + vref_50 */
			{ }
		},
		.chained = true,
		.chain_id = ALC662_FIXUP_HEADSET_MODE
	},
	[ALC662_FIXUP_HEADSET_MODE] = {
		.type = HDA_FIXUP_FUNC,
		.v.func = alc_fixup_headset_mode_alc662,
	},
	[ALC668_FIXUP_DELL_MIC_NO_PRESENCE] = {
		.type = HDA_FIXUP_PINS,
		.v.pins = (const struct hda_pintbl[]) {
			{ 0x19, 0x03a1913d }, /* use as headphone mic, without its own jack detect */
			{ 0x1b, 0x03a1113c }, /* use as headset mic, without its own jack detect */
			{ }
		},
		.chained = true,
		.chain_id = ALC668_FIXUP_HEADSET_MODE
	},
	[ALC668_FIXUP_HEADSET_MODE] = {
		.type = HDA_FIXUP_FUNC,
		.v.func = alc_fixup_headset_mode_alc668,
	},
	[ALC662_FIXUP_BASS_MODE4_CHMAP] = {
		.type = HDA_FIXUP_FUNC,
		.v.func = alc_fixup_bass_chmap,
		.chained = true,
		.chain_id = ALC662_FIXUP_ASUS_MODE4
	},
	[ALC662_FIXUP_BASS_16] = {
		.type = HDA_FIXUP_PINS,
		.v.pins = (const struct hda_pintbl[]) {
			{0x16, 0x80106111}, /* bass speaker */
			{}
		},
		.chained = true,
		.chain_id = ALC662_FIXUP_BASS_CHMAP,
	},
	[ALC662_FIXUP_BASS_1A] = {
		.type = HDA_FIXUP_PINS,
		.v.pins = (const struct hda_pintbl[]) {
			{0x1a, 0x80106111}, /* bass speaker */
			{}
		},
		.chained = true,
		.chain_id = ALC662_FIXUP_BASS_CHMAP,
	},
	[ALC662_FIXUP_BASS_CHMAP] = {
		.type = HDA_FIXUP_FUNC,
		.v.func = alc_fixup_bass_chmap,
	},
	[ALC662_FIXUP_ASUS_Nx50] = {
		.type = HDA_FIXUP_FUNC,
		.v.func = alc_fixup_auto_mute_via_amp,
		.chained = true,
		.chain_id = ALC662_FIXUP_BASS_1A
	},
	[ALC668_FIXUP_ASUS_Nx51_HEADSET_MODE] = {
		.type = HDA_FIXUP_FUNC,
		.v.func = alc_fixup_headset_mode_alc668,
		.chain_id = ALC662_FIXUP_BASS_CHMAP
	},
	[ALC668_FIXUP_ASUS_Nx51] = {
		.type = HDA_FIXUP_PINS,
		.v.pins = (const struct hda_pintbl[]) {
			{ 0x19, 0x03a1913d }, /* use as headphone mic, without its own jack detect */
			{ 0x1a, 0x90170151 }, /* bass speaker */
			{ 0x1b, 0x03a1113c }, /* use as headset mic, without its own jack detect */
			{}
		},
		.chained = true,
		.chain_id = ALC668_FIXUP_ASUS_Nx51_HEADSET_MODE,
	},
	[ALC668_FIXUP_MIC_COEF] = {
		.type = HDA_FIXUP_VERBS,
		.v.verbs = (const struct hda_verb[]) {
			{ 0x20, AC_VERB_SET_COEF_INDEX, 0xc3 },
			{ 0x20, AC_VERB_SET_PROC_COEF, 0x4000 },
			{}
		},
	},
	[ALC668_FIXUP_ASUS_G751] = {
		.type = HDA_FIXUP_PINS,
		.v.pins = (const struct hda_pintbl[]) {
			{ 0x16, 0x0421101f }, /* HP */
			{}
		},
		.chained = true,
		.chain_id = ALC668_FIXUP_MIC_COEF
	},
	[ALC891_FIXUP_HEADSET_MODE] = {
		.type = HDA_FIXUP_FUNC,
		.v.func = alc_fixup_headset_mode,
	},
	[ALC891_FIXUP_DELL_MIC_NO_PRESENCE] = {
		.type = HDA_FIXUP_PINS,
		.v.pins = (const struct hda_pintbl[]) {
			{ 0x19, 0x03a1913d }, /* use as headphone mic, without its own jack detect */
			{ 0x1b, 0x03a1113c }, /* use as headset mic, without its own jack detect */
			{ }
		},
		.chained = true,
		.chain_id = ALC891_FIXUP_HEADSET_MODE
	},
	[ALC662_FIXUP_ACER_VERITON] = {
		.type = HDA_FIXUP_PINS,
		.v.pins = (const struct hda_pintbl[]) {
			{ 0x15, 0x50170120 }, /* no internal speaker */
			{ }
		}
	},
	[ALC892_FIXUP_ASROCK_MOBO] = {
		.type = HDA_FIXUP_PINS,
		.v.pins = (const struct hda_pintbl[]) {
			{ 0x15, 0x40f000f0 }, /* disabled */
			{ 0x16, 0x40f000f0 }, /* disabled */
			{ }
		}
	},
	[ALC662_FIXUP_USI_FUNC] = {
		.type = HDA_FIXUP_FUNC,
		.v.func = alc662_fixup_usi_headset_mic,
	},
	[ALC662_FIXUP_USI_HEADSET_MODE] = {
		.type = HDA_FIXUP_PINS,
		.v.pins = (const struct hda_pintbl[]) {
			{ 0x19, 0x02a1913c }, /* use as headset mic, without its own jack detect */
			{ 0x18, 0x01a1903d },
			{ }
		},
		.chained = true,
		.chain_id = ALC662_FIXUP_USI_FUNC
	},
	[ALC662_FIXUP_LENOVO_MULTI_CODECS] = {
		.type = HDA_FIXUP_FUNC,
		.v.func = alc233_alc662_fixup_lenovo_dual_codecs,
	},
	[ALC669_FIXUP_ACER_ASPIRE_ETHOS_HEADSET] = {
		.type = HDA_FIXUP_FUNC,
		.v.func = alc662_fixup_aspire_ethos_hp,
	},
	[ALC669_FIXUP_ACER_ASPIRE_ETHOS] = {
		.type = HDA_FIXUP_PINS,
		.v.pins = (const struct hda_pintbl[]) {
			{ 0x15, 0x92130110 }, /* front speakers */
			{ 0x18, 0x99130111 }, /* center/subwoofer */
			{ 0x1b, 0x11130012 }, /* surround plus jack for HP */
			{ }
		},
		.chained = true,
		.chain_id = ALC669_FIXUP_ACER_ASPIRE_ETHOS_HEADSET
	},
	[ALC671_FIXUP_HP_HEADSET_MIC2] = {
		.type = HDA_FIXUP_FUNC,
		.v.func = alc671_fixup_hp_headset_mic2,
	},
	[ALC662_FIXUP_ACER_X2660G_HEADSET_MODE] = {
		.type = HDA_FIXUP_PINS,
		.v.pins = (const struct hda_pintbl[]) {
			{ 0x1a, 0x02a1113c }, /* use as headset mic, without its own jack detect */
			{ }
		},
		.chained = true,
		.chain_id = ALC662_FIXUP_USI_FUNC
	},
	[ALC662_FIXUP_ACER_NITRO_HEADSET_MODE] = {
		.type = HDA_FIXUP_PINS,
		.v.pins = (const struct hda_pintbl[]) {
			{ 0x1a, 0x01a11140 }, /* use as headset mic, without its own jack detect */
			{ 0x1b, 0x0221144f },
			{ }
		},
		.chained = true,
		.chain_id = ALC662_FIXUP_USI_FUNC
	},
	[ALC668_FIXUP_ASUS_NO_HEADSET_MIC] = {
		.type = HDA_FIXUP_PINS,
		.v.pins = (const struct hda_pintbl[]) {
			{ 0x1b, 0x04a1112c },
			{ }
		},
		.chained = true,
		.chain_id = ALC668_FIXUP_HEADSET_MIC
	},
	[ALC668_FIXUP_HEADSET_MIC] = {
		.type = HDA_FIXUP_FUNC,
		.v.func = alc269_fixup_headset_mic,
		.chained = true,
		.chain_id = ALC668_FIXUP_MIC_DET_COEF
	},
	[ALC668_FIXUP_MIC_DET_COEF] = {
		.type = HDA_FIXUP_VERBS,
		.v.verbs = (const struct hda_verb[]) {
			{ 0x20, AC_VERB_SET_COEF_INDEX, 0x15 },
			{ 0x20, AC_VERB_SET_PROC_COEF, 0x0d60 },
			{}
		},
	},
	[ALC897_FIXUP_LENOVO_HEADSET_MIC] = {
		.type = HDA_FIXUP_FUNC,
		.v.func = alc897_fixup_lenovo_headset_mic,
	},
	[ALC897_FIXUP_HEADSET_MIC_PIN] = {
		.type = HDA_FIXUP_PINS,
		.v.pins = (const struct hda_pintbl[]) {
			{ 0x1a, 0x03a11050 },
			{ }
		},
		.chained = true,
		.chain_id = ALC897_FIXUP_LENOVO_HEADSET_MIC
	},
	[ALC897_FIXUP_HP_HSMIC_VERB] = {
		.type = HDA_FIXUP_PINS,
		.v.pins = (const struct hda_pintbl[]) {
			{ 0x19, 0x01a1913c }, /* use as headset mic, without its own jack detect */
			{ }
		},
	},
	[ALC897_FIXUP_LENOVO_HEADSET_MODE] = {
		.type = HDA_FIXUP_FUNC,
		.v.func = alc897_fixup_lenovo_headset_mode,
	},
	[ALC897_FIXUP_HEADSET_MIC_PIN2] = {
		.type = HDA_FIXUP_PINS,
		.v.pins = (const struct hda_pintbl[]) {
			{ 0x1a, 0x01a11140 }, /* use as headset mic, without its own jack detect */
			{ }
		},
		.chained = true,
		.chain_id = ALC897_FIXUP_LENOVO_HEADSET_MODE
	},
	[ALC897_FIXUP_UNIS_H3C_X500S] = {
		.type = HDA_FIXUP_VERBS,
		.v.verbs = (const struct hda_verb[]) {
			{ 0x14, AC_VERB_SET_EAPD_BTLENABLE, 0 },
			{}
		},
	},
	[ALC897_FIXUP_HEADSET_MIC_PIN3] = {
		.type = HDA_FIXUP_PINS,
		.v.pins = (const struct hda_pintbl[]) {
			{ 0x19, 0x03a11050 }, /* use as headset mic */
			{ }
		},
	},
};

static const struct snd_pci_quirk alc662_fixup_tbl[] = {
	SND_PCI_QUIRK(0x1019, 0x9087, "ECS", ALC662_FIXUP_ASUS_MODE2),
	SND_PCI_QUIRK(0x1019, 0x9859, "JP-IK LEAP W502", ALC897_FIXUP_HEADSET_MIC_PIN3),
	SND_PCI_QUIRK(0x1025, 0x022f, "Acer Aspire One", ALC662_FIXUP_INV_DMIC),
	SND_PCI_QUIRK(0x1025, 0x0241, "Packard Bell DOTS", ALC662_FIXUP_INV_DMIC),
	SND_PCI_QUIRK(0x1025, 0x0308, "Acer Aspire 8942G", ALC662_FIXUP_ASPIRE),
	SND_PCI_QUIRK(0x1025, 0x031c, "Gateway NV79", ALC662_FIXUP_SKU_IGNORE),
	SND_PCI_QUIRK(0x1025, 0x0349, "eMachines eM250", ALC662_FIXUP_INV_DMIC),
	SND_PCI_QUIRK(0x1025, 0x034a, "Gateway LT27", ALC662_FIXUP_INV_DMIC),
	SND_PCI_QUIRK(0x1025, 0x038b, "Acer Aspire 8943G", ALC662_FIXUP_ASPIRE),
	SND_PCI_QUIRK(0x1025, 0x0566, "Acer Aspire Ethos 8951G", ALC669_FIXUP_ACER_ASPIRE_ETHOS),
	SND_PCI_QUIRK(0x1025, 0x123c, "Acer Nitro N50-600", ALC662_FIXUP_ACER_NITRO_HEADSET_MODE),
	SND_PCI_QUIRK(0x1025, 0x124e, "Acer 2660G", ALC662_FIXUP_ACER_X2660G_HEADSET_MODE),
	SND_PCI_QUIRK(0x1028, 0x05d8, "Dell", ALC668_FIXUP_DELL_MIC_NO_PRESENCE),
	SND_PCI_QUIRK(0x1028, 0x05db, "Dell", ALC668_FIXUP_DELL_MIC_NO_PRESENCE),
	SND_PCI_QUIRK(0x1028, 0x05fe, "Dell XPS 15", ALC668_FIXUP_DELL_XPS13),
	SND_PCI_QUIRK(0x1028, 0x060a, "Dell XPS 13", ALC668_FIXUP_DELL_XPS13),
	SND_PCI_QUIRK(0x1028, 0x060d, "Dell M3800", ALC668_FIXUP_DELL_XPS13),
	SND_PCI_QUIRK(0x1028, 0x0625, "Dell", ALC668_FIXUP_DELL_MIC_NO_PRESENCE),
	SND_PCI_QUIRK(0x1028, 0x0626, "Dell", ALC668_FIXUP_DELL_MIC_NO_PRESENCE),
	SND_PCI_QUIRK(0x1028, 0x0696, "Dell", ALC668_FIXUP_DELL_MIC_NO_PRESENCE),
	SND_PCI_QUIRK(0x1028, 0x0698, "Dell", ALC668_FIXUP_DELL_MIC_NO_PRESENCE),
	SND_PCI_QUIRK(0x1028, 0x069f, "Dell", ALC668_FIXUP_DELL_MIC_NO_PRESENCE),
	SND_PCI_QUIRK(0x103c, 0x1632, "HP RP5800", ALC662_FIXUP_HP_RP5800),
	SND_PCI_QUIRK(0x103c, 0x870c, "HP", ALC897_FIXUP_HP_HSMIC_VERB),
	SND_PCI_QUIRK(0x103c, 0x8719, "HP", ALC897_FIXUP_HP_HSMIC_VERB),
	SND_PCI_QUIRK(0x103c, 0x872b, "HP", ALC897_FIXUP_HP_HSMIC_VERB),
	SND_PCI_QUIRK(0x103c, 0x873e, "HP", ALC671_FIXUP_HP_HEADSET_MIC2),
	SND_PCI_QUIRK(0x103c, 0x8768, "HP Slim Desktop S01", ALC671_FIXUP_HP_HEADSET_MIC2),
	SND_PCI_QUIRK(0x103c, 0x877e, "HP 288 Pro G6", ALC671_FIXUP_HP_HEADSET_MIC2),
	SND_PCI_QUIRK(0x103c, 0x885f, "HP 288 Pro G8", ALC671_FIXUP_HP_HEADSET_MIC2),
	SND_PCI_QUIRK(0x1043, 0x1080, "Asus UX501VW", ALC668_FIXUP_HEADSET_MODE),
	SND_PCI_QUIRK(0x1043, 0x11cd, "Asus N550", ALC662_FIXUP_ASUS_Nx50),
	SND_PCI_QUIRK(0x1043, 0x129d, "Asus N750", ALC662_FIXUP_ASUS_Nx50),
	SND_PCI_QUIRK(0x1043, 0x12ff, "ASUS G751", ALC668_FIXUP_ASUS_G751),
	SND_PCI_QUIRK(0x1043, 0x13df, "Asus N550JX", ALC662_FIXUP_BASS_1A),
	SND_PCI_QUIRK(0x1043, 0x1477, "ASUS N56VZ", ALC662_FIXUP_BASS_MODE4_CHMAP),
	SND_PCI_QUIRK(0x1043, 0x15a7, "ASUS UX51VZH", ALC662_FIXUP_BASS_16),
	SND_PCI_QUIRK(0x1043, 0x177d, "ASUS N551", ALC668_FIXUP_ASUS_Nx51),
	SND_PCI_QUIRK(0x1043, 0x17bd, "ASUS N751", ALC668_FIXUP_ASUS_Nx51),
	SND_PCI_QUIRK(0x1043, 0x185d, "ASUS G551JW", ALC668_FIXUP_ASUS_NO_HEADSET_MIC),
	SND_PCI_QUIRK(0x1043, 0x1963, "ASUS X71SL", ALC662_FIXUP_ASUS_MODE8),
	SND_PCI_QUIRK(0x1043, 0x1b73, "ASUS N55SF", ALC662_FIXUP_BASS_16),
	SND_PCI_QUIRK(0x1043, 0x1bf3, "ASUS N76VZ", ALC662_FIXUP_BASS_MODE4_CHMAP),
	SND_PCI_QUIRK(0x1043, 0x8469, "ASUS mobo", ALC662_FIXUP_NO_JACK_DETECT),
	SND_PCI_QUIRK(0x105b, 0x0cd6, "Foxconn", ALC662_FIXUP_ASUS_MODE2),
	SND_PCI_QUIRK(0x144d, 0xc051, "Samsung R720", ALC662_FIXUP_IDEAPAD),
	SND_PCI_QUIRK(0x14cd, 0x5003, "USI", ALC662_FIXUP_USI_HEADSET_MODE),
	SND_PCI_QUIRK(0x17aa, 0x1036, "Lenovo P520", ALC662_FIXUP_LENOVO_MULTI_CODECS),
	SND_PCI_QUIRK(0x17aa, 0x1057, "Lenovo P360", ALC897_FIXUP_HEADSET_MIC_PIN),
	SND_PCI_QUIRK(0x17aa, 0x1064, "Lenovo P3 Tower", ALC897_FIXUP_HEADSET_MIC_PIN),
	SND_PCI_QUIRK(0x17aa, 0x32ca, "Lenovo ThinkCentre M80", ALC897_FIXUP_HEADSET_MIC_PIN),
	SND_PCI_QUIRK(0x17aa, 0x32cb, "Lenovo ThinkCentre M70", ALC897_FIXUP_HEADSET_MIC_PIN),
	SND_PCI_QUIRK(0x17aa, 0x32cf, "Lenovo ThinkCentre M950", ALC897_FIXUP_HEADSET_MIC_PIN),
	SND_PCI_QUIRK(0x17aa, 0x32f7, "Lenovo ThinkCentre M90", ALC897_FIXUP_HEADSET_MIC_PIN),
	SND_PCI_QUIRK(0x17aa, 0x3321, "Lenovo ThinkCentre M70 Gen4", ALC897_FIXUP_HEADSET_MIC_PIN),
	SND_PCI_QUIRK(0x17aa, 0x331b, "Lenovo ThinkCentre M90 Gen4", ALC897_FIXUP_HEADSET_MIC_PIN),
	SND_PCI_QUIRK(0x17aa, 0x3364, "Lenovo ThinkCentre M90 Gen5", ALC897_FIXUP_HEADSET_MIC_PIN),
	SND_PCI_QUIRK(0x17aa, 0x3742, "Lenovo TianYi510Pro-14IOB", ALC897_FIXUP_HEADSET_MIC_PIN2),
	SND_PCI_QUIRK(0x17aa, 0x38af, "Lenovo Ideapad Y550P", ALC662_FIXUP_IDEAPAD),
	SND_PCI_QUIRK(0x17aa, 0x3a0d, "Lenovo Ideapad Y550", ALC662_FIXUP_IDEAPAD),
	SND_PCI_QUIRK(0x1849, 0x5892, "ASRock B150M", ALC892_FIXUP_ASROCK_MOBO),
	SND_PCI_QUIRK(0x19da, 0xa130, "Zotac Z68", ALC662_FIXUP_ZOTAC_Z68),
	SND_PCI_QUIRK(0x1b0a, 0x01b8, "ACER Veriton", ALC662_FIXUP_ACER_VERITON),
	SND_PCI_QUIRK(0x1b35, 0x1234, "CZC ET26", ALC662_FIXUP_CZC_ET26),
	SND_PCI_QUIRK(0x1b35, 0x2206, "CZC P10T", ALC662_FIXUP_CZC_P10T),
	SND_PCI_QUIRK(0x1c6c, 0x1239, "Compaq N14JP6-V2", ALC897_FIXUP_HP_HSMIC_VERB),

#if 0
	/* Below is a quirk table taken from the old code.
	 * Basically the device should work as is without the fixup table.
	 * If BIOS doesn't give a proper info, enable the corresponding
	 * fixup entry.
	 */
	SND_PCI_QUIRK(0x1043, 0x1000, "ASUS N50Vm", ALC662_FIXUP_ASUS_MODE1),
	SND_PCI_QUIRK(0x1043, 0x1092, "ASUS NB", ALC662_FIXUP_ASUS_MODE3),
	SND_PCI_QUIRK(0x1043, 0x1173, "ASUS K73Jn", ALC662_FIXUP_ASUS_MODE1),
	SND_PCI_QUIRK(0x1043, 0x11c3, "ASUS M70V", ALC662_FIXUP_ASUS_MODE3),
	SND_PCI_QUIRK(0x1043, 0x11d3, "ASUS NB", ALC662_FIXUP_ASUS_MODE1),
	SND_PCI_QUIRK(0x1043, 0x11f3, "ASUS NB", ALC662_FIXUP_ASUS_MODE2),
	SND_PCI_QUIRK(0x1043, 0x1203, "ASUS NB", ALC662_FIXUP_ASUS_MODE1),
	SND_PCI_QUIRK(0x1043, 0x1303, "ASUS G60J", ALC662_FIXUP_ASUS_MODE1),
	SND_PCI_QUIRK(0x1043, 0x1333, "ASUS G60Jx", ALC662_FIXUP_ASUS_MODE1),
	SND_PCI_QUIRK(0x1043, 0x1339, "ASUS NB", ALC662_FIXUP_ASUS_MODE2),
	SND_PCI_QUIRK(0x1043, 0x13e3, "ASUS N71JA", ALC662_FIXUP_ASUS_MODE7),
	SND_PCI_QUIRK(0x1043, 0x1463, "ASUS N71", ALC662_FIXUP_ASUS_MODE7),
	SND_PCI_QUIRK(0x1043, 0x14d3, "ASUS G72", ALC662_FIXUP_ASUS_MODE8),
	SND_PCI_QUIRK(0x1043, 0x1563, "ASUS N90", ALC662_FIXUP_ASUS_MODE3),
	SND_PCI_QUIRK(0x1043, 0x15d3, "ASUS N50SF F50SF", ALC662_FIXUP_ASUS_MODE1),
	SND_PCI_QUIRK(0x1043, 0x16c3, "ASUS NB", ALC662_FIXUP_ASUS_MODE2),
	SND_PCI_QUIRK(0x1043, 0x16f3, "ASUS K40C K50C", ALC662_FIXUP_ASUS_MODE2),
	SND_PCI_QUIRK(0x1043, 0x1733, "ASUS N81De", ALC662_FIXUP_ASUS_MODE1),
	SND_PCI_QUIRK(0x1043, 0x1753, "ASUS NB", ALC662_FIXUP_ASUS_MODE2),
	SND_PCI_QUIRK(0x1043, 0x1763, "ASUS NB", ALC662_FIXUP_ASUS_MODE6),
	SND_PCI_QUIRK(0x1043, 0x1765, "ASUS NB", ALC662_FIXUP_ASUS_MODE6),
	SND_PCI_QUIRK(0x1043, 0x1783, "ASUS NB", ALC662_FIXUP_ASUS_MODE2),
	SND_PCI_QUIRK(0x1043, 0x1793, "ASUS F50GX", ALC662_FIXUP_ASUS_MODE1),
	SND_PCI_QUIRK(0x1043, 0x17b3, "ASUS F70SL", ALC662_FIXUP_ASUS_MODE3),
	SND_PCI_QUIRK(0x1043, 0x17f3, "ASUS X58LE", ALC662_FIXUP_ASUS_MODE2),
	SND_PCI_QUIRK(0x1043, 0x1813, "ASUS NB", ALC662_FIXUP_ASUS_MODE2),
	SND_PCI_QUIRK(0x1043, 0x1823, "ASUS NB", ALC662_FIXUP_ASUS_MODE5),
	SND_PCI_QUIRK(0x1043, 0x1833, "ASUS NB", ALC662_FIXUP_ASUS_MODE6),
	SND_PCI_QUIRK(0x1043, 0x1843, "ASUS NB", ALC662_FIXUP_ASUS_MODE2),
	SND_PCI_QUIRK(0x1043, 0x1853, "ASUS F50Z", ALC662_FIXUP_ASUS_MODE1),
	SND_PCI_QUIRK(0x1043, 0x1864, "ASUS NB", ALC662_FIXUP_ASUS_MODE2),
	SND_PCI_QUIRK(0x1043, 0x1876, "ASUS NB", ALC662_FIXUP_ASUS_MODE2),
	SND_PCI_QUIRK(0x1043, 0x1893, "ASUS M50Vm", ALC662_FIXUP_ASUS_MODE3),
	SND_PCI_QUIRK(0x1043, 0x1894, "ASUS X55", ALC662_FIXUP_ASUS_MODE3),
	SND_PCI_QUIRK(0x1043, 0x18b3, "ASUS N80Vc", ALC662_FIXUP_ASUS_MODE1),
	SND_PCI_QUIRK(0x1043, 0x18c3, "ASUS VX5", ALC662_FIXUP_ASUS_MODE1),
	SND_PCI_QUIRK(0x1043, 0x18d3, "ASUS N81Te", ALC662_FIXUP_ASUS_MODE1),
	SND_PCI_QUIRK(0x1043, 0x18f3, "ASUS N505Tp", ALC662_FIXUP_ASUS_MODE1),
	SND_PCI_QUIRK(0x1043, 0x1903, "ASUS F5GL", ALC662_FIXUP_ASUS_MODE1),
	SND_PCI_QUIRK(0x1043, 0x1913, "ASUS NB", ALC662_FIXUP_ASUS_MODE2),
	SND_PCI_QUIRK(0x1043, 0x1933, "ASUS F80Q", ALC662_FIXUP_ASUS_MODE2),
	SND_PCI_QUIRK(0x1043, 0x1943, "ASUS Vx3V", ALC662_FIXUP_ASUS_MODE1),
	SND_PCI_QUIRK(0x1043, 0x1953, "ASUS NB", ALC662_FIXUP_ASUS_MODE1),
	SND_PCI_QUIRK(0x1043, 0x1963, "ASUS X71C", ALC662_FIXUP_ASUS_MODE3),
	SND_PCI_QUIRK(0x1043, 0x1983, "ASUS N5051A", ALC662_FIXUP_ASUS_MODE1),
	SND_PCI_QUIRK(0x1043, 0x1993, "ASUS N20", ALC662_FIXUP_ASUS_MODE1),
	SND_PCI_QUIRK(0x1043, 0x19b3, "ASUS F7Z", ALC662_FIXUP_ASUS_MODE1),
	SND_PCI_QUIRK(0x1043, 0x19c3, "ASUS F5Z/F6x", ALC662_FIXUP_ASUS_MODE2),
	SND_PCI_QUIRK(0x1043, 0x19e3, "ASUS NB", ALC662_FIXUP_ASUS_MODE1),
	SND_PCI_QUIRK(0x1043, 0x19f3, "ASUS NB", ALC662_FIXUP_ASUS_MODE4),
#endif
	{}
};

static const struct hda_model_fixup alc662_fixup_models[] = {
	{.id = ALC662_FIXUP_ASPIRE, .name = "aspire"},
	{.id = ALC662_FIXUP_IDEAPAD, .name = "ideapad"},
	{.id = ALC272_FIXUP_MARIO, .name = "mario"},
	{.id = ALC662_FIXUP_HP_RP5800, .name = "hp-rp5800"},
	{.id = ALC662_FIXUP_ASUS_MODE1, .name = "asus-mode1"},
	{.id = ALC662_FIXUP_ASUS_MODE2, .name = "asus-mode2"},
	{.id = ALC662_FIXUP_ASUS_MODE3, .name = "asus-mode3"},
	{.id = ALC662_FIXUP_ASUS_MODE4, .name = "asus-mode4"},
	{.id = ALC662_FIXUP_ASUS_MODE5, .name = "asus-mode5"},
	{.id = ALC662_FIXUP_ASUS_MODE6, .name = "asus-mode6"},
	{.id = ALC662_FIXUP_ASUS_MODE7, .name = "asus-mode7"},
	{.id = ALC662_FIXUP_ASUS_MODE8, .name = "asus-mode8"},
	{.id = ALC662_FIXUP_ZOTAC_Z68, .name = "zotac-z68"},
	{.id = ALC662_FIXUP_INV_DMIC, .name = "inv-dmic"},
	{.id = ALC662_FIXUP_DELL_MIC_NO_PRESENCE, .name = "alc662-headset-multi"},
	{.id = ALC668_FIXUP_DELL_MIC_NO_PRESENCE, .name = "dell-headset-multi"},
	{.id = ALC662_FIXUP_HEADSET_MODE, .name = "alc662-headset"},
	{.id = ALC668_FIXUP_HEADSET_MODE, .name = "alc668-headset"},
	{.id = ALC662_FIXUP_BASS_16, .name = "bass16"},
	{.id = ALC662_FIXUP_BASS_1A, .name = "bass1a"},
	{.id = ALC668_FIXUP_AUTO_MUTE, .name = "automute"},
	{.id = ALC668_FIXUP_DELL_XPS13, .name = "dell-xps13"},
	{.id = ALC662_FIXUP_ASUS_Nx50, .name = "asus-nx50"},
	{.id = ALC668_FIXUP_ASUS_Nx51, .name = "asus-nx51"},
	{.id = ALC668_FIXUP_ASUS_G751, .name = "asus-g751"},
	{.id = ALC891_FIXUP_HEADSET_MODE, .name = "alc891-headset"},
	{.id = ALC891_FIXUP_DELL_MIC_NO_PRESENCE, .name = "alc891-headset-multi"},
	{.id = ALC662_FIXUP_ACER_VERITON, .name = "acer-veriton"},
	{.id = ALC892_FIXUP_ASROCK_MOBO, .name = "asrock-mobo"},
	{.id = ALC662_FIXUP_USI_HEADSET_MODE, .name = "usi-headset"},
	{.id = ALC662_FIXUP_LENOVO_MULTI_CODECS, .name = "dual-codecs"},
	{.id = ALC669_FIXUP_ACER_ASPIRE_ETHOS, .name = "aspire-ethos"},
	{.id = ALC897_FIXUP_UNIS_H3C_X500S, .name = "unis-h3c-x500s"},
	{}
};

static const struct snd_hda_pin_quirk alc662_pin_fixup_tbl[] = {
	SND_HDA_PIN_QUIRK(0x10ec0867, 0x1028, "Dell", ALC891_FIXUP_DELL_MIC_NO_PRESENCE,
		{0x17, 0x02211010},
		{0x18, 0x01a19030},
		{0x1a, 0x01813040},
		{0x21, 0x01014020}),
	SND_HDA_PIN_QUIRK(0x10ec0867, 0x1028, "Dell", ALC891_FIXUP_DELL_MIC_NO_PRESENCE,
		{0x16, 0x01813030},
		{0x17, 0x02211010},
		{0x18, 0x01a19040},
		{0x21, 0x01014020}),
	SND_HDA_PIN_QUIRK(0x10ec0662, 0x1028, "Dell", ALC662_FIXUP_DELL_MIC_NO_PRESENCE,
		{0x14, 0x01014010},
		{0x18, 0x01a19020},
		{0x1a, 0x0181302f},
		{0x1b, 0x0221401f}),
	SND_HDA_PIN_QUIRK(0x10ec0668, 0x1028, "Dell", ALC668_FIXUP_AUTO_MUTE,
		{0x12, 0x99a30130},
		{0x14, 0x90170110},
		{0x15, 0x0321101f},
		{0x16, 0x03011020}),
	SND_HDA_PIN_QUIRK(0x10ec0668, 0x1028, "Dell", ALC668_FIXUP_AUTO_MUTE,
		{0x12, 0x99a30140},
		{0x14, 0x90170110},
		{0x15, 0x0321101f},
		{0x16, 0x03011020}),
	SND_HDA_PIN_QUIRK(0x10ec0668, 0x1028, "Dell", ALC668_FIXUP_AUTO_MUTE,
		{0x12, 0x99a30150},
		{0x14, 0x90170110},
		{0x15, 0x0321101f},
		{0x16, 0x03011020}),
	SND_HDA_PIN_QUIRK(0x10ec0668, 0x1028, "Dell", ALC668_FIXUP_AUTO_MUTE,
		{0x14, 0x90170110},
		{0x15, 0x0321101f},
		{0x16, 0x03011020}),
	SND_HDA_PIN_QUIRK(0x10ec0668, 0x1028, "Dell XPS 15", ALC668_FIXUP_AUTO_MUTE,
		{0x12, 0x90a60130},
		{0x14, 0x90170110},
		{0x15, 0x0321101f}),
	SND_HDA_PIN_QUIRK(0x10ec0671, 0x103c, "HP cPC", ALC671_FIXUP_HP_HEADSET_MIC2,
		{0x14, 0x01014010},
		{0x17, 0x90170150},
		{0x19, 0x02a11060},
		{0x1b, 0x01813030},
		{0x21, 0x02211020}),
	SND_HDA_PIN_QUIRK(0x10ec0671, 0x103c, "HP cPC", ALC671_FIXUP_HP_HEADSET_MIC2,
		{0x14, 0x01014010},
		{0x18, 0x01a19040},
		{0x1b, 0x01813030},
		{0x21, 0x02211020}),
	SND_HDA_PIN_QUIRK(0x10ec0671, 0x103c, "HP cPC", ALC671_FIXUP_HP_HEADSET_MIC2,
		{0x14, 0x01014020},
		{0x17, 0x90170110},
		{0x18, 0x01a19050},
		{0x1b, 0x01813040},
		{0x21, 0x02211030}),
	{}
};

/*
 */
static int patch_alc662(struct hda_codec *codec)
{
	struct alc_spec *spec;
	int err;

	err = alc_alloc_spec(codec, 0x0b);
	if (err < 0)
		return err;

	spec = codec->spec;

	spec->shutup = alc_eapd_shutup;

	/* handle multiple HPs as is */
	spec->parse_flags = HDA_PINCFG_NO_HP_FIXUP;

	alc_fix_pll_init(codec, 0x20, 0x04, 15);

	switch (codec->core.vendor_id) {
	case 0x10ec0668:
		spec->init_hook = alc668_restore_default_value;
		break;
	}

	alc_pre_init(codec);

	snd_hda_pick_fixup(codec, alc662_fixup_models,
		       alc662_fixup_tbl, alc662_fixups);
	snd_hda_pick_pin_fixup(codec, alc662_pin_fixup_tbl, alc662_fixups, true);
	snd_hda_apply_fixup(codec, HDA_FIXUP_ACT_PRE_PROBE);

	alc_auto_parse_customize_define(codec);

	if (has_cdefine_beep(codec))
		spec->gen.beep_nid = 0x01;

	if ((alc_get_coef0(codec) & (1 << 14)) &&
	    codec->bus->pci && codec->bus->pci->subsystem_vendor == 0x1025 &&
	    spec->cdefine.platform_type == 1) {
		err = alc_codec_rename(codec, "ALC272X");
		if (err < 0)
			goto error;
	}

	/* automatic parse from the BIOS config */
	err = alc662_parse_auto_config(codec);
	if (err < 0)
		goto error;

	if (!spec->gen.no_analog && spec->gen.beep_nid) {
		switch (codec->core.vendor_id) {
		case 0x10ec0662:
			err = set_beep_amp(spec, 0x0b, 0x05, HDA_INPUT);
			break;
		case 0x10ec0272:
		case 0x10ec0663:
		case 0x10ec0665:
		case 0x10ec0668:
			err = set_beep_amp(spec, 0x0b, 0x04, HDA_INPUT);
			break;
		case 0x10ec0273:
			err = set_beep_amp(spec, 0x0b, 0x03, HDA_INPUT);
			break;
		}
		if (err < 0)
			goto error;
	}

	snd_hda_apply_fixup(codec, HDA_FIXUP_ACT_PROBE);

	return 0;

 error:
	alc_free(codec);
	return err;
}

/*
 * ALC680 support
 */

static int alc680_parse_auto_config(struct hda_codec *codec)
{
	return alc_parse_auto_config(codec, NULL, NULL);
}

/*
 */
static int patch_alc680(struct hda_codec *codec)
{
	int err;

	/* ALC680 has no aa-loopback mixer */
	err = alc_alloc_spec(codec, 0);
	if (err < 0)
		return err;

	/* automatic parse from the BIOS config */
	err = alc680_parse_auto_config(codec);
	if (err < 0) {
		alc_free(codec);
		return err;
	}

	return 0;
}

/*
 * patch entries
 */
static const struct hda_device_id snd_hda_id_realtek[] = {
	HDA_CODEC_ENTRY(0x10ec0215, "ALC215", patch_alc269),
	HDA_CODEC_ENTRY(0x10ec0221, "ALC221", patch_alc269),
	HDA_CODEC_ENTRY(0x10ec0222, "ALC222", patch_alc269),
	HDA_CODEC_ENTRY(0x10ec0225, "ALC225", patch_alc269),
	HDA_CODEC_ENTRY(0x10ec0230, "ALC236", patch_alc269),
	HDA_CODEC_ENTRY(0x10ec0231, "ALC231", patch_alc269),
	HDA_CODEC_ENTRY(0x10ec0233, "ALC233", patch_alc269),
	HDA_CODEC_ENTRY(0x10ec0234, "ALC234", patch_alc269),
	HDA_CODEC_ENTRY(0x10ec0235, "ALC233", patch_alc269),
	HDA_CODEC_ENTRY(0x10ec0236, "ALC236", patch_alc269),
	HDA_CODEC_ENTRY(0x10ec0245, "ALC245", patch_alc269),
	HDA_CODEC_ENTRY(0x10ec0255, "ALC255", patch_alc269),
	HDA_CODEC_ENTRY(0x10ec0256, "ALC256", patch_alc269),
	HDA_CODEC_ENTRY(0x10ec0257, "ALC257", patch_alc269),
	HDA_CODEC_ENTRY(0x10ec0260, "ALC260", patch_alc260),
	HDA_CODEC_ENTRY(0x10ec0262, "ALC262", patch_alc262),
	HDA_CODEC_ENTRY(0x10ec0267, "ALC267", patch_alc268),
	HDA_CODEC_ENTRY(0x10ec0268, "ALC268", patch_alc268),
	HDA_CODEC_ENTRY(0x10ec0269, "ALC269", patch_alc269),
	HDA_CODEC_ENTRY(0x10ec0270, "ALC270", patch_alc269),
	HDA_CODEC_ENTRY(0x10ec0272, "ALC272", patch_alc662),
	HDA_CODEC_ENTRY(0x10ec0274, "ALC274", patch_alc269),
	HDA_CODEC_ENTRY(0x10ec0275, "ALC275", patch_alc269),
	HDA_CODEC_ENTRY(0x10ec0276, "ALC276", patch_alc269),
	HDA_CODEC_ENTRY(0x10ec0280, "ALC280", patch_alc269),
	HDA_CODEC_ENTRY(0x10ec0282, "ALC282", patch_alc269),
	HDA_CODEC_ENTRY(0x10ec0283, "ALC283", patch_alc269),
	HDA_CODEC_ENTRY(0x10ec0284, "ALC284", patch_alc269),
	HDA_CODEC_ENTRY(0x10ec0285, "ALC285", patch_alc269),
	HDA_CODEC_ENTRY(0x10ec0286, "ALC286", patch_alc269),
	HDA_CODEC_ENTRY(0x10ec0287, "ALC287", patch_alc269),
	HDA_CODEC_ENTRY(0x10ec0288, "ALC288", patch_alc269),
	HDA_CODEC_ENTRY(0x10ec0289, "ALC289", patch_alc269),
	HDA_CODEC_ENTRY(0x10ec0290, "ALC290", patch_alc269),
	HDA_CODEC_ENTRY(0x10ec0292, "ALC292", patch_alc269),
	HDA_CODEC_ENTRY(0x10ec0293, "ALC293", patch_alc269),
	HDA_CODEC_ENTRY(0x10ec0294, "ALC294", patch_alc269),
	HDA_CODEC_ENTRY(0x10ec0295, "ALC295", patch_alc269),
	HDA_CODEC_ENTRY(0x10ec0298, "ALC298", patch_alc269),
	HDA_CODEC_ENTRY(0x10ec0299, "ALC299", patch_alc269),
	HDA_CODEC_ENTRY(0x10ec0300, "ALC300", patch_alc269),
	HDA_CODEC_ENTRY(0x10ec0623, "ALC623", patch_alc269),
	HDA_CODEC_REV_ENTRY(0x10ec0861, 0x100340, "ALC660", patch_alc861),
	HDA_CODEC_ENTRY(0x10ec0660, "ALC660-VD", patch_alc861vd),
	HDA_CODEC_ENTRY(0x10ec0861, "ALC861", patch_alc861),
	HDA_CODEC_ENTRY(0x10ec0862, "ALC861-VD", patch_alc861vd),
	HDA_CODEC_REV_ENTRY(0x10ec0662, 0x100002, "ALC662 rev2", patch_alc882),
	HDA_CODEC_REV_ENTRY(0x10ec0662, 0x100101, "ALC662 rev1", patch_alc662),
	HDA_CODEC_REV_ENTRY(0x10ec0662, 0x100300, "ALC662 rev3", patch_alc662),
	HDA_CODEC_ENTRY(0x10ec0663, "ALC663", patch_alc662),
	HDA_CODEC_ENTRY(0x10ec0665, "ALC665", patch_alc662),
	HDA_CODEC_ENTRY(0x10ec0667, "ALC667", patch_alc662),
	HDA_CODEC_ENTRY(0x10ec0668, "ALC668", patch_alc662),
	HDA_CODEC_ENTRY(0x10ec0670, "ALC670", patch_alc662),
	HDA_CODEC_ENTRY(0x10ec0671, "ALC671", patch_alc662),
	HDA_CODEC_ENTRY(0x10ec0680, "ALC680", patch_alc680),
	HDA_CODEC_ENTRY(0x10ec0700, "ALC700", patch_alc269),
	HDA_CODEC_ENTRY(0x10ec0701, "ALC701", patch_alc269),
	HDA_CODEC_ENTRY(0x10ec0703, "ALC703", patch_alc269),
	HDA_CODEC_ENTRY(0x10ec0711, "ALC711", patch_alc269),
	HDA_CODEC_ENTRY(0x10ec0867, "ALC891", patch_alc662),
	HDA_CODEC_ENTRY(0x10ec0880, "ALC880", patch_alc880),
	HDA_CODEC_ENTRY(0x10ec0882, "ALC882", patch_alc882),
	HDA_CODEC_ENTRY(0x10ec0883, "ALC883", patch_alc882),
	HDA_CODEC_REV_ENTRY(0x10ec0885, 0x100101, "ALC889A", patch_alc882),
	HDA_CODEC_REV_ENTRY(0x10ec0885, 0x100103, "ALC889A", patch_alc882),
	HDA_CODEC_ENTRY(0x10ec0885, "ALC885", patch_alc882),
	HDA_CODEC_ENTRY(0x10ec0887, "ALC887", patch_alc882),
	HDA_CODEC_REV_ENTRY(0x10ec0888, 0x100101, "ALC1200", patch_alc882),
	HDA_CODEC_ENTRY(0x10ec0888, "ALC888", patch_alc882),
	HDA_CODEC_ENTRY(0x10ec0889, "ALC889", patch_alc882),
	HDA_CODEC_ENTRY(0x10ec0892, "ALC892", patch_alc662),
	HDA_CODEC_ENTRY(0x10ec0897, "ALC897", patch_alc662),
	HDA_CODEC_ENTRY(0x10ec0899, "ALC898", patch_alc882),
	HDA_CODEC_ENTRY(0x10ec0900, "ALC1150", patch_alc882),
	HDA_CODEC_ENTRY(0x10ec0b00, "ALCS1200A", patch_alc882),
	HDA_CODEC_ENTRY(0x10ec1168, "ALC1220", patch_alc882),
	HDA_CODEC_ENTRY(0x10ec1220, "ALC1220", patch_alc882),
	HDA_CODEC_ENTRY(0x19e58326, "HW8326", patch_alc269),
	{} /* terminator */
};
MODULE_DEVICE_TABLE(hdaudio, snd_hda_id_realtek);

MODULE_LICENSE("GPL");
MODULE_DESCRIPTION("Realtek HD-audio codec");
MODULE_IMPORT_NS(SND_HDA_SCODEC_COMPONENT);

static struct hda_codec_driver realtek_driver = {
	.id = snd_hda_id_realtek,
};

module_hda_codec_driver(realtek_driver);<|MERGE_RESOLUTION|>--- conflicted
+++ resolved
@@ -6802,19 +6802,11 @@
 	struct hda_codec *cdc = dev_to_hda_codec(dev);
 	struct alc_spec *spec = cdc->spec;
 	int ret;
-<<<<<<< HEAD
-
-	ret = hda_component_manager_bind(cdc, spec->comps);
-	if (ret)
-		return ret;
-
-=======
 
 	ret = hda_component_manager_bind(cdc, spec->comps, ARRAY_SIZE(spec->comps));
 	if (ret)
 		return ret;
 
->>>>>>> 0c383648
 	return hda_component_manager_bind_acpi_notifications(cdc,
 							     spec->comps, ARRAY_SIZE(spec->comps),
 							     comp_acpi_device_notify, cdc);
@@ -6893,7 +6885,6 @@
 						 int action)
 {
 	comp_generic_fixup(cdc, action, "i2c", "CLSA0101", "-%s:00-cs35l41-hda.%d", 2);
-<<<<<<< HEAD
 }
 
 static void cs35l56_fixup_i2c_two(struct hda_codec *cdc, const struct hda_fixup *fix, int action)
@@ -6940,54 +6931,6 @@
 	comp_generic_fixup(cdc, action, "i2c", "INT8866", "-%s:00", 1);
 }
 
-=======
-}
-
-static void cs35l56_fixup_i2c_two(struct hda_codec *cdc, const struct hda_fixup *fix, int action)
-{
-	comp_generic_fixup(cdc, action, "i2c", "CSC3556", "-%s:00-cs35l56-hda.%d", 2);
-}
-
-static void cs35l56_fixup_i2c_four(struct hda_codec *cdc, const struct hda_fixup *fix, int action)
-{
-	comp_generic_fixup(cdc, action, "i2c", "CSC3556", "-%s:00-cs35l56-hda.%d", 4);
-}
-
-static void cs35l56_fixup_spi_two(struct hda_codec *cdc, const struct hda_fixup *fix, int action)
-{
-	comp_generic_fixup(cdc, action, "spi", "CSC3556", "-%s:00-cs35l56-hda.%d", 2);
-}
-
-static void cs35l56_fixup_spi_four(struct hda_codec *cdc, const struct hda_fixup *fix, int action)
-{
-	comp_generic_fixup(cdc, action, "spi", "CSC3556", "-%s:00-cs35l56-hda.%d", 4);
-}
-
-static void alc285_fixup_asus_ga403u(struct hda_codec *cdc, const struct hda_fixup *fix, int action)
-{
-	/*
-	 * The same SSID has been re-used in different hardware, they have
-	 * different codecs and the newer GA403U has a ALC285.
-	 */
-	if (cdc->core.vendor_id == 0x10ec0285)
-		cs35l56_fixup_i2c_two(cdc, fix, action);
-	else
-		alc_fixup_inv_dmic(cdc, fix, action);
-}
-
-static void tas2781_fixup_i2c(struct hda_codec *cdc,
-	const struct hda_fixup *fix, int action)
-{
-	comp_generic_fixup(cdc, action, "i2c", "TIAS2781", "-%s:00", 1);
-}
-
-static void yoga7_14arb7_fixup_i2c(struct hda_codec *cdc,
-	const struct hda_fixup *fix, int action)
-{
-	comp_generic_fixup(cdc, action, "i2c", "INT8866", "-%s:00", 1);
-}
-
->>>>>>> 0c383648
 static void alc256_fixup_acer_sfg16_micmute_led(struct hda_codec *codec,
 	const struct hda_fixup *fix, int action)
 {
@@ -7271,11 +7214,7 @@
 	}
 }
 
-<<<<<<< HEAD
-static void __maybe_unused alc287_s4_power_gpio3_default(struct hda_codec *codec)
-=======
 static void alc287_s4_power_gpio3_default(struct hda_codec *codec)
->>>>>>> 0c383648
 {
 	if (is_s4_suspend(codec)) {
 		alc_write_coef_idx(codec, 0x10, 0x8806); /* Change MLK to GPIO3 */
@@ -7290,13 +7229,7 @@
 
 	if (action != HDA_FIXUP_ACT_PRE_PROBE)
 		return;
-<<<<<<< HEAD
-#ifdef CONFIG_PM
 	spec->power_hook = alc287_s4_power_gpio3_default;
-#endif
-=======
-	spec->power_hook = alc287_s4_power_gpio3_default;
->>>>>>> 0c383648
 	spec->gen.pcm_playback_hook = alc287_alc1318_playback_pcm_hook;
 }
 
@@ -7590,12 +7523,9 @@
 	ALC285_FIXUP_ASUS_GU605_SPI_2_HEADSET_MIC,
 	ALC285_FIXUP_ASUS_GU605_SPI_SPEAKER2_TO_DAC1,
 	ALC287_FIXUP_LENOVO_THKPAD_WH_ALC1318,
-<<<<<<< HEAD
-=======
 	ALC256_FIXUP_CHROME_BOOK,
 	ALC287_FIXUP_LENOVO_14ARP8_LEGION_IAH7,
 	ALC287_FIXUP_LENOVO_SSID_17AA3820,
->>>>>>> 0c383648
 };
 
 /* A special fixup for Lenovo C940 and Yoga Duet 7;
@@ -7635,8 +7565,6 @@
 	__snd_hda_apply_fixup(codec, id, action, 0);
 }
 
-<<<<<<< HEAD
-=======
 /* Similar to above the Lenovo Yoga Pro 7 14ARP8 PCI SSID matches the codec SSID of the
    Legion Y9000X 2022 IAH7.*/
 static void alc287_fixup_lenovo_14arp8_legion_iah7(struct hda_codec *codec,
@@ -7652,7 +7580,6 @@
 	__snd_hda_apply_fixup(codec, id, action, 0);
 }
 
->>>>>>> 0c383648
 /* Another hilarious PCI SSID conflict with Lenovo Legion Pro 7 16ARX8H (with
  * TAS2781 codec) and Legion 7i 16IAX7 (with CS35L41 codec);
  * we apply a corresponding fixup depending on the codec SSID instead
@@ -7670,8 +7597,6 @@
 	__snd_hda_apply_fixup(codec, id, action, 0);
 }
 
-<<<<<<< HEAD
-=======
 /* Yet more conflicting PCI SSID (17aa:3820) on two Lenovo models */
 static void alc287_fixup_lenovo_ssid_17aa3820(struct hda_codec *codec,
 					      const struct hda_fixup *fix,
@@ -7686,7 +7611,6 @@
 	__snd_hda_apply_fixup(codec, id, action, 0);
 }
 
->>>>>>> 0c383648
 static const struct hda_fixup alc269_fixups[] = {
 	[ALC269_FIXUP_GPIO2] = {
 		.type = HDA_FIXUP_FUNC,
@@ -9769,13 +9693,10 @@
 		.chained = true,
 		.chain_id = ALC287_FIXUP_YOGA9_14IAP7_BASS_SPK,
 	},
-<<<<<<< HEAD
-=======
 	[ALC287_FIXUP_LENOVO_14ARP8_LEGION_IAH7] = {
 		.type = HDA_FIXUP_FUNC,
 		.v.func = alc287_fixup_lenovo_14arp8_legion_iah7,
 	},
->>>>>>> 0c383648
 	[ALC287_FIXUP_YOGA9_14IMH9_BASS_SPK_PIN] = {
 		.type = HDA_FIXUP_FUNC,
 		.v.func = alc287_fixup_yoga9_14iap7_bass_spk_pin,
@@ -9919,8 +9840,6 @@
 		.v.func = alc287_fixup_lenovo_thinkpad_with_alc1318,
 		.chained = true,
 		.chain_id = ALC269_FIXUP_THINKPAD_ACPI
-<<<<<<< HEAD
-=======
 	},
 	[ALC256_FIXUP_CHROME_BOOK] = {
 		.type = HDA_FIXUP_FUNC,
@@ -9931,7 +9850,6 @@
 	[ALC287_FIXUP_LENOVO_SSID_17AA3820] = {
 		.type = HDA_FIXUP_FUNC,
 		.v.func = alc287_fixup_lenovo_ssid_17aa3820,
->>>>>>> 0c383648
 	},
 };
 
@@ -10135,10 +10053,7 @@
 	SND_PCI_QUIRK(0x103c, 0x83b9, "HP Spectre x360", ALC269_FIXUP_HP_MUTE_LED_MIC3),
 	SND_PCI_QUIRK(0x103c, 0x841c, "HP Pavilion 15-CK0xx", ALC269_FIXUP_HP_MUTE_LED_MIC3),
 	SND_PCI_QUIRK(0x103c, 0x8497, "HP Envy x360", ALC269_FIXUP_HP_MUTE_LED_MIC3),
-<<<<<<< HEAD
-=======
 	SND_PCI_QUIRK(0x103c, 0x84a6, "HP 250 G7 Notebook PC", ALC269_FIXUP_HP_LINE1_MIC1_LED),
->>>>>>> 0c383648
 	SND_PCI_QUIRK(0x103c, 0x84ae, "HP 15-db0403ng", ALC236_FIXUP_HP_MUTE_LED_COEFBIT2),
 	SND_PCI_QUIRK(0x103c, 0x84da, "HP OMEN dc0019-ur", ALC295_FIXUP_HP_OMEN),
 	SND_PCI_QUIRK(0x103c, 0x84e7, "HP Pavilion 15", ALC269_FIXUP_HP_MUTE_LED_MIC3),
@@ -10244,10 +10159,6 @@
 	SND_PCI_QUIRK(0x103c, 0x8a2c, "HP Envy 16", ALC287_FIXUP_CS35L41_I2C_2),
 	SND_PCI_QUIRK(0x103c, 0x8a2d, "HP Envy 16", ALC287_FIXUP_CS35L41_I2C_2),
 	SND_PCI_QUIRK(0x103c, 0x8a2e, "HP Envy 16", ALC287_FIXUP_CS35L41_I2C_2),
-<<<<<<< HEAD
-	SND_PCI_QUIRK(0x103c, 0x8a2e, "HP Envy 17", ALC287_FIXUP_CS35L41_I2C_2),
-=======
->>>>>>> 0c383648
 	SND_PCI_QUIRK(0x103c, 0x8a30, "HP Envy 17", ALC287_FIXUP_CS35L41_I2C_2),
 	SND_PCI_QUIRK(0x103c, 0x8a31, "HP Envy 15", ALC287_FIXUP_CS35L41_I2C_2),
 	SND_PCI_QUIRK(0x103c, 0x8a6e, "HP EDNA 360", ALC287_FIXUP_CS35L41_I2C_4),
@@ -10292,11 +10203,8 @@
 	SND_PCI_QUIRK(0x103c, 0x8b92, "HP", ALC245_FIXUP_CS35L41_SPI_2_HP_GPIO_LED),
 	SND_PCI_QUIRK(0x103c, 0x8b96, "HP", ALC236_FIXUP_HP_MUTE_LED_MICMUTE_VREF),
 	SND_PCI_QUIRK(0x103c, 0x8b97, "HP", ALC236_FIXUP_HP_MUTE_LED_MICMUTE_VREF),
-<<<<<<< HEAD
-=======
 	SND_PCI_QUIRK(0x103c, 0x8bb3, "HP Slim OMEN", ALC287_FIXUP_CS35L41_I2C_2),
 	SND_PCI_QUIRK(0x103c, 0x8bb4, "HP Slim OMEN", ALC287_FIXUP_CS35L41_I2C_2),
->>>>>>> 0c383648
 	SND_PCI_QUIRK(0x103c, 0x8bdd, "HP Envy 17", ALC287_FIXUP_CS35L41_I2C_2),
 	SND_PCI_QUIRK(0x103c, 0x8bde, "HP Envy 17", ALC287_FIXUP_CS35L41_I2C_2),
 	SND_PCI_QUIRK(0x103c, 0x8bdf, "HP Envy 15", ALC287_FIXUP_CS35L41_I2C_2),
@@ -10317,11 +10225,8 @@
 	SND_PCI_QUIRK(0x103c, 0x8c47, "HP EliteBook 840 G11", ALC245_FIXUP_CS35L41_SPI_2_HP_GPIO_LED),
 	SND_PCI_QUIRK(0x103c, 0x8c48, "HP EliteBook 860 G11", ALC245_FIXUP_CS35L41_SPI_2_HP_GPIO_LED),
 	SND_PCI_QUIRK(0x103c, 0x8c49, "HP Elite x360 830 2-in-1 G11", ALC245_FIXUP_CS35L41_SPI_2_HP_GPIO_LED),
-<<<<<<< HEAD
-=======
 	SND_PCI_QUIRK(0x103c, 0x8c4d, "HP Omen", ALC287_FIXUP_CS35L41_I2C_2),
 	SND_PCI_QUIRK(0x103c, 0x8c4e, "HP Omen", ALC287_FIXUP_CS35L41_I2C_2),
->>>>>>> 0c383648
 	SND_PCI_QUIRK(0x103c, 0x8c4f, "HP Envy 15", ALC287_FIXUP_CS35L41_I2C_2),
 	SND_PCI_QUIRK(0x103c, 0x8c50, "HP Envy 17", ALC287_FIXUP_CS35L41_I2C_2),
 	SND_PCI_QUIRK(0x103c, 0x8c51, "HP Envy 17", ALC287_FIXUP_CS35L41_I2C_2),
@@ -10334,10 +10239,6 @@
 	SND_PCI_QUIRK(0x103c, 0x8c70, "HP EliteBook 835 G11", ALC287_FIXUP_CS35L41_I2C_2_HP_GPIO_LED),
 	SND_PCI_QUIRK(0x103c, 0x8c71, "HP EliteBook 845 G11", ALC287_FIXUP_CS35L41_I2C_2_HP_GPIO_LED),
 	SND_PCI_QUIRK(0x103c, 0x8c72, "HP EliteBook 865 G11", ALC287_FIXUP_CS35L41_I2C_2_HP_GPIO_LED),
-<<<<<<< HEAD
-	SND_PCI_QUIRK(0x103c, 0x8c8a, "HP EliteBook 630", ALC236_FIXUP_HP_GPIO_LED),
-	SND_PCI_QUIRK(0x103c, 0x8c8c, "HP EliteBook 660", ALC236_FIXUP_HP_GPIO_LED),
-=======
 	SND_PCI_QUIRK(0x103c, 0x8c7b, "HP ProBook 445 G11", ALC236_FIXUP_HP_MUTE_LED_MICMUTE_VREF),
 	SND_PCI_QUIRK(0x103c, 0x8c7c, "HP ProBook 445 G11", ALC236_FIXUP_HP_MUTE_LED_MICMUTE_VREF),
 	SND_PCI_QUIRK(0x103c, 0x8c7d, "HP ProBook 465 G11", ALC236_FIXUP_HP_MUTE_LED_MICMUTE_VREF),
@@ -10350,7 +10251,6 @@
 	SND_PCI_QUIRK(0x103c, 0x8c8c, "HP EliteBook 660", ALC236_FIXUP_HP_GPIO_LED),
 	SND_PCI_QUIRK(0x103c, 0x8c8d, "HP ProBook 440 G11", ALC236_FIXUP_HP_GPIO_LED),
 	SND_PCI_QUIRK(0x103c, 0x8c8e, "HP ProBook 460 G11", ALC236_FIXUP_HP_GPIO_LED),
->>>>>>> 0c383648
 	SND_PCI_QUIRK(0x103c, 0x8c90, "HP EliteBook 640", ALC236_FIXUP_HP_GPIO_LED),
 	SND_PCI_QUIRK(0x103c, 0x8c91, "HP EliteBook 660", ALC236_FIXUP_HP_GPIO_LED),
 	SND_PCI_QUIRK(0x103c, 0x8c96, "HP", ALC236_FIXUP_HP_MUTE_LED_MICMUTE_VREF),
@@ -10451,10 +10351,7 @@
 	SND_PCI_QUIRK(0x1043, 0x1e63, "ASUS H7606W", ALC285_FIXUP_CS35L56_I2C_2),
 	SND_PCI_QUIRK(0x1043, 0x1e83, "ASUS GA605W", ALC285_FIXUP_CS35L56_I2C_2),
 	SND_PCI_QUIRK(0x1043, 0x1e8e, "ASUS Zephyrus G15", ALC289_FIXUP_ASUS_GA401),
-<<<<<<< HEAD
-=======
 	SND_PCI_QUIRK(0x1043, 0x1ed3, "ASUS HN7306W", ALC287_FIXUP_CS35L41_I2C_2),
->>>>>>> 0c383648
 	SND_PCI_QUIRK(0x1043, 0x1ee2, "ASUS UM6702RA/RC", ALC287_FIXUP_CS35L41_I2C_2),
 	SND_PCI_QUIRK(0x1043, 0x1c52, "ASUS Zephyrus G15 2022", ALC289_FIXUP_ASUS_GA401),
 	SND_PCI_QUIRK(0x1043, 0x1f11, "ASUS Zephyrus G14", ALC289_FIXUP_ASUS_GA401),
@@ -10673,10 +10570,7 @@
 	SND_PCI_QUIRK(0x17aa, 0x3865, "Lenovo 13X", ALC287_FIXUP_CS35L41_I2C_2),
 	SND_PCI_QUIRK(0x17aa, 0x3866, "Lenovo 13X", ALC287_FIXUP_CS35L41_I2C_2),
 	SND_PCI_QUIRK(0x17aa, 0x3869, "Lenovo Yoga7 14IAL7", ALC287_FIXUP_YOGA9_14IAP7_BASS_SPK_PIN),
-<<<<<<< HEAD
-=======
 	SND_PCI_QUIRK(0x17aa, 0x386e, "Legion Y9000X 2022 IAH7 / Yoga Pro 7 14ARP8",  ALC287_FIXUP_LENOVO_14ARP8_LEGION_IAH7),
->>>>>>> 0c383648
 	SND_PCI_QUIRK(0x17aa, 0x386f, "Legion Pro 7/7i", ALC287_FIXUP_LENOVO_LEGION_7),
 	SND_PCI_QUIRK(0x17aa, 0x3870, "Lenovo Yoga 7 14ARB7", ALC287_FIXUP_YOGA7_14ARB7_I2C),
 	SND_PCI_QUIRK(0x17aa, 0x3877, "Lenovo Legion 7 Slim 16ARHA7", ALC287_FIXUP_CS35L41_I2C_2),
@@ -10687,10 +10581,7 @@
 	SND_PCI_QUIRK(0x17aa, 0x3882, "Lenovo Yoga Pro 7 14APH8", ALC287_FIXUP_YOGA9_14IAP7_BASS_SPK_PIN),
 	SND_PCI_QUIRK(0x17aa, 0x3884, "Y780 YG DUAL", ALC287_FIXUP_TAS2781_I2C),
 	SND_PCI_QUIRK(0x17aa, 0x3886, "Y780 VECO DUAL", ALC287_FIXUP_TAS2781_I2C),
-<<<<<<< HEAD
-=======
 	SND_PCI_QUIRK(0x17aa, 0x3891, "Lenovo Yoga Pro 7 14AHP9", ALC287_FIXUP_YOGA9_14IAP7_BASS_SPK_PIN),
->>>>>>> 0c383648
 	SND_PCI_QUIRK(0x17aa, 0x38a7, "Y780P AMD YG dual", ALC287_FIXUP_TAS2781_I2C),
 	SND_PCI_QUIRK(0x17aa, 0x38a8, "Y780P AMD VECO dual", ALC287_FIXUP_TAS2781_I2C),
 	SND_PCI_QUIRK(0x17aa, 0x38a9, "Thinkbook 16P", ALC287_FIXUP_MG_RTKC_CSAMP_CS35L41_I2C_THINKPAD),
@@ -10704,20 +10595,14 @@
 	SND_PCI_QUIRK(0x17aa, 0x38be, "Yoga S980-14.5 proX YC Dual", ALC287_FIXUP_TAS2781_I2C),
 	SND_PCI_QUIRK(0x17aa, 0x38bf, "Yoga S980-14.5 proX LX Dual", ALC287_FIXUP_TAS2781_I2C),
 	SND_PCI_QUIRK(0x17aa, 0x38c3, "Y980 DUAL", ALC287_FIXUP_TAS2781_I2C),
-<<<<<<< HEAD
-=======
 	SND_PCI_QUIRK(0x17aa, 0x38c7, "Thinkbook 13x Gen 4", ALC287_FIXUP_CS35L41_I2C_4),
 	SND_PCI_QUIRK(0x17aa, 0x38c8, "Thinkbook 13x Gen 4", ALC287_FIXUP_CS35L41_I2C_4),
->>>>>>> 0c383648
 	SND_PCI_QUIRK(0x17aa, 0x38cb, "Y790 YG DUAL", ALC287_FIXUP_TAS2781_I2C),
 	SND_PCI_QUIRK(0x17aa, 0x38cd, "Y790 VECO DUAL", ALC287_FIXUP_TAS2781_I2C),
 	SND_PCI_QUIRK(0x17aa, 0x38d2, "Lenovo Yoga 9 14IMH9", ALC287_FIXUP_YOGA9_14IMH9_BASS_SPK_PIN),
 	SND_PCI_QUIRK(0x17aa, 0x38d7, "Lenovo Yoga 9 14IMH9", ALC287_FIXUP_YOGA9_14IMH9_BASS_SPK_PIN),
-<<<<<<< HEAD
-=======
 	SND_PCI_QUIRK(0x17aa, 0x38f9, "Thinkbook 16P Gen5", ALC287_FIXUP_CS35L41_I2C_2),
 	SND_PCI_QUIRK(0x17aa, 0x38fa, "Thinkbook 16P Gen5", ALC287_FIXUP_CS35L41_I2C_2),
->>>>>>> 0c383648
 	SND_PCI_QUIRK(0x17aa, 0x3902, "Lenovo E50-80", ALC269_FIXUP_DMIC_THINKPAD_ACPI),
 	SND_PCI_QUIRK(0x17aa, 0x3977, "IdeaPad S210", ALC283_FIXUP_INT_MIC),
 	SND_PCI_QUIRK(0x17aa, 0x3978, "Lenovo B50-70", ALC269_FIXUP_DMIC_THINKPAD_ACPI),
@@ -10773,10 +10658,7 @@
 	SND_PCI_QUIRK(0x1d72, 0x1901, "RedmiBook 14", ALC256_FIXUP_ASUS_HEADSET_MIC),
 	SND_PCI_QUIRK(0x1d72, 0x1945, "Redmi G", ALC256_FIXUP_ASUS_HEADSET_MIC),
 	SND_PCI_QUIRK(0x1d72, 0x1947, "RedmiBook Air", ALC255_FIXUP_XIAOMI_HEADSET_MIC),
-<<<<<<< HEAD
-=======
 	SND_PCI_QUIRK(0x2782, 0x0214, "VAIO VJFE-CL", ALC269_FIXUP_LIMIT_INT_MIC_BOOST),
->>>>>>> 0c383648
 	SND_PCI_QUIRK(0x2782, 0x0232, "CHUWI CoreBook XPro", ALC269VB_FIXUP_CHUWI_COREBOOK_XPRO),
 	SND_PCI_QUIRK(0x2782, 0x1707, "Vaio VJFE-ADL", ALC298_FIXUP_SPK_VOLUME),
 	SND_PCI_QUIRK(0x8086, 0x2074, "Intel NUC 8", ALC233_FIXUP_INTEL_NUC8_DMIC),
@@ -10784,10 +10666,6 @@
 	SND_PCI_QUIRK(0x8086, 0x2081, "Intel NUC 10", ALC256_FIXUP_INTEL_NUC10),
 	SND_PCI_QUIRK(0x8086, 0x3038, "Intel NUC 13", ALC295_FIXUP_CHROME_BOOK),
 	SND_PCI_QUIRK(0xf111, 0x0001, "Framework Laptop", ALC295_FIXUP_FRAMEWORK_LAPTOP_MIC_NO_PRESENCE),
-<<<<<<< HEAD
-	SND_PCI_QUIRK(0xf111, 0x0005, "Framework Laptop", ALC295_FIXUP_FRAMEWORK_LAPTOP_MIC_NO_PRESENCE),
-=======
->>>>>>> 0c383648
 	SND_PCI_QUIRK(0xf111, 0x0006, "Framework Laptop", ALC295_FIXUP_FRAMEWORK_LAPTOP_MIC_NO_PRESENCE),
 
 #if 0

/*
 * Intel SST Haswell/Broadwell PCM Support
 *
 * Copyright (C) 2013, Intel Corporation. All rights reserved.
 *
 * This program is free software; you can redistribute it and/or
 * modify it under the terms of the GNU General Public License version
 * 2 as published by the Free Software Foundation.
 *
 * This program is distributed in the hope that it will be useful,
 * but WITHOUT ANY WARRANTY; without even the implied warranty of
 * MERCHANTABILITY or FITNESS FOR A PARTICULAR PURPOSE.  See the
 * GNU General Public License for more details.
 *
 */

#include <linux/module.h>
#include <linux/dma-mapping.h>
#include <linux/slab.h>
#include <linux/delay.h>
#include <linux/pm_runtime.h>
#include <asm/page.h>
#include <asm/pgtable.h>
#include <sound/core.h>
#include <sound/pcm.h>
#include <sound/pcm_params.h>
#include <sound/dmaengine_pcm.h>
#include <sound/soc.h>
#include <sound/tlv.h>
#include <sound/compress_driver.h>

#include "sst-haswell-ipc.h"
#include "sst-dsp-priv.h"
#include "sst-dsp.h"

#define HSW_PCM_COUNT		6
#define HSW_VOLUME_MAX		0x7FFFFFFF	/* 0dB */

/* simple volume table */
static const u32 volume_map[] = {
	HSW_VOLUME_MAX >> 30,
	HSW_VOLUME_MAX >> 29,
	HSW_VOLUME_MAX >> 28,
	HSW_VOLUME_MAX >> 27,
	HSW_VOLUME_MAX >> 26,
	HSW_VOLUME_MAX >> 25,
	HSW_VOLUME_MAX >> 24,
	HSW_VOLUME_MAX >> 23,
	HSW_VOLUME_MAX >> 22,
	HSW_VOLUME_MAX >> 21,
	HSW_VOLUME_MAX >> 20,
	HSW_VOLUME_MAX >> 19,
	HSW_VOLUME_MAX >> 18,
	HSW_VOLUME_MAX >> 17,
	HSW_VOLUME_MAX >> 16,
	HSW_VOLUME_MAX >> 15,
	HSW_VOLUME_MAX >> 14,
	HSW_VOLUME_MAX >> 13,
	HSW_VOLUME_MAX >> 12,
	HSW_VOLUME_MAX >> 11,
	HSW_VOLUME_MAX >> 10,
	HSW_VOLUME_MAX >> 9,
	HSW_VOLUME_MAX >> 8,
	HSW_VOLUME_MAX >> 7,
	HSW_VOLUME_MAX >> 6,
	HSW_VOLUME_MAX >> 5,
	HSW_VOLUME_MAX >> 4,
	HSW_VOLUME_MAX >> 3,
	HSW_VOLUME_MAX >> 2,
	HSW_VOLUME_MAX >> 1,
	HSW_VOLUME_MAX >> 0,
};

#define HSW_PCM_PERIODS_MAX	64
#define HSW_PCM_PERIODS_MIN	2

#define HSW_PCM_DAI_ID_SYSTEM	0
#define HSW_PCM_DAI_ID_OFFLOAD0	1
#define HSW_PCM_DAI_ID_OFFLOAD1	2
#define HSW_PCM_DAI_ID_LOOPBACK	3


static const struct snd_pcm_hardware hsw_pcm_hardware = {
	.info			= SNDRV_PCM_INFO_MMAP |
				  SNDRV_PCM_INFO_MMAP_VALID |
				  SNDRV_PCM_INFO_INTERLEAVED |
				  SNDRV_PCM_INFO_PAUSE |
				  SNDRV_PCM_INFO_RESUME |
				  SNDRV_PCM_INFO_NO_PERIOD_WAKEUP,
	.formats		= SNDRV_PCM_FMTBIT_S16_LE | SNDRV_PCM_FMTBIT_S24_LE |
				  SNDRV_PCM_FMTBIT_S32_LE,
	.period_bytes_min	= PAGE_SIZE,
	.period_bytes_max	= (HSW_PCM_PERIODS_MAX / HSW_PCM_PERIODS_MIN) * PAGE_SIZE,
	.periods_min		= HSW_PCM_PERIODS_MIN,
	.periods_max		= HSW_PCM_PERIODS_MAX,
	.buffer_bytes_max	= HSW_PCM_PERIODS_MAX * PAGE_SIZE,
};

struct hsw_pcm_module_map {
	int dai_id;
	int stream;
	enum sst_hsw_module_id mod_id;
};

/* private data for each PCM DSP stream */
struct hsw_pcm_data {
	int dai_id;
	struct sst_hsw_stream *stream;
	struct sst_module_runtime *runtime;
	struct sst_module_runtime_context context;
	struct snd_pcm *hsw_pcm;
	u32 volume[2];
	struct snd_pcm_substream *substream;
	struct snd_compr_stream *cstream;
	unsigned int wpos;
	struct mutex mutex;
	bool allocated;
	int persistent_offset;
};

enum hsw_pm_state {
	HSW_PM_STATE_D0 = 0,
	HSW_PM_STATE_RTD3 = 1,
	HSW_PM_STATE_D3 = 2,
};

/* private data for the driver */
struct hsw_priv_data {
	/* runtime DSP */
	struct sst_hsw *hsw;
	struct device *dev;
	enum hsw_pm_state pm_state;
	struct snd_soc_card *soc_card;

	/* page tables */
	struct snd_dma_buffer dmab[HSW_PCM_COUNT][2];

	/* DAI data */
	struct hsw_pcm_data pcm[HSW_PCM_COUNT][2];
};


/* static mappings between PCMs and modules - may be dynamic in future */
static struct hsw_pcm_module_map mod_map[] = {
	{HSW_PCM_DAI_ID_SYSTEM, 0, SST_HSW_MODULE_PCM_SYSTEM},
	{HSW_PCM_DAI_ID_OFFLOAD0, 0, SST_HSW_MODULE_PCM},
	{HSW_PCM_DAI_ID_OFFLOAD1, 0, SST_HSW_MODULE_PCM},
	{HSW_PCM_DAI_ID_LOOPBACK, 1, SST_HSW_MODULE_PCM_REFERENCE},
	{HSW_PCM_DAI_ID_SYSTEM, 1, SST_HSW_MODULE_PCM_CAPTURE},
};

static u32 hsw_notify_pointer(struct sst_hsw_stream *stream, void *data);

static inline u32 hsw_mixer_to_ipc(unsigned int value)
{
	if (value >= ARRAY_SIZE(volume_map))
		return volume_map[0];
	else
		return volume_map[value];
}

static inline unsigned int hsw_ipc_to_mixer(u32 value)
{
	int i;

	for (i = 0; i < ARRAY_SIZE(volume_map); i++) {
		if (volume_map[i] >= value)
			return i;
	}

	return i - 1;
}

static int hsw_stream_volume_put(struct snd_kcontrol *kcontrol,
				struct snd_ctl_elem_value *ucontrol)
{
	struct snd_soc_platform *platform = snd_soc_kcontrol_platform(kcontrol);
	struct soc_mixer_control *mc =
		(struct soc_mixer_control *)kcontrol->private_value;
	struct hsw_priv_data *pdata =
		snd_soc_platform_get_drvdata(platform);
	struct hsw_pcm_data *pcm_data;
	struct sst_hsw *hsw = pdata->hsw;
	u32 volume;
	int dai, stream;

	dai = mod_map[mc->reg].dai_id;
	stream = mod_map[mc->reg].stream;
	pcm_data = &pdata->pcm[dai][stream];

	mutex_lock(&pcm_data->mutex);
	pm_runtime_get_sync(pdata->dev);

	if (!pcm_data->stream) {
		pcm_data->volume[0] =
			hsw_mixer_to_ipc(ucontrol->value.integer.value[0]);
		pcm_data->volume[1] =
			hsw_mixer_to_ipc(ucontrol->value.integer.value[1]);
		pm_runtime_mark_last_busy(pdata->dev);
		pm_runtime_put_autosuspend(pdata->dev);
		mutex_unlock(&pcm_data->mutex);
		return 0;
	}

	if (ucontrol->value.integer.value[0] ==
		ucontrol->value.integer.value[1]) {
		volume = hsw_mixer_to_ipc(ucontrol->value.integer.value[0]);
		/* apply volume value to all channels */
		sst_hsw_stream_set_volume(hsw, pcm_data->stream, 0, SST_HSW_CHANNELS_ALL, volume);
	} else {
		volume = hsw_mixer_to_ipc(ucontrol->value.integer.value[0]);
		sst_hsw_stream_set_volume(hsw, pcm_data->stream, 0, 0, volume);
		volume = hsw_mixer_to_ipc(ucontrol->value.integer.value[1]);
		sst_hsw_stream_set_volume(hsw, pcm_data->stream, 0, 1, volume);
	}

	pm_runtime_mark_last_busy(pdata->dev);
	pm_runtime_put_autosuspend(pdata->dev);
	mutex_unlock(&pcm_data->mutex);
	return 0;
}

static int hsw_stream_volume_get(struct snd_kcontrol *kcontrol,
				struct snd_ctl_elem_value *ucontrol)
{
	struct snd_soc_platform *platform = snd_soc_kcontrol_platform(kcontrol);
	struct soc_mixer_control *mc =
		(struct soc_mixer_control *)kcontrol->private_value;
	struct hsw_priv_data *pdata =
		snd_soc_platform_get_drvdata(platform);
	struct hsw_pcm_data *pcm_data;
	struct sst_hsw *hsw = pdata->hsw;
	u32 volume;
	int dai, stream;

	dai = mod_map[mc->reg].dai_id;
	stream = mod_map[mc->reg].stream;
	pcm_data = &pdata->pcm[dai][stream];

	mutex_lock(&pcm_data->mutex);
	pm_runtime_get_sync(pdata->dev);

	if (!pcm_data->stream) {
		ucontrol->value.integer.value[0] =
			hsw_ipc_to_mixer(pcm_data->volume[0]);
		ucontrol->value.integer.value[1] =
			hsw_ipc_to_mixer(pcm_data->volume[1]);
		pm_runtime_mark_last_busy(pdata->dev);
		pm_runtime_put_autosuspend(pdata->dev);
		mutex_unlock(&pcm_data->mutex);
		return 0;
	}

	sst_hsw_stream_get_volume(hsw, pcm_data->stream, 0, 0, &volume);
	ucontrol->value.integer.value[0] = hsw_ipc_to_mixer(volume);
	sst_hsw_stream_get_volume(hsw, pcm_data->stream, 0, 1, &volume);
	ucontrol->value.integer.value[1] = hsw_ipc_to_mixer(volume);

	pm_runtime_mark_last_busy(pdata->dev);
	pm_runtime_put_autosuspend(pdata->dev);
	mutex_unlock(&pcm_data->mutex);

	return 0;
}

static int hsw_volume_put(struct snd_kcontrol *kcontrol,
				struct snd_ctl_elem_value *ucontrol)
{
	struct snd_soc_platform *platform = snd_soc_kcontrol_platform(kcontrol);
	struct hsw_priv_data *pdata = snd_soc_platform_get_drvdata(platform);
	struct sst_hsw *hsw = pdata->hsw;
	u32 volume;

	pm_runtime_get_sync(pdata->dev);

	if (ucontrol->value.integer.value[0] ==
		ucontrol->value.integer.value[1]) {

		volume = hsw_mixer_to_ipc(ucontrol->value.integer.value[0]);
		sst_hsw_mixer_set_volume(hsw, 0, SST_HSW_CHANNELS_ALL, volume);

	} else {
		volume = hsw_mixer_to_ipc(ucontrol->value.integer.value[0]);
		sst_hsw_mixer_set_volume(hsw, 0, 0, volume);

		volume = hsw_mixer_to_ipc(ucontrol->value.integer.value[1]);
		sst_hsw_mixer_set_volume(hsw, 0, 1, volume);
	}

	pm_runtime_mark_last_busy(pdata->dev);
	pm_runtime_put_autosuspend(pdata->dev);
	return 0;
}

static int hsw_volume_get(struct snd_kcontrol *kcontrol,
				struct snd_ctl_elem_value *ucontrol)
{
	struct snd_soc_platform *platform = snd_soc_kcontrol_platform(kcontrol);
	struct hsw_priv_data *pdata = snd_soc_platform_get_drvdata(platform);
	struct sst_hsw *hsw = pdata->hsw;
	unsigned int volume = 0;

	pm_runtime_get_sync(pdata->dev);
	sst_hsw_mixer_get_volume(hsw, 0, 0, &volume);
	ucontrol->value.integer.value[0] = hsw_ipc_to_mixer(volume);

	sst_hsw_mixer_get_volume(hsw, 0, 1, &volume);
	ucontrol->value.integer.value[1] = hsw_ipc_to_mixer(volume);

	pm_runtime_mark_last_busy(pdata->dev);
	pm_runtime_put_autosuspend(pdata->dev);
	return 0;
}

/* TLV used by both global and stream volumes */
static const DECLARE_TLV_DB_SCALE(hsw_vol_tlv, -9000, 300, 1);

/* System Pin has no volume control */
static const struct snd_kcontrol_new hsw_volume_controls[] = {
	/* Global DSP volume */
	SOC_DOUBLE_EXT_TLV("Master Playback Volume", 0, 0, 8,
		ARRAY_SIZE(volume_map) - 1, 0,
		hsw_volume_get, hsw_volume_put, hsw_vol_tlv),
	/* Offload 0 volume */
	SOC_DOUBLE_EXT_TLV("Media0 Playback Volume", 1, 0, 8,
		ARRAY_SIZE(volume_map) - 1, 0,
		hsw_stream_volume_get, hsw_stream_volume_put, hsw_vol_tlv),
	/* Offload 1 volume */
	SOC_DOUBLE_EXT_TLV("Media1 Playback Volume", 2, 0, 8,
		ARRAY_SIZE(volume_map) - 1, 0,
		hsw_stream_volume_get, hsw_stream_volume_put, hsw_vol_tlv),
	/* Mic Capture volume */
	SOC_DOUBLE_EXT_TLV("Mic Capture Volume", 4, 0, 8,
		ARRAY_SIZE(volume_map) - 1, 0,
		hsw_stream_volume_get, hsw_stream_volume_put, hsw_vol_tlv),
};

/* Create DMA buffer page table for DSP */
static int create_adsp_page_table(struct snd_pcm_substream *substream,
	struct hsw_priv_data *pdata, struct snd_soc_pcm_runtime *rtd,
	unsigned char *dma_area, size_t size, int pcm)
{
	struct snd_dma_buffer *dmab = snd_pcm_get_dma_buf(substream);
	int i, pages, stream = substream->stream;

	pages = snd_sgbuf_aligned_pages(size);

	dev_dbg(rtd->dev, "generating page table for %p size 0x%zu pages %d\n",
		dma_area, size, pages);

	for (i = 0; i < pages; i++) {
		u32 idx = (((i << 2) + i)) >> 1;
		u32 pfn = snd_sgbuf_get_addr(dmab, i * PAGE_SIZE) >> PAGE_SHIFT;
		u32 *pg_table;

		dev_dbg(rtd->dev, "pfn i %i idx %d pfn %x\n", i, idx, pfn);

		pg_table = (u32 *)(pdata->dmab[pcm][stream].area + idx);

		if (i & 1)
			*pg_table |= (pfn << 4);
		else
			*pg_table |= pfn;
	}

	return 0;
}

/* this may get called several times by oss emulation */
static int hsw_pcm_hw_params(struct snd_pcm_substream *substream,
			      struct snd_pcm_hw_params *params)
{
	struct snd_soc_pcm_runtime *rtd = substream->private_data;
	struct snd_pcm_runtime *runtime = substream->runtime;
	struct hsw_priv_data *pdata =
		snd_soc_platform_get_drvdata(rtd->platform);
	struct hsw_pcm_data *pcm_data;
	struct sst_hsw *hsw = pdata->hsw;
	struct sst_module *module_data;
	struct sst_dsp *dsp;
	struct snd_dma_buffer *dmab;
	enum sst_hsw_stream_type stream_type;
	enum sst_hsw_stream_path_id path_id;
	u32 rate, bits, map, pages, module_id;
	u8 channels;
	int ret, dai;

	dai = mod_map[rtd->cpu_dai->id].dai_id;
	pcm_data = &pdata->pcm[dai][substream->stream];

	/* check if we are being called a subsequent time */
	if (pcm_data->allocated) {
		ret = sst_hsw_stream_reset(hsw, pcm_data->stream);
		if (ret < 0)
			dev_dbg(rtd->dev, "error: reset stream failed %d\n",
				ret);

		ret = sst_hsw_stream_free(hsw, pcm_data->stream);
		if (ret < 0) {
			dev_dbg(rtd->dev, "error: free stream failed %d\n",
				ret);
			return ret;
		}
		pcm_data->allocated = false;

		pcm_data->stream = sst_hsw_stream_new(hsw, rtd->cpu_dai->id,
			hsw_notify_pointer, pcm_data);
		if (pcm_data->stream == NULL) {
			dev_err(rtd->dev, "error: failed to create stream\n");
			return -EINVAL;
		}
	}

	/* stream direction */
	if (substream->stream == SNDRV_PCM_STREAM_PLAYBACK)
		path_id = SST_HSW_STREAM_PATH_SSP0_OUT;
	else
		path_id = SST_HSW_STREAM_PATH_SSP0_IN;

	/* DSP stream type depends on DAI ID */
	switch (rtd->cpu_dai->id) {
	case 0:
		if (substream->stream == SNDRV_PCM_STREAM_PLAYBACK) {
			stream_type = SST_HSW_STREAM_TYPE_SYSTEM;
			module_id = SST_HSW_MODULE_PCM_SYSTEM;
		}
		else {
			stream_type = SST_HSW_STREAM_TYPE_CAPTURE;
			module_id = SST_HSW_MODULE_PCM_CAPTURE;
		}
		break;
	case 1:
	case 2:
		stream_type = SST_HSW_STREAM_TYPE_RENDER;
		module_id = SST_HSW_MODULE_PCM;
		break;
	case 3:
		/* path ID needs to be OUT for loopback */
		stream_type = SST_HSW_STREAM_TYPE_LOOPBACK;
		path_id = SST_HSW_STREAM_PATH_SSP0_OUT;
		module_id = SST_HSW_MODULE_PCM_REFERENCE;
		break;
	default:
		dev_err(rtd->dev, "error: invalid DAI ID %d\n",
			rtd->cpu_dai->id);
		return -EINVAL;
	};

	ret = sst_hsw_stream_format(hsw, pcm_data->stream,
		path_id, stream_type, SST_HSW_STREAM_FORMAT_PCM_FORMAT);
	if (ret < 0) {
		dev_err(rtd->dev, "error: failed to set format %d\n", ret);
		return ret;
	}

	rate = params_rate(params);
	ret = sst_hsw_stream_set_rate(hsw, pcm_data->stream, rate);
	if (ret < 0) {
		dev_err(rtd->dev, "error: could not set rate %d\n", rate);
		return ret;
	}

	switch (params_format(params)) {
	case SNDRV_PCM_FORMAT_S16_LE:
		bits = SST_HSW_DEPTH_16BIT;
		sst_hsw_stream_set_valid(hsw, pcm_data->stream, 16);
		break;
	case SNDRV_PCM_FORMAT_S24_LE:
		bits = SST_HSW_DEPTH_32BIT;
		sst_hsw_stream_set_valid(hsw, pcm_data->stream, 24);
		break;
	case SNDRV_PCM_FORMAT_S8:
		bits = SST_HSW_DEPTH_8BIT;
		sst_hsw_stream_set_valid(hsw, pcm_data->stream, 8);
		break;
	case SNDRV_PCM_FORMAT_S32_LE:
		bits = SST_HSW_DEPTH_32BIT;
		sst_hsw_stream_set_valid(hsw, pcm_data->stream, 32);
		break;
	default:
		dev_err(rtd->dev, "error: invalid format %d\n",
			params_format(params));
		return -EINVAL;
	}

	ret = sst_hsw_stream_set_bits(hsw, pcm_data->stream, bits);
	if (ret < 0) {
		dev_err(rtd->dev, "error: could not set bits %d\n", bits);
		return ret;
	}

	channels = params_channels(params);
	map = create_channel_map(SST_HSW_CHANNEL_CONFIG_STEREO);
	sst_hsw_stream_set_map_config(hsw, pcm_data->stream,
			map, SST_HSW_CHANNEL_CONFIG_STEREO);

	ret = sst_hsw_stream_set_channels(hsw, pcm_data->stream, channels);
	if (ret < 0) {
		dev_err(rtd->dev, "error: could not set channels %d\n",
			channels);
		return ret;
	}

	ret = snd_pcm_lib_malloc_pages(substream, params_buffer_bytes(params));
	if (ret < 0) {
		dev_err(rtd->dev, "error: could not allocate %d bytes for PCM %d\n",
			params_buffer_bytes(params), ret);
		return ret;
	}

	dmab = snd_pcm_get_dma_buf(substream);

	ret = create_adsp_page_table(substream, pdata, rtd, runtime->dma_area,
		runtime->dma_bytes, rtd->cpu_dai->id);
	if (ret < 0)
		return ret;

	sst_hsw_stream_set_style(hsw, pcm_data->stream,
		SST_HSW_INTERLEAVING_PER_CHANNEL);

	if (runtime->dma_bytes % PAGE_SIZE)
		pages = (runtime->dma_bytes / PAGE_SIZE) + 1;
	else
		pages = runtime->dma_bytes / PAGE_SIZE;

	ret = sst_hsw_stream_buffer(hsw, pcm_data->stream,
		pdata->dmab[rtd->cpu_dai->id][substream->stream].addr,
		pages, runtime->dma_bytes, 0,
		snd_sgbuf_get_addr(dmab, 0) >> PAGE_SHIFT);
	if (ret < 0) {
		dev_err(rtd->dev, "error: failed to set DMA buffer %d\n", ret);
		return ret;
	}

	dsp = sst_hsw_get_dsp(hsw);

	module_data = sst_module_get_from_id(dsp, module_id);
	if (module_data == NULL) {
		dev_err(rtd->dev, "error: failed to get module config\n");
		return -EINVAL;
	}

	sst_hsw_stream_set_module_info(hsw, pcm_data->stream,
		pcm_data->runtime);

	ret = sst_hsw_stream_commit(hsw, pcm_data->stream);
	if (ret < 0) {
		dev_err(rtd->dev, "error: failed to commit stream %d\n", ret);
		return ret;
	}

	if (!pcm_data->allocated) {
		/* Set previous saved volume */
		sst_hsw_stream_set_volume(hsw, pcm_data->stream, 0,
				0, pcm_data->volume[0]);
		sst_hsw_stream_set_volume(hsw, pcm_data->stream, 0,
				1, pcm_data->volume[1]);
		pcm_data->allocated = true;
	}

	ret = sst_hsw_stream_pause(hsw, pcm_data->stream, 1);
	if (ret < 0)
		dev_err(rtd->dev, "error: failed to pause %d\n", ret);

	return 0;
}

static int hsw_pcm_hw_free(struct snd_pcm_substream *substream)
{
	snd_pcm_lib_free_pages(substream);
	return 0;
}

static int hsw_pcm_trigger(struct snd_pcm_substream *substream, int cmd)
{
	struct snd_soc_pcm_runtime *rtd = substream->private_data;
	struct hsw_priv_data *pdata =
		snd_soc_platform_get_drvdata(rtd->platform);
	struct hsw_pcm_data *pcm_data;
	struct sst_hsw *hsw = pdata->hsw;
	int dai;

	dai = mod_map[rtd->cpu_dai->id].dai_id;
	pcm_data = &pdata->pcm[dai][substream->stream];

	switch (cmd) {
	case SNDRV_PCM_TRIGGER_START:
	case SNDRV_PCM_TRIGGER_RESUME:
	case SNDRV_PCM_TRIGGER_PAUSE_RELEASE:
		sst_hsw_stream_resume(hsw, pcm_data->stream, 0);
		break;
	case SNDRV_PCM_TRIGGER_STOP:
	case SNDRV_PCM_TRIGGER_SUSPEND:
	case SNDRV_PCM_TRIGGER_PAUSE_PUSH:
		sst_hsw_stream_pause(hsw, pcm_data->stream, 0);
		break;
	default:
		break;
	}

	return 0;
}

static u32 hsw_notify_pointer(struct sst_hsw_stream *stream, void *data)
{
	struct hsw_pcm_data *pcm_data = data;
	struct snd_pcm_substream *substream = pcm_data->substream;
	struct snd_pcm_runtime *runtime = substream->runtime;
	struct snd_soc_pcm_runtime *rtd = substream->private_data;
	u32 pos;

	pos = frames_to_bytes(runtime,
		(runtime->control->appl_ptr % runtime->buffer_size));

	dev_vdbg(rtd->dev, "PCM: App pointer %d bytes\n", pos);

	/* let alsa know we have play a period */
	snd_pcm_period_elapsed(substream);
	return pos;
}

static snd_pcm_uframes_t hsw_pcm_pointer(struct snd_pcm_substream *substream)
{
	struct snd_soc_pcm_runtime *rtd = substream->private_data;
	struct snd_pcm_runtime *runtime = substream->runtime;
	struct hsw_priv_data *pdata =
		snd_soc_platform_get_drvdata(rtd->platform);
	struct hsw_pcm_data *pcm_data;
	struct sst_hsw *hsw = pdata->hsw;
	snd_pcm_uframes_t offset;
	uint64_t ppos;
	u32 position;
	int dai;

	dai = mod_map[rtd->cpu_dai->id].dai_id;
	pcm_data = &pdata->pcm[dai][substream->stream];
	position = sst_hsw_get_dsp_position(hsw, pcm_data->stream);

	offset = bytes_to_frames(runtime, position);
	ppos = sst_hsw_get_dsp_presentation_position(hsw, pcm_data->stream);

	dev_vdbg(rtd->dev, "PCM: DMA pointer %du bytes, pos %llu\n",
		position, ppos);
	return offset;
}

static int hsw_pcm_open(struct snd_pcm_substream *substream)
{
	struct snd_soc_pcm_runtime *rtd = substream->private_data;
	struct hsw_priv_data *pdata =
		snd_soc_platform_get_drvdata(rtd->platform);
	struct hsw_pcm_data *pcm_data;
	struct sst_hsw *hsw = pdata->hsw;
	int dai;

	dai = mod_map[rtd->cpu_dai->id].dai_id;
	pcm_data = &pdata->pcm[dai][substream->stream];

	mutex_lock(&pcm_data->mutex);
	pm_runtime_get_sync(pdata->dev);

	snd_soc_pcm_set_drvdata(rtd, pcm_data);
	pcm_data->substream = substream;

	snd_soc_set_runtime_hwparams(substream, &hsw_pcm_hardware);

	pcm_data->stream = sst_hsw_stream_new(hsw, rtd->cpu_dai->id,
		hsw_notify_pointer, pcm_data);
	if (pcm_data->stream == NULL) {
		dev_err(rtd->dev, "error: failed to create stream\n");
		pm_runtime_mark_last_busy(pdata->dev);
		pm_runtime_put_autosuspend(pdata->dev);
		mutex_unlock(&pcm_data->mutex);
		return -EINVAL;
	}

	mutex_unlock(&pcm_data->mutex);
	return 0;
}

static int hsw_pcm_close(struct snd_pcm_substream *substream)
{
	struct snd_soc_pcm_runtime *rtd = substream->private_data;
	struct hsw_priv_data *pdata =
		snd_soc_platform_get_drvdata(rtd->platform);
	struct hsw_pcm_data *pcm_data;
	struct sst_hsw *hsw = pdata->hsw;
	int ret, dai;

	dai = mod_map[rtd->cpu_dai->id].dai_id;
	pcm_data = &pdata->pcm[dai][substream->stream];

	mutex_lock(&pcm_data->mutex);
	ret = sst_hsw_stream_reset(hsw, pcm_data->stream);
	if (ret < 0) {
		dev_dbg(rtd->dev, "error: reset stream failed %d\n", ret);
		goto out;
	}

	ret = sst_hsw_stream_free(hsw, pcm_data->stream);
	if (ret < 0) {
		dev_dbg(rtd->dev, "error: free stream failed %d\n", ret);
		goto out;
	}
	pcm_data->allocated = 0;
	pcm_data->stream = NULL;

out:
	pm_runtime_mark_last_busy(pdata->dev);
	pm_runtime_put_autosuspend(pdata->dev);
	mutex_unlock(&pcm_data->mutex);
	return ret;
}

static struct snd_pcm_ops hsw_pcm_ops = {
	.open		= hsw_pcm_open,
	.close		= hsw_pcm_close,
	.ioctl		= snd_pcm_lib_ioctl,
	.hw_params	= hsw_pcm_hw_params,
	.hw_free	= hsw_pcm_hw_free,
	.trigger	= hsw_pcm_trigger,
	.pointer	= hsw_pcm_pointer,
	.page		= snd_pcm_sgbuf_ops_page,
};

static int hsw_pcm_create_modules(struct hsw_priv_data *pdata)
{
	struct sst_hsw *hsw = pdata->hsw;
	struct hsw_pcm_data *pcm_data;
	int i;

	for (i = 0; i < ARRAY_SIZE(mod_map); i++) {
		pcm_data = &pdata->pcm[mod_map[i].dai_id][mod_map[i].stream];

		/* create new runtime module, use same offset if recreated */
		pcm_data->runtime = sst_hsw_runtime_module_create(hsw,
			mod_map[i].mod_id, pcm_data->persistent_offset);
		if (pcm_data->runtime == NULL)
			goto err;
		pcm_data->persistent_offset =
			pcm_data->runtime->persistent_offset;
	}

	return 0;

err:
	for (--i; i >= 0; i--) {
		pcm_data = &pdata->pcm[mod_map[i].dai_id][mod_map[i].stream];
		sst_hsw_runtime_module_free(pcm_data->runtime);
	}

	return -ENODEV;
}

static void hsw_pcm_free_modules(struct hsw_priv_data *pdata)
{
	struct hsw_pcm_data *pcm_data;
	int i;

	for (i = 0; i < ARRAY_SIZE(mod_map); i++) {
		pcm_data = &pdata->pcm[mod_map[i].dai_id][mod_map[i].stream];

		sst_hsw_runtime_module_free(pcm_data->runtime);
	}
}

static int hsw_pcm_new(struct snd_soc_pcm_runtime *rtd)
{
	struct snd_pcm *pcm = rtd->pcm;
	struct snd_soc_platform *platform = rtd->platform;
	struct sst_pdata *pdata = dev_get_platdata(platform->dev);
	struct hsw_priv_data *priv_data = dev_get_drvdata(platform->dev);
	struct device *dev = pdata->dma_dev;
	int ret = 0;

	if (pcm->streams[SNDRV_PCM_STREAM_PLAYBACK].substream ||
			pcm->streams[SNDRV_PCM_STREAM_CAPTURE].substream) {
		ret = snd_pcm_lib_preallocate_pages_for_all(pcm,
			SNDRV_DMA_TYPE_DEV_SG,
			dev,
			hsw_pcm_hardware.buffer_bytes_max,
			hsw_pcm_hardware.buffer_bytes_max);
		if (ret) {
			dev_err(rtd->dev, "dma buffer allocation failed %d\n",
				ret);
			return ret;
		}
	}
	if (pcm->streams[SNDRV_PCM_STREAM_PLAYBACK].substream)
		priv_data->pcm[rtd->cpu_dai->id][SNDRV_PCM_STREAM_PLAYBACK].hsw_pcm = pcm;
	if (pcm->streams[SNDRV_PCM_STREAM_CAPTURE].substream)
		priv_data->pcm[rtd->cpu_dai->id][SNDRV_PCM_STREAM_CAPTURE].hsw_pcm = pcm;

	return ret;
}

#define HSW_FORMATS \
	(SNDRV_PCM_FMTBIT_S24_LE | SNDRV_PCM_FMTBIT_S16_LE)

static struct snd_soc_dai_driver hsw_dais[] = {
	{
		.name  = "System Pin",
		.id = HSW_PCM_DAI_ID_SYSTEM,
		.playback = {
			.stream_name = "System Playback",
			.channels_min = 2,
			.channels_max = 2,
			.rates = SNDRV_PCM_RATE_48000,
			.formats = SNDRV_PCM_FMTBIT_S24_LE | SNDRV_PCM_FMTBIT_S16_LE,
		},
		.capture = {
			.stream_name = "Analog Capture",
			.channels_min = 2,
			.channels_max = 4,
			.rates = SNDRV_PCM_RATE_48000,
			.formats = SNDRV_PCM_FMTBIT_S24_LE | SNDRV_PCM_FMTBIT_S16_LE,
		},
	},
	{
		/* PCM */
		.name  = "Offload0 Pin",
		.id = HSW_PCM_DAI_ID_OFFLOAD0,
		.playback = {
			.stream_name = "Offload0 Playback",
			.channels_min = 2,
			.channels_max = 2,
			.rates = SNDRV_PCM_RATE_8000_192000,
			.formats = HSW_FORMATS,
		},
	},
	{
		/* PCM */
		.name  = "Offload1 Pin",
		.id = HSW_PCM_DAI_ID_OFFLOAD1,
		.playback = {
			.stream_name = "Offload1 Playback",
			.channels_min = 2,
			.channels_max = 2,
			.rates = SNDRV_PCM_RATE_8000_192000,
			.formats = HSW_FORMATS,
		},
	},
	{
		.name  = "Loopback Pin",
		.id = HSW_PCM_DAI_ID_LOOPBACK,
		.capture = {
			.stream_name = "Loopback Capture",
			.channels_min = 2,
			.channels_max = 2,
			.rates = SNDRV_PCM_RATE_48000,
			.formats = SNDRV_PCM_FMTBIT_S24_LE | SNDRV_PCM_FMTBIT_S16_LE,
		},
	},
};

static const struct snd_soc_dapm_widget widgets[] = {

	/* Backend DAIs  */
	SND_SOC_DAPM_AIF_IN("SSP0 CODEC IN", NULL, 0, SND_SOC_NOPM, 0, 0),
	SND_SOC_DAPM_AIF_OUT("SSP0 CODEC OUT", NULL, 0, SND_SOC_NOPM, 0, 0),
	SND_SOC_DAPM_AIF_IN("SSP1 BT IN", NULL, 0, SND_SOC_NOPM, 0, 0),
	SND_SOC_DAPM_AIF_OUT("SSP1 BT OUT", NULL, 0, SND_SOC_NOPM, 0, 0),

	/* Global Playback Mixer */
	SND_SOC_DAPM_MIXER("Playback VMixer", SND_SOC_NOPM, 0, 0, NULL, 0),
};

static const struct snd_soc_dapm_route graph[] = {

	/* Playback Mixer */
	{"Playback VMixer", NULL, "System Playback"},
	{"Playback VMixer", NULL, "Offload0 Playback"},
	{"Playback VMixer", NULL, "Offload1 Playback"},

	{"SSP0 CODEC OUT", NULL, "Playback VMixer"},

	{"Analog Capture", NULL, "SSP0 CODEC IN"},
};

static int hsw_pcm_probe(struct snd_soc_platform *platform)
{
	struct hsw_priv_data *priv_data = snd_soc_platform_get_drvdata(platform);
	struct sst_pdata *pdata = dev_get_platdata(platform->dev);
	struct device *dma_dev, *dev;
	int i, ret = 0;

	if (!pdata)
		return -ENODEV;

	dev = platform->dev;
	dma_dev = pdata->dma_dev;

	priv_data->hsw = pdata->dsp;
	priv_data->dev = platform->dev;
	priv_data->pm_state = HSW_PM_STATE_D0;
	priv_data->soc_card = platform->component.card;

	/* allocate DSP buffer page tables */
	for (i = 0; i < ARRAY_SIZE(hsw_dais); i++) {

		/* playback */
		if (hsw_dais[i].playback.channels_min) {
			mutex_init(&priv_data->pcm[i][SNDRV_PCM_STREAM_PLAYBACK].mutex);
			ret = snd_dma_alloc_pages(SNDRV_DMA_TYPE_DEV, dma_dev,
				PAGE_SIZE, &priv_data->dmab[i][0]);
			if (ret < 0)
				goto err;
		}

		/* capture */
		if (hsw_dais[i].capture.channels_min) {
			mutex_init(&priv_data->pcm[i][SNDRV_PCM_STREAM_CAPTURE].mutex);
			ret = snd_dma_alloc_pages(SNDRV_DMA_TYPE_DEV, dma_dev,
				PAGE_SIZE, &priv_data->dmab[i][1]);
			if (ret < 0)
				goto err;
		}
	}

	/* allocate runtime modules */
	hsw_pcm_create_modules(priv_data);

	/* enable runtime PM with auto suspend */
	pm_runtime_set_autosuspend_delay(platform->dev,
		SST_RUNTIME_SUSPEND_DELAY);
	pm_runtime_use_autosuspend(platform->dev);
	pm_runtime_enable(platform->dev);
	pm_runtime_idle(platform->dev);

	return 0;

err:
	for (;i >= 0; i--) {
		if (hsw_dais[i].playback.channels_min)
			snd_dma_free_pages(&priv_data->dmab[i][0]);
		if (hsw_dais[i].capture.channels_min)
			snd_dma_free_pages(&priv_data->dmab[i][1]);
	}
	return ret;
}

static int hsw_pcm_remove(struct snd_soc_platform *platform)
{
	struct hsw_priv_data *priv_data =
		snd_soc_platform_get_drvdata(platform);
	int i;

	pm_runtime_disable(platform->dev);
	hsw_pcm_free_modules(priv_data);

	for (i = 0; i < ARRAY_SIZE(hsw_dais); i++) {
		if (hsw_dais[i].playback.channels_min)
			snd_dma_free_pages(&priv_data->dmab[i][0]);
		if (hsw_dais[i].capture.channels_min)
			snd_dma_free_pages(&priv_data->dmab[i][1]);
	}

	return 0;
}

static struct snd_soc_platform_driver hsw_soc_platform = {
	.probe		= hsw_pcm_probe,
	.remove		= hsw_pcm_remove,
	.ops		= &hsw_pcm_ops,
	.pcm_new	= hsw_pcm_new,
};

static const struct snd_soc_component_driver hsw_dai_component = {
	.name = "haswell-dai",
	.controls = hsw_volume_controls,
	.num_controls = ARRAY_SIZE(hsw_volume_controls),
	.dapm_widgets = widgets,
	.num_dapm_widgets = ARRAY_SIZE(widgets),
	.dapm_routes = graph,
	.num_dapm_routes = ARRAY_SIZE(graph),
};

static int hsw_pcm_dev_probe(struct platform_device *pdev)
{
	struct sst_pdata *sst_pdata = dev_get_platdata(&pdev->dev);
	struct hsw_priv_data *priv_data;
	int ret;

	if (!sst_pdata)
		return -EINVAL;

	priv_data = devm_kzalloc(&pdev->dev, sizeof(*priv_data), GFP_KERNEL);
	if (!priv_data)
		return -ENOMEM;

	ret = sst_hsw_dsp_init(&pdev->dev, sst_pdata);
	if (ret < 0)
		return -ENODEV;

	priv_data->hsw = sst_pdata->dsp;
	platform_set_drvdata(pdev, priv_data);

	ret = snd_soc_register_platform(&pdev->dev, &hsw_soc_platform);
	if (ret < 0)
		goto err_plat;

	ret = snd_soc_register_component(&pdev->dev, &hsw_dai_component,
		hsw_dais, ARRAY_SIZE(hsw_dais));
	if (ret < 0)
		goto err_comp;

	return 0;

err_comp:
	snd_soc_unregister_platform(&pdev->dev);
err_plat:
	sst_hsw_dsp_free(&pdev->dev, sst_pdata);
	return 0;
}

static int hsw_pcm_dev_remove(struct platform_device *pdev)
{
	struct sst_pdata *sst_pdata = dev_get_platdata(&pdev->dev);

	snd_soc_unregister_platform(&pdev->dev);
	snd_soc_unregister_component(&pdev->dev);
	sst_hsw_dsp_free(&pdev->dev, sst_pdata);

	return 0;
}

#ifdef CONFIG_PM

static int hsw_pcm_runtime_idle(struct device *dev)
{
	return 0;
}

static int hsw_pcm_runtime_suspend(struct device *dev)
{
	struct hsw_priv_data *pdata = dev_get_drvdata(dev);
	struct sst_hsw *hsw = pdata->hsw;

	if (pdata->pm_state >= HSW_PM_STATE_RTD3)
		return 0;

	sst_hsw_dsp_runtime_suspend(hsw);
	sst_hsw_dsp_runtime_sleep(hsw);
	pdata->pm_state = HSW_PM_STATE_RTD3;

	return 0;
}

static int hsw_pcm_runtime_resume(struct device *dev)
{
	struct hsw_priv_data *pdata = dev_get_drvdata(dev);
	struct sst_hsw *hsw = pdata->hsw;
	int ret;

	if (pdata->pm_state != HSW_PM_STATE_RTD3)
		return 0;

	ret = sst_hsw_dsp_load(hsw);
	if (ret < 0) {
		dev_err(dev, "failed to reload %d\n", ret);
		return ret;
	}

	ret = hsw_pcm_create_modules(pdata);
	if (ret < 0) {
		dev_err(dev, "failed to create modules %d\n", ret);
		return ret;
	}

	ret = sst_hsw_dsp_runtime_resume(hsw);
	if (ret < 0)
		return ret;
	else if (ret == 1) /* no action required */
		return 0;

	pdata->pm_state = HSW_PM_STATE_D0;
	return ret;
}

#else
#define hsw_pcm_runtime_idle		NULL
#define hsw_pcm_runtime_suspend		NULL
#define hsw_pcm_runtime_resume		NULL
#endif

#ifdef CONFIG_PM

static void hsw_pcm_complete(struct device *dev)
{
	struct hsw_priv_data *pdata = dev_get_drvdata(dev);
	struct sst_hsw *hsw = pdata->hsw;
	struct hsw_pcm_data *pcm_data;
	int i, err;

	if (pdata->pm_state != HSW_PM_STATE_D3)
		return;

	err = sst_hsw_dsp_load(hsw);
	if (err < 0) {
		dev_err(dev, "failed to reload %d\n", err);
		return;
	}

	err = hsw_pcm_create_modules(pdata);
	if (err < 0) {
		dev_err(dev, "failed to create modules %d\n", err);
		return;
	}

	for (i = 0; i < ARRAY_SIZE(mod_map); i++) {
		pcm_data = &pdata->pcm[mod_map[i].dai_id][mod_map[i].stream];

		if (!pcm_data->substream)
			continue;

		err = sst_module_runtime_restore(pcm_data->runtime,
			&pcm_data->context);
		if (err < 0)
			dev_err(dev, "failed to restore context for PCM %d\n", i);
	}

	snd_soc_resume(pdata->soc_card->dev);

	err = sst_hsw_dsp_runtime_resume(hsw);
	if (err < 0)
		return;
	else if (err == 1) /* no action required */
		return;

	pdata->pm_state = HSW_PM_STATE_D0;
	return;
}

static int hsw_pcm_prepare(struct device *dev)
{
	struct hsw_priv_data *pdata = dev_get_drvdata(dev);
	struct sst_hsw *hsw = pdata->hsw;
	struct hsw_pcm_data *pcm_data;
	int i, err;

	if (pdata->pm_state == HSW_PM_STATE_D3)
		return 0;
<<<<<<< HEAD
	/* suspend all active streams */
	for (i = 0; i < ARRAY_SIZE(mod_map); i++) {
		pcm_data = &pdata->pcm[mod_map[i].dai_id][mod_map[i].stream];
=======
	else if (pdata->pm_state == HSW_PM_STATE_D0) {
		/* suspend all active streams */
		for (i = 0; i < ARRAY_SIZE(mod_map); i++) {
			pcm_data = &pdata->pcm[mod_map[i].dai_id][mod_map[i].stream];

			if (!pcm_data->substream)
				continue;
			dev_dbg(dev, "suspending pcm %d\n", i);
			snd_pcm_suspend_all(pcm_data->hsw_pcm);

			/* We need to wait until the DSP FW stops the streams */
			msleep(2);
		}
>>>>>>> f4c2e9bc

		/* preserve persistent memory */
		for (i = 0; i < ARRAY_SIZE(mod_map); i++) {
			pcm_data = &pdata->pcm[mod_map[i].dai_id][mod_map[i].stream];

			if (!pcm_data->substream)
				continue;

			dev_dbg(dev, "saving context pcm %d\n", i);
			err = sst_module_runtime_save(pcm_data->runtime,
				&pcm_data->context);
			if (err < 0)
				dev_err(dev, "failed to save context for PCM %d\n", i);
		}
		/* enter D3 state and stall */
		sst_hsw_dsp_runtime_suspend(hsw);
		/* put the DSP to sleep */
		sst_hsw_dsp_runtime_sleep(hsw);
	}

	snd_soc_suspend(pdata->soc_card->dev);
	snd_soc_poweroff(pdata->soc_card->dev);

<<<<<<< HEAD
	/* enter D3 state and stall */
	sst_hsw_dsp_runtime_suspend(hsw);

	/* preserve persistent memory */
	for (i = 0; i < ARRAY_SIZE(mod_map); i++) {
		pcm_data = &pdata->pcm[mod_map[i].dai_id][mod_map[i].stream];

		if (!pcm_data->substream)
			continue;

		dev_dbg(dev, "saving context pcm %d\n", i);
		err = sst_module_runtime_save(pcm_data->runtime,
			&pcm_data->context);
		if (err < 0)
			dev_err(dev, "failed to save context for PCM %d\n", i);
	}

	/* put the DSP to sleep */
	sst_hsw_dsp_runtime_sleep(hsw);
=======
>>>>>>> f4c2e9bc
	pdata->pm_state = HSW_PM_STATE_D3;

	return 0;
}

#else
#define hsw_pcm_prepare		NULL
#define hsw_pcm_complete	NULL
#endif

static const struct dev_pm_ops hsw_pcm_pm = {
	.runtime_idle = hsw_pcm_runtime_idle,
	.runtime_suspend = hsw_pcm_runtime_suspend,
	.runtime_resume = hsw_pcm_runtime_resume,
	.prepare = hsw_pcm_prepare,
	.complete = hsw_pcm_complete,
};

static struct platform_driver hsw_pcm_driver = {
	.driver = {
		.name = "haswell-pcm-audio",
		.pm = &hsw_pcm_pm,
	},

	.probe = hsw_pcm_dev_probe,
	.remove = hsw_pcm_dev_remove,
};
module_platform_driver(hsw_pcm_driver);

MODULE_AUTHOR("Liam Girdwood, Xingchao Wang");
MODULE_DESCRIPTION("Haswell/Lynxpoint + Broadwell/Wildcatpoint PCM");
MODULE_LICENSE("GPL v2");
MODULE_ALIAS("platform:haswell-pcm-audio");<|MERGE_RESOLUTION|>--- conflicted
+++ resolved
@@ -1140,11 +1140,6 @@
 
 	if (pdata->pm_state == HSW_PM_STATE_D3)
 		return 0;
-<<<<<<< HEAD
-	/* suspend all active streams */
-	for (i = 0; i < ARRAY_SIZE(mod_map); i++) {
-		pcm_data = &pdata->pcm[mod_map[i].dai_id][mod_map[i].stream];
-=======
 	else if (pdata->pm_state == HSW_PM_STATE_D0) {
 		/* suspend all active streams */
 		for (i = 0; i < ARRAY_SIZE(mod_map); i++) {
@@ -1158,7 +1153,6 @@
 			/* We need to wait until the DSP FW stops the streams */
 			msleep(2);
 		}
->>>>>>> f4c2e9bc
 
 		/* preserve persistent memory */
 		for (i = 0; i < ARRAY_SIZE(mod_map); i++) {
@@ -1182,28 +1176,6 @@
 	snd_soc_suspend(pdata->soc_card->dev);
 	snd_soc_poweroff(pdata->soc_card->dev);
 
-<<<<<<< HEAD
-	/* enter D3 state and stall */
-	sst_hsw_dsp_runtime_suspend(hsw);
-
-	/* preserve persistent memory */
-	for (i = 0; i < ARRAY_SIZE(mod_map); i++) {
-		pcm_data = &pdata->pcm[mod_map[i].dai_id][mod_map[i].stream];
-
-		if (!pcm_data->substream)
-			continue;
-
-		dev_dbg(dev, "saving context pcm %d\n", i);
-		err = sst_module_runtime_save(pcm_data->runtime,
-			&pcm_data->context);
-		if (err < 0)
-			dev_err(dev, "failed to save context for PCM %d\n", i);
-	}
-
-	/* put the DSP to sleep */
-	sst_hsw_dsp_runtime_sleep(hsw);
-=======
->>>>>>> f4c2e9bc
 	pdata->pm_state = HSW_PM_STATE_D3;
 
 	return 0;

/*
 * linux/arch/arm/mach-at91/board-cpu9krea.c
 *
 *  Copyright (C) 2005 SAN People
 *  Copyright (C) 2006 Atmel
 *  Copyright (C) 2009 Eric Benard - eric@eukrea.com
 *
 * This program is free software; you can redistribute it and/or modify
 * it under the terms of the GNU General Public License as published by
 * the Free Software Foundation; either version 2 of the License, or
 * (at your option) any later version.
 *
 * This program is distributed in the hope that it will be useful,
 * but WITHOUT ANY WARRANTY; without even the implied warranty of
 * MERCHANTABILITY or FITNESS FOR A PARTICULAR PURPOSE.  See the
 * GNU General Public License for more details.
 *
 * You should have received a copy of the GNU General Public License
 * along with this program; if not, write to the Free Software
 * Foundation, Inc., 59 Temple Place, Suite 330, Boston, MA  02111-1307  USA
 */

#include <linux/types.h>
#include <linux/gpio.h>
#include <linux/init.h>
#include <linux/mm.h>
#include <linux/module.h>
#include <linux/platform_device.h>
#include <linux/clk.h>
#include <linux/gpio_keys.h>
#include <linux/input.h>
#include <linux/mtd/physmap.h>

#include <asm/setup.h>
#include <asm/mach-types.h>
#include <asm/irq.h>

#include <asm/mach/arch.h>
#include <asm/mach/map.h>
#include <asm/mach/irq.h>

#include <mach/hardware.h>
#include <mach/board.h>
#include <mach/at91sam9_smc.h>
#include <mach/at91sam9260_matrix.h>

#include "sam9_smc.h"
#include "generic.h"

static void __init cpu9krea_init_early(void)
{
	/* Initialize processor: 18.432 MHz crystal */
	at91_initialize(18432000);

	/* DGBU on ttyS0. (Rx & Tx only) */
	at91_register_uart(0, 0, 0);

	/* USART0 on ttyS1. (Rx, Tx, CTS, RTS, DTR, DSR, DCD, RI) */
	at91_register_uart(AT91SAM9260_ID_US0, 1, ATMEL_UART_CTS |
		ATMEL_UART_RTS | ATMEL_UART_DTR | ATMEL_UART_DSR |
		ATMEL_UART_DCD | ATMEL_UART_RI);

	/* USART1 on ttyS2. (Rx, Tx, RTS, CTS) */
	at91_register_uart(AT91SAM9260_ID_US1, 2, ATMEL_UART_CTS |
		ATMEL_UART_RTS);

	/* USART2 on ttyS3. (Rx, Tx, RTS, CTS) */
	at91_register_uart(AT91SAM9260_ID_US2, 3, ATMEL_UART_CTS |
		ATMEL_UART_RTS);

	/* USART3 on ttyS4. (Rx, Tx) */
	at91_register_uart(AT91SAM9260_ID_US3, 4, 0);

	/* USART4 on ttyS5. (Rx, Tx) */
	at91_register_uart(AT91SAM9260_ID_US4, 5, 0);

	/* USART5 on ttyS6. (Rx, Tx) */
	at91_register_uart(AT91SAM9260_ID_US5, 6, 0);

	/* set serial console to ttyS0 (ie, DBGU) */
	at91_set_serial_console(0);
}

/*
 * USB Host port
 */
static struct at91_usbh_data __initdata cpu9krea_usbh_data = {
	.ports		= 2,
	.vbus_pin	= {-EINVAL, -EINVAL},
	.overcurrent_pin= {-EINVAL, -EINVAL},
};

/*
 * USB Device port
 */
static struct at91_udc_data __initdata cpu9krea_udc_data = {
	.vbus_pin	= AT91_PIN_PC8,
	.pullup_pin	= -EINVAL,		/* pull-up driven by UDC */
};

/*
 * MACB Ethernet device
 */
static struct macb_platform_data __initdata cpu9krea_macb_data = {
<<<<<<< HEAD
=======
	.phy_irq_pin	= -EINVAL,
>>>>>>> 142f2101
	.is_rmii	= 1,
};

/*
 * NAND flash
 */
static struct atmel_nand_data __initdata cpu9krea_nand_data = {
	.ale		= 21,
	.cle		= 22,
	.rdy_pin	= AT91_PIN_PC13,
	.enable_pin	= AT91_PIN_PC14,
	.bus_width_16	= 0,
	.det_pin	= -EINVAL,
};

#ifdef CONFIG_MACH_CPU9260
static struct sam9_smc_config __initdata cpu9krea_nand_smc_config = {
	.ncs_read_setup		= 0,
	.nrd_setup		= 1,
	.ncs_write_setup	= 0,
	.nwe_setup		= 1,

	.ncs_read_pulse		= 3,
	.nrd_pulse		= 3,
	.ncs_write_pulse	= 3,
	.nwe_pulse		= 3,

	.read_cycle		= 5,
	.write_cycle		= 5,

	.mode			= AT91_SMC_READMODE | AT91_SMC_WRITEMODE
		| AT91_SMC_EXNWMODE_DISABLE | AT91_SMC_DBW_8,
	.tdf_cycles		= 2,
};
#else
static struct sam9_smc_config __initdata cpu9krea_nand_smc_config = {
	.ncs_read_setup		= 0,
	.nrd_setup		= 2,
	.ncs_write_setup	= 0,
	.nwe_setup		= 2,

	.ncs_read_pulse		= 4,
	.nrd_pulse		= 4,
	.ncs_write_pulse	= 4,
	.nwe_pulse		= 4,

	.read_cycle		= 7,
	.write_cycle		= 7,

	.mode			= AT91_SMC_READMODE | AT91_SMC_WRITEMODE
		| AT91_SMC_EXNWMODE_DISABLE | AT91_SMC_DBW_8,
	.tdf_cycles		= 3,
};
#endif

static void __init cpu9krea_add_device_nand(void)
{
	sam9_smc_configure(0, 3, &cpu9krea_nand_smc_config);
	at91_add_device_nand(&cpu9krea_nand_data);
}

/*
 * NOR flash
 */
static struct physmap_flash_data cpuat9260_nor_data = {
	.width		= 2,
};

#define NOR_BASE	AT91_CHIPSELECT_0
#define NOR_SIZE	SZ_64M

static struct resource nor_flash_resources[] = {
	{
		.start	= NOR_BASE,
		.end	= NOR_BASE + NOR_SIZE - 1,
		.flags	= IORESOURCE_MEM,
	}
};

static struct platform_device cpu9krea_nor_flash = {
	.name		= "physmap-flash",
	.id		= 0,
	.dev		= {
		.platform_data	= &cpuat9260_nor_data,
	},
	.resource	= nor_flash_resources,
	.num_resources	= ARRAY_SIZE(nor_flash_resources),
};

#ifdef CONFIG_MACH_CPU9260
static struct sam9_smc_config __initdata cpu9krea_nor_smc_config = {
	.ncs_read_setup		= 0,
	.nrd_setup		= 1,
	.ncs_write_setup	= 0,
	.nwe_setup		= 1,

	.ncs_read_pulse		= 10,
	.nrd_pulse		= 10,
	.ncs_write_pulse	= 6,
	.nwe_pulse		= 6,

	.read_cycle		= 12,
	.write_cycle		= 8,

	.mode			= AT91_SMC_READMODE | AT91_SMC_WRITEMODE
			| AT91_SMC_EXNWMODE_DISABLE | AT91_SMC_BAT_WRITE
			| AT91_SMC_DBW_16,
	.tdf_cycles		= 2,
};
#else
static struct sam9_smc_config __initdata cpu9krea_nor_smc_config = {
	.ncs_read_setup		= 0,
	.nrd_setup		= 1,
	.ncs_write_setup	= 0,
	.nwe_setup		= 1,

	.ncs_read_pulse		= 13,
	.nrd_pulse		= 13,
	.ncs_write_pulse	= 8,
	.nwe_pulse		= 8,

	.read_cycle		= 15,
	.write_cycle		= 10,

	.mode			= AT91_SMC_READMODE | AT91_SMC_WRITEMODE
			| AT91_SMC_EXNWMODE_DISABLE | AT91_SMC_BAT_WRITE
			| AT91_SMC_DBW_16,
	.tdf_cycles		= 2,
};
#endif

static __init void cpu9krea_add_device_nor(void)
{
	unsigned long csa;

	csa = at91_sys_read(AT91_MATRIX_EBICSA);
	at91_sys_write(AT91_MATRIX_EBICSA, csa | AT91_MATRIX_VDDIOMSEL_3_3V);

	/* configure chip-select 0 (NOR) */
	sam9_smc_configure(0, 0, &cpu9krea_nor_smc_config);

	platform_device_register(&cpu9krea_nor_flash);
}

/*
 * LEDs
 */
static struct gpio_led cpu9krea_leds[] = {
	{	/* LED1 */
		.name			= "LED1",
		.gpio			= AT91_PIN_PC11,
		.active_low		= 1,
		.default_trigger	= "timer",
	},
	{	/* LED2 */
		.name			= "LED2",
		.gpio			= AT91_PIN_PC12,
		.active_low		= 1,
		.default_trigger	= "heartbeat",
	},
	{	/* LED3 */
		.name			= "LED3",
		.gpio			= AT91_PIN_PC7,
		.active_low		= 1,
		.default_trigger	= "none",
	},
	{	/* LED4 */
		.name			= "LED4",
		.gpio			= AT91_PIN_PC9,
		.active_low		= 1,
		.default_trigger	= "none",
	}
};

static struct i2c_board_info __initdata cpu9krea_i2c_devices[] = {
	{
		I2C_BOARD_INFO("rtc-ds1307", 0x68),
		.type	= "ds1339",
	},
};

/*
 * GPIO Buttons
 */
#if defined(CONFIG_KEYBOARD_GPIO) || defined(CONFIG_KEYBOARD_GPIO_MODULE)
static struct gpio_keys_button cpu9krea_buttons[] = {
	{
		.gpio		= AT91_PIN_PC3,
		.code		= BTN_0,
		.desc		= "BP1",
		.active_low	= 1,
		.wakeup		= 1,
	},
	{
		.gpio		= AT91_PIN_PB20,
		.code		= BTN_1,
		.desc		= "BP2",
		.active_low	= 1,
		.wakeup		= 1,
	}
};

static struct gpio_keys_platform_data cpu9krea_button_data = {
	.buttons	= cpu9krea_buttons,
	.nbuttons	= ARRAY_SIZE(cpu9krea_buttons),
};

static struct platform_device cpu9krea_button_device = {
	.name		= "gpio-keys",
	.id		= -1,
	.num_resources	= 0,
	.dev		= {
		.platform_data	= &cpu9krea_button_data,
	}
};

static void __init cpu9krea_add_device_buttons(void)
{
	at91_set_gpio_input(AT91_PIN_PC3, 1);	/* BP1 */
	at91_set_deglitch(AT91_PIN_PC3, 1);
	at91_set_gpio_input(AT91_PIN_PB20, 1);	/* BP2 */
	at91_set_deglitch(AT91_PIN_PB20, 1);

	platform_device_register(&cpu9krea_button_device);
}
#else
static void __init cpu9krea_add_device_buttons(void)
{
}
#endif

/*
 * MCI (SD/MMC)
 */
static struct at91_mmc_data __initdata cpu9krea_mmc_data = {
	.slot_b		= 0,
	.wire4		= 1,
	.det_pin	= AT91_PIN_PA29,
	.wp_pin		= -EINVAL,
	.vcc_pin	= -EINVAL,
};

static void __init cpu9krea_board_init(void)
{
	/* NOR */
	cpu9krea_add_device_nor();
	/* Serial */
	at91_add_device_serial();
	/* USB Host */
	at91_add_device_usbh(&cpu9krea_usbh_data);
	/* USB Device */
	at91_add_device_udc(&cpu9krea_udc_data);
	/* NAND */
	cpu9krea_add_device_nand();
	/* Ethernet */
	at91_add_device_eth(&cpu9krea_macb_data);
	/* MMC */
	at91_add_device_mmc(0, &cpu9krea_mmc_data);
	/* I2C */
	at91_add_device_i2c(cpu9krea_i2c_devices,
		ARRAY_SIZE(cpu9krea_i2c_devices));
	/* LEDs */
	at91_gpio_leds(cpu9krea_leds, ARRAY_SIZE(cpu9krea_leds));
	/* Push Buttons */
	cpu9krea_add_device_buttons();
}

#ifdef CONFIG_MACH_CPU9260
MACHINE_START(CPUAT9260, "Eukrea CPU9260")
#else
MACHINE_START(CPUAT9G20, "Eukrea CPU9G20")
#endif
	/* Maintainer: Eric Benard - EUKREA Electromatique */
	.timer		= &at91sam926x_timer,
	.map_io		= at91_map_io,
	.init_early	= cpu9krea_init_early,
	.init_irq	= at91_init_irq_default,
	.init_machine	= cpu9krea_board_init,
MACHINE_END<|MERGE_RESOLUTION|>--- conflicted
+++ resolved
@@ -102,10 +102,7 @@
  * MACB Ethernet device
  */
 static struct macb_platform_data __initdata cpu9krea_macb_data = {
-<<<<<<< HEAD
-=======
 	.phy_irq_pin	= -EINVAL,
->>>>>>> 142f2101
 	.is_rmii	= 1,
 };
 

--- conflicted
+++ resolved
@@ -55,11 +55,8 @@
 
 void crst_table_free(struct mm_struct *mm, unsigned long *table)
 {
-<<<<<<< HEAD
-=======
 	if (!table)
 		return;
->>>>>>> 0c383648
 	pagetable_free(virt_to_ptdesc(table));
 }
 
@@ -216,19 +213,11 @@
 
 	pagetable_pte_dtor_free(ptdesc);
 }
-<<<<<<< HEAD
 
 void pte_free_defer(struct mm_struct *mm, pgtable_t pgtable)
 {
 	struct ptdesc *ptdesc = virt_to_ptdesc(pgtable);
 
-=======
-
-void pte_free_defer(struct mm_struct *mm, pgtable_t pgtable)
-{
-	struct ptdesc *ptdesc = virt_to_ptdesc(pgtable);
-
->>>>>>> 0c383648
 	call_rcu(&ptdesc->pt_rcu_head, pte_free_now);
 	/*
 	 * THPs are not allowed for KVM guests. Warn if pgste ever reaches here.
@@ -275,11 +264,8 @@
 
 static void base_crst_free(unsigned long *table)
 {
-<<<<<<< HEAD
-=======
 	if (!table)
 		return;
->>>>>>> 0c383648
 	pagetable_free(virt_to_ptdesc(table));
 }
 

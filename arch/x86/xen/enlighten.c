--- conflicted
+++ resolved
@@ -378,9 +378,6 @@
 		printk(KERN_WARNING "Warning: not enough extra memory regions\n");
 
 	memblock_reserve(PFN_PHYS(start_pfn), PFN_PHYS(n_pfns));
-<<<<<<< HEAD
-}
-=======
 }
 
 #ifdef CONFIG_XEN_UNPOPULATED_ALLOC
@@ -414,5 +411,4 @@
 
 	return 0;
 }
-#endif
->>>>>>> 0c383648
+#endif
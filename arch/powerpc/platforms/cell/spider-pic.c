/*
 * External Interrupt Controller on Spider South Bridge
 *
 * (C) Copyright IBM Deutschland Entwicklung GmbH 2005
 *
 * Author: Arnd Bergmann <arndb@de.ibm.com>
 *
 * This program is free software; you can redistribute it and/or modify
 * it under the terms of the GNU General Public License as published by
 * the Free Software Foundation; either version 2, or (at your option)
 * any later version.
 *
 * This program is distributed in the hope that it will be useful,
 * but WITHOUT ANY WARRANTY; without even the implied warranty of
 * MERCHANTABILITY or FITNESS FOR A PARTICULAR PURPOSE.  See the
 * GNU General Public License for more details.
 *
 * You should have received a copy of the GNU General Public License
 * along with this program; if not, write to the Free Software
 * Foundation, Inc., 675 Mass Ave, Cambridge, MA 02139, USA.
 */

#include <linux/interrupt.h>
#include <linux/irq.h>
#include <linux/ioport.h>

#include <asm/pgtable.h>
#include <asm/prom.h>
#include <asm/io.h>

#include "interrupt.h"

/* register layout taken from Spider spec, table 7.4-4 */
enum {
	TIR_DEN		= 0x004, /* Detection Enable Register */
	TIR_MSK		= 0x084, /* Mask Level Register */
	TIR_EDC		= 0x0c0, /* Edge Detection Clear Register */
	TIR_PNDA	= 0x100, /* Pending Register A */
	TIR_PNDB	= 0x104, /* Pending Register B */
	TIR_CS		= 0x144, /* Current Status Register */
	TIR_LCSA	= 0x150, /* Level Current Status Register A */
	TIR_LCSB	= 0x154, /* Level Current Status Register B */
	TIR_LCSC	= 0x158, /* Level Current Status Register C */
	TIR_LCSD	= 0x15c, /* Level Current Status Register D */
	TIR_CFGA	= 0x200, /* Setting Register A0 */
	TIR_CFGB	= 0x204, /* Setting Register B0 */
			/* 0x208 ... 0x3ff Setting Register An/Bn */
	TIR_PPNDA	= 0x400, /* Packet Pending Register A */
	TIR_PPNDB	= 0x404, /* Packet Pending Register B */
	TIR_PIERA	= 0x408, /* Packet Output Error Register A */
	TIR_PIERB	= 0x40c, /* Packet Output Error Register B */
	TIR_PIEN	= 0x444, /* Packet Output Enable Register */
	TIR_PIPND	= 0x454, /* Packet Output Pending Register */
	TIRDID		= 0x484, /* Spider Device ID Register */
	REISTIM		= 0x500, /* Reissue Command Timeout Time Setting */
	REISTIMEN	= 0x504, /* Reissue Command Timeout Setting */
	REISWAITEN	= 0x508, /* Reissue Wait Control*/
};

#define SPIDER_CHIP_COUNT	4
#define SPIDER_SRC_COUNT	64
#define SPIDER_IRQ_INVALID	63

struct spider_pic {
	struct irq_host		*host;
	void __iomem		*regs;
	unsigned int		node_id;
};
static struct spider_pic spider_pics[SPIDER_CHIP_COUNT];

static struct spider_pic *spider_virq_to_pic(unsigned int virq)
{
	return irq_map[virq].host->host_data;
}

static void __iomem *spider_get_irq_config(struct spider_pic *pic,
					   unsigned int src)
{
	return pic->regs + TIR_CFGA + 8 * src;
}

static void spider_unmask_irq(struct irq_data *d)
{
	struct spider_pic *pic = spider_virq_to_pic(d->irq);
	void __iomem *cfg = spider_get_irq_config(pic, irq_map[d->irq].hwirq);

	out_be32(cfg, in_be32(cfg) | 0x30000000u);
}

static void spider_mask_irq(struct irq_data *d)
{
	struct spider_pic *pic = spider_virq_to_pic(d->irq);
	void __iomem *cfg = spider_get_irq_config(pic, irq_map[d->irq].hwirq);

	out_be32(cfg, in_be32(cfg) & ~0x30000000u);
}

static void spider_ack_irq(struct irq_data *d)
{
	struct spider_pic *pic = spider_virq_to_pic(d->irq);
	unsigned int src = irq_map[d->irq].hwirq;

	/* Reset edge detection logic if necessary
	 */
<<<<<<< HEAD
	if (irq_to_desc(d->irq)->status & IRQ_LEVEL)
=======
	if (irqd_is_level_type(d))
>>>>>>> 00b317a4
		return;

	/* Only interrupts 47 to 50 can be set to edge */
	if (src < 47 || src > 50)
		return;

	/* Perform the clear of the edge logic */
	out_be32(pic->regs + TIR_EDC, 0x100 | (src & 0xf));
}

static int spider_set_irq_type(struct irq_data *d, unsigned int type)
{
	unsigned int sense = type & IRQ_TYPE_SENSE_MASK;
	struct spider_pic *pic = spider_virq_to_pic(d->irq);
	unsigned int hw = irq_map[d->irq].hwirq;
	void __iomem *cfg = spider_get_irq_config(pic, hw);
<<<<<<< HEAD
	struct irq_desc *desc = irq_to_desc(d->irq);
=======
>>>>>>> 00b317a4
	u32 old_mask;
	u32 ic;

	/* Note that only level high is supported for most interrupts */
	if (sense != IRQ_TYPE_NONE && sense != IRQ_TYPE_LEVEL_HIGH &&
	    (hw < 47 || hw > 50))
		return -EINVAL;

	/* Decode sense type */
	switch(sense) {
	case IRQ_TYPE_EDGE_RISING:
		ic = 0x3;
		break;
	case IRQ_TYPE_EDGE_FALLING:
		ic = 0x2;
		break;
	case IRQ_TYPE_LEVEL_LOW:
		ic = 0x0;
		break;
	case IRQ_TYPE_LEVEL_HIGH:
	case IRQ_TYPE_NONE:
		ic = 0x1;
		break;
	default:
		return -EINVAL;
	}

	/* Configure the source. One gross hack that was there before and
	 * that I've kept around is the priority to the BE which I set to
	 * be the same as the interrupt source number. I don't know wether
	 * that's supposed to make any kind of sense however, we'll have to
	 * decide that, but for now, I'm not changing the behaviour.
	 */
	old_mask = in_be32(cfg) & 0x30000000u;
	out_be32(cfg, old_mask | (ic << 24) | (0x7 << 16) |
		 (pic->node_id << 4) | 0xe);
	out_be32(cfg + 4, (0x2 << 16) | (hw & 0xff));

	return 0;
}

static struct irq_chip spider_pic = {
	.name = "SPIDER",
	.irq_unmask = spider_unmask_irq,
	.irq_mask = spider_mask_irq,
	.irq_ack = spider_ack_irq,
	.irq_set_type = spider_set_irq_type,
};

static int spider_host_map(struct irq_host *h, unsigned int virq,
			irq_hw_number_t hw)
{
	irq_set_chip_and_handler(virq, &spider_pic, handle_level_irq);

	/* Set default irq type */
	irq_set_irq_type(virq, IRQ_TYPE_NONE);

	return 0;
}

static int spider_host_xlate(struct irq_host *h, struct device_node *ct,
			   const u32 *intspec, unsigned int intsize,
			   irq_hw_number_t *out_hwirq, unsigned int *out_flags)

{
	/* Spider interrupts have 2 cells, first is the interrupt source,
	 * second, well, I don't know for sure yet ... We mask the top bits
	 * because old device-trees encode a node number in there
	 */
	*out_hwirq = intspec[0] & 0x3f;
	*out_flags = IRQ_TYPE_LEVEL_HIGH;
	return 0;
}

static struct irq_host_ops spider_host_ops = {
	.map = spider_host_map,
	.xlate = spider_host_xlate,
};

static void spider_irq_cascade(unsigned int irq, struct irq_desc *desc)
{
<<<<<<< HEAD
	struct irq_chip *chip = get_irq_desc_chip(desc);
	struct spider_pic *pic = get_irq_desc_data(desc);
=======
	struct irq_chip *chip = irq_desc_get_chip(desc);
	struct spider_pic *pic = irq_desc_get_handler_data(desc);
>>>>>>> 00b317a4
	unsigned int cs, virq;

	cs = in_be32(pic->regs + TIR_CS) >> 24;
	if (cs == SPIDER_IRQ_INVALID)
		virq = NO_IRQ;
	else
		virq = irq_linear_revmap(pic->host, cs);

	if (virq != NO_IRQ)
		generic_handle_irq(virq);

	chip->irq_eoi(&desc->irq_data);
}

/* For hooking up the cascace we have a problem. Our device-tree is
 * crap and we don't know on which BE iic interrupt we are hooked on at
 * least not the "standard" way. We can reconstitute it based on two
 * informations though: which BE node we are connected to and wether
 * we are connected to IOIF0 or IOIF1. Right now, we really only care
 * about the IBM cell blade and we know that its firmware gives us an
 * interrupt-map property which is pretty strange.
 */
static unsigned int __init spider_find_cascade_and_node(struct spider_pic *pic)
{
	unsigned int virq;
	const u32 *imap, *tmp;
	int imaplen, intsize, unit;
	struct device_node *iic;

	/* First, we check wether we have a real "interrupts" in the device
	 * tree in case the device-tree is ever fixed
	 */
	struct of_irq oirq;
	if (of_irq_map_one(pic->host->of_node, 0, &oirq) == 0) {
		virq = irq_create_of_mapping(oirq.controller, oirq.specifier,
					     oirq.size);
		return virq;
	}

	/* Now do the horrible hacks */
	tmp = of_get_property(pic->host->of_node, "#interrupt-cells", NULL);
	if (tmp == NULL)
		return NO_IRQ;
	intsize = *tmp;
	imap = of_get_property(pic->host->of_node, "interrupt-map", &imaplen);
	if (imap == NULL || imaplen < (intsize + 1))
		return NO_IRQ;
	iic = of_find_node_by_phandle(imap[intsize]);
	if (iic == NULL)
		return NO_IRQ;
	imap += intsize + 1;
	tmp = of_get_property(iic, "#interrupt-cells", NULL);
	if (tmp == NULL) {
		of_node_put(iic);
		return NO_IRQ;
	}
	intsize = *tmp;
	/* Assume unit is last entry of interrupt specifier */
	unit = imap[intsize - 1];
	/* Ok, we have a unit, now let's try to get the node */
	tmp = of_get_property(iic, "ibm,interrupt-server-ranges", NULL);
	if (tmp == NULL) {
		of_node_put(iic);
		return NO_IRQ;
	}
	/* ugly as hell but works for now */
	pic->node_id = (*tmp) >> 1;
	of_node_put(iic);

	/* Ok, now let's get cracking. You may ask me why I just didn't match
	 * the iic host from the iic OF node, but that way I'm still compatible
	 * with really really old old firmwares for which we don't have a node
	 */
	/* Manufacture an IIC interrupt number of class 2 */
	virq = irq_create_mapping(NULL,
				  (pic->node_id << IIC_IRQ_NODE_SHIFT) |
				  (2 << IIC_IRQ_CLASS_SHIFT) |
				  unit);
	if (virq == NO_IRQ)
		printk(KERN_ERR "spider_pic: failed to map cascade !");
	return virq;
}


static void __init spider_init_one(struct device_node *of_node, int chip,
				   unsigned long addr)
{
	struct spider_pic *pic = &spider_pics[chip];
	int i, virq;

	/* Map registers */
	pic->regs = ioremap(addr, 0x1000);
	if (pic->regs == NULL)
		panic("spider_pic: can't map registers !");

	/* Allocate a host */
	pic->host = irq_alloc_host(of_node, IRQ_HOST_MAP_LINEAR,
				   SPIDER_SRC_COUNT, &spider_host_ops,
				   SPIDER_IRQ_INVALID);
	if (pic->host == NULL)
		panic("spider_pic: can't allocate irq host !");
	pic->host->host_data = pic;

	/* Go through all sources and disable them */
	for (i = 0; i < SPIDER_SRC_COUNT; i++) {
		void __iomem *cfg = pic->regs + TIR_CFGA + 8 * i;
		out_be32(cfg, in_be32(cfg) & ~0x30000000u);
	}

	/* do not mask any interrupts because of level */
	out_be32(pic->regs + TIR_MSK, 0x0);

	/* enable interrupt packets to be output */
	out_be32(pic->regs + TIR_PIEN, in_be32(pic->regs + TIR_PIEN) | 0x1);

	/* Hook up the cascade interrupt to the iic and nodeid */
	virq = spider_find_cascade_and_node(pic);
	if (virq == NO_IRQ)
		return;
	irq_set_handler_data(virq, pic);
	irq_set_chained_handler(virq, spider_irq_cascade);

	printk(KERN_INFO "spider_pic: node %d, addr: 0x%lx %s\n",
	       pic->node_id, addr, of_node->full_name);

	/* Enable the interrupt detection enable bit. Do this last! */
	out_be32(pic->regs + TIR_DEN, in_be32(pic->regs + TIR_DEN) | 0x1);
}

void __init spider_init_IRQ(void)
{
	struct resource r;
	struct device_node *dn;
	int chip = 0;

	/* XXX node numbers are totally bogus. We _hope_ we get the device
	 * nodes in the right order here but that's definitely not guaranteed,
	 * we need to get the node from the device tree instead.
	 * There is currently no proper property for it (but our whole
	 * device-tree is bogus anyway) so all we can do is pray or maybe test
	 * the address and deduce the node-id
	 */
	for (dn = NULL;
	     (dn = of_find_node_by_name(dn, "interrupt-controller"));) {
		if (of_device_is_compatible(dn, "CBEA,platform-spider-pic")) {
			if (of_address_to_resource(dn, 0, &r)) {
				printk(KERN_WARNING "spider-pic: Failed\n");
				continue;
			}
		} else if (of_device_is_compatible(dn, "sti,platform-spider-pic")
			   && (chip < 2)) {
			static long hard_coded_pics[] =
				{ 0x24000008000ul, 0x34000008000ul};
			r.start = hard_coded_pics[chip];
		} else
			continue;
		spider_init_one(dn, chip++, r.start);
	}
}<|MERGE_RESOLUTION|>--- conflicted
+++ resolved
@@ -102,11 +102,7 @@
 
 	/* Reset edge detection logic if necessary
 	 */
-<<<<<<< HEAD
-	if (irq_to_desc(d->irq)->status & IRQ_LEVEL)
-=======
 	if (irqd_is_level_type(d))
->>>>>>> 00b317a4
 		return;
 
 	/* Only interrupts 47 to 50 can be set to edge */
@@ -123,10 +119,6 @@
 	struct spider_pic *pic = spider_virq_to_pic(d->irq);
 	unsigned int hw = irq_map[d->irq].hwirq;
 	void __iomem *cfg = spider_get_irq_config(pic, hw);
-<<<<<<< HEAD
-	struct irq_desc *desc = irq_to_desc(d->irq);
-=======
->>>>>>> 00b317a4
 	u32 old_mask;
 	u32 ic;
 
@@ -208,13 +200,8 @@
 
 static void spider_irq_cascade(unsigned int irq, struct irq_desc *desc)
 {
-<<<<<<< HEAD
-	struct irq_chip *chip = get_irq_desc_chip(desc);
-	struct spider_pic *pic = get_irq_desc_data(desc);
-=======
 	struct irq_chip *chip = irq_desc_get_chip(desc);
 	struct spider_pic *pic = irq_desc_get_handler_data(desc);
->>>>>>> 00b317a4
 	unsigned int cs, virq;
 
 	cs = in_be32(pic->regs + TIR_CS) >> 24;

--- conflicted
+++ resolved
@@ -30,20 +30,10 @@
 
 		err = ops->dequeue_msi(pbm, msiqid, &head, &msi);
 		if (likely(err > 0)) {
-<<<<<<< HEAD
-			struct irq_desc *desc;
-			unsigned int irq;
-
-			irq = pbm->msi_irq_table[msi - pbm->msi_first];
-			desc = irq_desc + irq;
-
-			desc->handle_irq(irq, desc);
-=======
 			unsigned int irq;
 
 			irq = pbm->msi_irq_table[msi - pbm->msi_first];
 			generic_handle_irq(irq);
->>>>>>> 00b317a4
 		}
 
 		if (unlikely(err < 0))
@@ -143,13 +133,8 @@
 	if (!*irq_p)
 		goto out_err;
 
-<<<<<<< HEAD
-	set_irq_chip_and_handler_name(*irq_p, &msi_irq,
-				      handle_simple_irq, "MSI");
-=======
 	irq_set_chip_and_handler_name(*irq_p, &msi_irq, handle_simple_irq,
 				      "MSI");
->>>>>>> 00b317a4
 
 	err = alloc_msi(pbm);
 	if (unlikely(err < 0))
@@ -175,11 +160,7 @@
 	}
 	msg.data = msi;
 
-<<<<<<< HEAD
-	set_irq_msi(*irq_p, entry);
-=======
 	irq_set_msi_desc(*irq_p, entry);
->>>>>>> 00b317a4
 	write_msi_msg(*irq_p, &msg);
 
 	return 0;
@@ -188,11 +169,7 @@
 	free_msi(pbm, msi);
 
 out_irq_free:
-<<<<<<< HEAD
-	set_irq_chip(*irq_p, NULL);
-=======
 	irq_set_chip(*irq_p, NULL);
->>>>>>> 00b317a4
 	irq_free(*irq_p);
 	*irq_p = 0;
 
@@ -231,11 +208,7 @@
 
 	free_msi(pbm, msi_num);
 
-<<<<<<< HEAD
-	set_irq_chip(irq, NULL);
-=======
 	irq_set_chip(irq, NULL);
->>>>>>> 00b317a4
 	irq_free(irq);
 }
 

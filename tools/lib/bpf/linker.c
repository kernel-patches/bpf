// SPDX-License-Identifier: (LGPL-2.1 OR BSD-2-Clause)
/*
 * BPF static linker
 *
 * Copyright (c) 2021 Facebook
 */
#include <stdbool.h>
#include <stddef.h>
#include <stdio.h>
#include <stdlib.h>
#include <string.h>
#include <unistd.h>
#include <errno.h>
#include <linux/err.h>
#include <linux/btf.h>
#include <elf.h>
#include <libelf.h>
#include <fcntl.h>
#include "libbpf.h"
#include "btf.h"
#include "libbpf_internal.h"
#include "strset.h"

#define BTF_EXTERN_SEC ".extern"

struct src_sec {
	const char *sec_name;
	/* positional (not necessarily ELF) index in an array of sections */
	int id;
	/* positional (not necessarily ELF) index of a matching section in a final object file */
	int dst_id;
	/* section data offset in a matching output section */
	int dst_off;
	/* whether section is omitted from the final ELF file */
	bool skipped;
	/* whether section is an ephemeral section, not mapped to an ELF section */
	bool ephemeral;

	/* ELF info */
	size_t sec_idx;
	Elf_Scn *scn;
	Elf64_Shdr *shdr;
	Elf_Data *data;

	/* corresponding BTF DATASEC type ID */
	int sec_type_id;
};

struct src_obj {
	const char *filename;
	int fd;
	Elf *elf;
	/* Section header strings section index */
	size_t shstrs_sec_idx;
	/* SYMTAB section index */
	size_t symtab_sec_idx;

	struct btf *btf;
	struct btf_ext *btf_ext;

	/* List of sections (including ephemeral). Slot zero is unused. */
	struct src_sec *secs;
	int sec_cnt;

	/* mapping of symbol indices from src to dst ELF */
	int *sym_map;
	/* mapping from the src BTF type IDs to dst ones */
	int *btf_type_map;
};

/* single .BTF.ext data section */
struct btf_ext_sec_data {
	size_t rec_cnt;
	__u32 rec_sz;
	void *recs;
};

struct glob_sym {
	/* ELF symbol index */
	int sym_idx;
	/* associated section id for .ksyms, .kconfig, etc, but not .extern */
	int sec_id;
	/* extern name offset in STRTAB */
	int name_off;
	/* optional associated BTF type ID */
	int btf_id;
	/* BTF type ID to which VAR/FUNC type is pointing to; used for
	 * rewriting types when extern VAR/FUNC is resolved to a concrete
	 * definition
	 */
	int underlying_btf_id;
	/* sec_var index in the corresponding dst_sec, if exists */
	int var_idx;

	/* extern or resolved/global symbol */
	bool is_extern;
	/* weak or strong symbol, never goes back from strong to weak */
	bool is_weak;
};

struct dst_sec {
	char *sec_name;
	/* positional (not necessarily ELF) index in an array of sections */
	int id;

	bool ephemeral;

	/* ELF info */
	size_t sec_idx;
	Elf_Scn *scn;
	Elf64_Shdr *shdr;
	Elf_Data *data;

	/* final output section size */
	int sec_sz;
	/* final output contents of the section */
	void *raw_data;

	/* corresponding STT_SECTION symbol index in SYMTAB */
	int sec_sym_idx;

	/* section's DATASEC variable info, emitted on BTF finalization */
	bool has_btf;
	int sec_var_cnt;
	struct btf_var_secinfo *sec_vars;

	/* section's .BTF.ext data */
	struct btf_ext_sec_data func_info;
	struct btf_ext_sec_data line_info;
	struct btf_ext_sec_data core_relo_info;
};

struct bpf_linker {
	char *filename;
	int fd;
	Elf *elf;
	Elf64_Ehdr *elf_hdr;
	bool swapped_endian;

	/* Output sections metadata */
	struct dst_sec *secs;
	int sec_cnt;

	struct strset *strtab_strs; /* STRTAB unique strings */
	size_t strtab_sec_idx; /* STRTAB section index */
	size_t symtab_sec_idx; /* SYMTAB section index */

	struct btf *btf;
	struct btf_ext *btf_ext;

	/* global (including extern) ELF symbols */
	int glob_sym_cnt;
	struct glob_sym *glob_syms;
};

#define pr_warn_elf(fmt, ...)									\
	libbpf_print(LIBBPF_WARN, "libbpf: " fmt ": %s\n", ##__VA_ARGS__, elf_errmsg(-1))

static int init_output_elf(struct bpf_linker *linker, const char *file);

static int linker_load_obj_file(struct bpf_linker *linker, const char *filename,
				const struct bpf_linker_file_opts *opts,
				struct src_obj *obj);
static int linker_sanity_check_elf(struct src_obj *obj);
static int linker_sanity_check_elf_symtab(struct src_obj *obj, struct src_sec *sec);
static int linker_sanity_check_elf_relos(struct src_obj *obj, struct src_sec *sec);
static int linker_sanity_check_btf(struct src_obj *obj);
static int linker_sanity_check_btf_ext(struct src_obj *obj);
static int linker_fixup_btf(struct src_obj *obj);
static int linker_append_sec_data(struct bpf_linker *linker, struct src_obj *obj);
static int linker_append_elf_syms(struct bpf_linker *linker, struct src_obj *obj);
static int linker_append_elf_sym(struct bpf_linker *linker, struct src_obj *obj,
				 Elf64_Sym *sym, const char *sym_name, int src_sym_idx);
static int linker_append_elf_relos(struct bpf_linker *linker, struct src_obj *obj);
static int linker_append_btf(struct bpf_linker *linker, struct src_obj *obj);
static int linker_append_btf_ext(struct bpf_linker *linker, struct src_obj *obj);

static int finalize_btf(struct bpf_linker *linker);
static int finalize_btf_ext(struct bpf_linker *linker);

void bpf_linker__free(struct bpf_linker *linker)
{
	int i;

	if (!linker)
		return;

	free(linker->filename);

	if (linker->elf)
		elf_end(linker->elf);

	if (linker->fd >= 0)
		close(linker->fd);

	strset__free(linker->strtab_strs);

	btf__free(linker->btf);
	btf_ext__free(linker->btf_ext);

	for (i = 1; i < linker->sec_cnt; i++) {
		struct dst_sec *sec = &linker->secs[i];

		free(sec->sec_name);
		free(sec->raw_data);
		free(sec->sec_vars);

		free(sec->func_info.recs);
		free(sec->line_info.recs);
		free(sec->core_relo_info.recs);
	}
	free(linker->secs);

	free(linker->glob_syms);
	free(linker);
}

struct bpf_linker *bpf_linker__new(const char *filename, struct bpf_linker_opts *opts)
{
	struct bpf_linker *linker;
	int err;

	if (!OPTS_VALID(opts, bpf_linker_opts))
		return errno = EINVAL, NULL;

	if (elf_version(EV_CURRENT) == EV_NONE) {
		pr_warn_elf("libelf initialization failed");
		return errno = EINVAL, NULL;
	}

	linker = calloc(1, sizeof(*linker));
	if (!linker)
		return errno = ENOMEM, NULL;

	linker->fd = -1;

	err = init_output_elf(linker, filename);
	if (err)
		goto err_out;

	return linker;

err_out:
	bpf_linker__free(linker);
	return errno = -err, NULL;
}

static struct dst_sec *add_dst_sec(struct bpf_linker *linker, const char *sec_name)
{
	struct dst_sec *secs = linker->secs, *sec;
	size_t new_cnt = linker->sec_cnt ? linker->sec_cnt + 1 : 2;

	secs = libbpf_reallocarray(secs, new_cnt, sizeof(*secs));
	if (!secs)
		return NULL;

	/* zero out newly allocated memory */
	memset(secs + linker->sec_cnt, 0, (new_cnt - linker->sec_cnt) * sizeof(*secs));

	linker->secs = secs;
	linker->sec_cnt = new_cnt;

	sec = &linker->secs[new_cnt - 1];
	sec->id = new_cnt - 1;
	sec->sec_name = strdup(sec_name);
	if (!sec->sec_name)
		return NULL;

	return sec;
}

static Elf64_Sym *add_new_sym(struct bpf_linker *linker, size_t *sym_idx)
{
	struct dst_sec *symtab = &linker->secs[linker->symtab_sec_idx];
	Elf64_Sym *syms, *sym;
	size_t sym_cnt = symtab->sec_sz / sizeof(*sym);

	syms = libbpf_reallocarray(symtab->raw_data, sym_cnt + 1, sizeof(*sym));
	if (!syms)
		return NULL;

	sym = &syms[sym_cnt];
	memset(sym, 0, sizeof(*sym));

	symtab->raw_data = syms;
	symtab->sec_sz += sizeof(*sym);
	symtab->shdr->sh_size += sizeof(*sym);
	symtab->data->d_size += sizeof(*sym);

	if (sym_idx)
		*sym_idx = sym_cnt;

	return sym;
}

static int init_output_elf(struct bpf_linker *linker, const char *file)
{
	int err, str_off;
	Elf64_Sym *init_sym;
	struct dst_sec *sec;

	linker->filename = strdup(file);
	if (!linker->filename)
		return -ENOMEM;

	linker->fd = open(file, O_WRONLY | O_CREAT | O_TRUNC | O_CLOEXEC, 0644);
	if (linker->fd < 0) {
		err = -errno;
		pr_warn("failed to create '%s': %d\n", file, err);
		return err;
	}

	linker->elf = elf_begin(linker->fd, ELF_C_WRITE, NULL);
	if (!linker->elf) {
		pr_warn_elf("failed to create ELF object");
		return -EINVAL;
	}

	/* ELF header */
	linker->elf_hdr = elf64_newehdr(linker->elf);
	if (!linker->elf_hdr) {
		pr_warn_elf("failed to create ELF header");
		return -EINVAL;
	}

	linker->elf_hdr->e_machine = EM_BPF;
	linker->elf_hdr->e_type = ET_REL;
	/* Set unknown ELF endianness, assign later from input files */
	linker->elf_hdr->e_ident[EI_DATA] = ELFDATANONE;

	/* STRTAB */
	/* initialize strset with an empty string to conform to ELF */
	linker->strtab_strs = strset__new(INT_MAX, "", sizeof(""));
	if (libbpf_get_error(linker->strtab_strs))
		return libbpf_get_error(linker->strtab_strs);

	sec = add_dst_sec(linker, ".strtab");
	if (!sec)
		return -ENOMEM;

	sec->scn = elf_newscn(linker->elf);
	if (!sec->scn) {
		pr_warn_elf("failed to create STRTAB section");
		return -EINVAL;
	}

	sec->shdr = elf64_getshdr(sec->scn);
	if (!sec->shdr)
		return -EINVAL;

	sec->data = elf_newdata(sec->scn);
	if (!sec->data) {
		pr_warn_elf("failed to create STRTAB data");
		return -EINVAL;
	}

	str_off = strset__add_str(linker->strtab_strs, sec->sec_name);
	if (str_off < 0)
		return str_off;

	sec->sec_idx = elf_ndxscn(sec->scn);
	linker->elf_hdr->e_shstrndx = sec->sec_idx;
	linker->strtab_sec_idx = sec->sec_idx;

	sec->shdr->sh_name = str_off;
	sec->shdr->sh_type = SHT_STRTAB;
	sec->shdr->sh_flags = SHF_STRINGS;
	sec->shdr->sh_offset = 0;
	sec->shdr->sh_link = 0;
	sec->shdr->sh_info = 0;
	sec->shdr->sh_addralign = 1;
	sec->shdr->sh_size = sec->sec_sz = 0;
	sec->shdr->sh_entsize = 0;

	/* SYMTAB */
	sec = add_dst_sec(linker, ".symtab");
	if (!sec)
		return -ENOMEM;

	sec->scn = elf_newscn(linker->elf);
	if (!sec->scn) {
		pr_warn_elf("failed to create SYMTAB section");
		return -EINVAL;
	}

	sec->shdr = elf64_getshdr(sec->scn);
	if (!sec->shdr)
		return -EINVAL;

	sec->data = elf_newdata(sec->scn);
	if (!sec->data) {
		pr_warn_elf("failed to create SYMTAB data");
		return -EINVAL;
	}
	/* Ensure libelf translates byte-order of symbol records */
	sec->data->d_type = ELF_T_SYM;

	str_off = strset__add_str(linker->strtab_strs, sec->sec_name);
	if (str_off < 0)
		return str_off;

	sec->sec_idx = elf_ndxscn(sec->scn);
	linker->symtab_sec_idx = sec->sec_idx;

	sec->shdr->sh_name = str_off;
	sec->shdr->sh_type = SHT_SYMTAB;
	sec->shdr->sh_flags = 0;
	sec->shdr->sh_offset = 0;
	sec->shdr->sh_link = linker->strtab_sec_idx;
	/* sh_info should be one greater than the index of the last local
	 * symbol (i.e., binding is STB_LOCAL). But why and who cares?
	 */
	sec->shdr->sh_info = 0;
	sec->shdr->sh_addralign = 8;
	sec->shdr->sh_entsize = sizeof(Elf64_Sym);

	/* .BTF */
	linker->btf = btf__new_empty();
	err = libbpf_get_error(linker->btf);
	if (err)
		return err;

	/* add the special all-zero symbol */
	init_sym = add_new_sym(linker, NULL);
	if (!init_sym)
		return -EINVAL;

	init_sym->st_name = 0;
	init_sym->st_info = 0;
	init_sym->st_other = 0;
	init_sym->st_shndx = SHN_UNDEF;
	init_sym->st_value = 0;
	init_sym->st_size = 0;

	return 0;
}

int bpf_linker__add_file(struct bpf_linker *linker, const char *filename,
			 const struct bpf_linker_file_opts *opts)
{
	struct src_obj obj = {};
	int err = 0;

	if (!OPTS_VALID(opts, bpf_linker_file_opts))
		return libbpf_err(-EINVAL);

	if (!linker->elf)
		return libbpf_err(-EINVAL);

	err = err ?: linker_load_obj_file(linker, filename, opts, &obj);
	err = err ?: linker_append_sec_data(linker, &obj);
	err = err ?: linker_append_elf_syms(linker, &obj);
	err = err ?: linker_append_elf_relos(linker, &obj);
	err = err ?: linker_append_btf(linker, &obj);
	err = err ?: linker_append_btf_ext(linker, &obj);

	/* free up src_obj resources */
	free(obj.btf_type_map);
	btf__free(obj.btf);
	btf_ext__free(obj.btf_ext);
	free(obj.secs);
	free(obj.sym_map);
	if (obj.elf)
		elf_end(obj.elf);
	if (obj.fd >= 0)
		close(obj.fd);

	return libbpf_err(err);
}

static bool is_dwarf_sec_name(const char *name)
{
	/* approximation, but the actual list is too long */
	return strncmp(name, ".debug_", sizeof(".debug_") - 1) == 0;
}

static bool is_ignored_sec(struct src_sec *sec)
{
	Elf64_Shdr *shdr = sec->shdr;
	const char *name = sec->sec_name;

	/* no special handling of .strtab */
	if (shdr->sh_type == SHT_STRTAB)
		return true;

	/* ignore .llvm_addrsig section as well */
	if (shdr->sh_type == SHT_LLVM_ADDRSIG)
		return true;

	/* no subprograms will lead to an empty .text section, ignore it */
	if (shdr->sh_type == SHT_PROGBITS && shdr->sh_size == 0 &&
	    strcmp(sec->sec_name, ".text") == 0)
		return true;

	/* DWARF sections */
	if (is_dwarf_sec_name(sec->sec_name))
		return true;

	if (strncmp(name, ".rel", sizeof(".rel") - 1) == 0) {
		name += sizeof(".rel") - 1;
		/* DWARF section relocations */
		if (is_dwarf_sec_name(name))
			return true;

		/* .BTF and .BTF.ext don't need relocations */
		if (strcmp(name, BTF_ELF_SEC) == 0 ||
		    strcmp(name, BTF_EXT_ELF_SEC) == 0)
			return true;
	}

	return false;
}

static struct src_sec *add_src_sec(struct src_obj *obj, const char *sec_name)
{
	struct src_sec *secs = obj->secs, *sec;
	size_t new_cnt = obj->sec_cnt ? obj->sec_cnt + 1 : 2;

	secs = libbpf_reallocarray(secs, new_cnt, sizeof(*secs));
	if (!secs)
		return NULL;

	/* zero out newly allocated memory */
	memset(secs + obj->sec_cnt, 0, (new_cnt - obj->sec_cnt) * sizeof(*secs));

	obj->secs = secs;
	obj->sec_cnt = new_cnt;

	sec = &obj->secs[new_cnt - 1];
	sec->id = new_cnt - 1;
	sec->sec_name = sec_name;

	return sec;
}

static int linker_load_obj_file(struct bpf_linker *linker, const char *filename,
				const struct bpf_linker_file_opts *opts,
				struct src_obj *obj)
{
	int err = 0;
	Elf_Scn *scn;
	Elf_Data *data;
	Elf64_Ehdr *ehdr;
	Elf64_Shdr *shdr;
	struct src_sec *sec;
	unsigned char obj_byteorder;
	unsigned char link_byteorder = linker->elf_hdr->e_ident[EI_DATA];
#if __BYTE_ORDER__ == __ORDER_LITTLE_ENDIAN__
	const unsigned char host_byteorder = ELFDATA2LSB;
#elif __BYTE_ORDER__ == __ORDER_BIG_ENDIAN__
	const unsigned char host_byteorder = ELFDATA2MSB;
#else
#error "Unknown __BYTE_ORDER__"
#endif

	pr_debug("linker: adding object file '%s'...\n", filename);

	obj->filename = filename;

	obj->fd = open(filename, O_RDONLY | O_CLOEXEC);
	if (obj->fd < 0) {
		err = -errno;
		pr_warn("failed to open file '%s': %d\n", filename, err);
		return err;
	}
	obj->elf = elf_begin(obj->fd, ELF_C_READ_MMAP, NULL);
	if (!obj->elf) {
		err = -errno;
		pr_warn_elf("failed to parse ELF file '%s'", filename);
		return err;
	}

	/* Sanity check ELF file high-level properties */
	ehdr = elf64_getehdr(obj->elf);
	if (!ehdr) {
		err = -errno;
		pr_warn_elf("failed to get ELF header for %s", filename);
		return err;
	}

	/* Linker output endianness set by first input object */
	obj_byteorder = ehdr->e_ident[EI_DATA];
	if (obj_byteorder != ELFDATA2LSB && obj_byteorder != ELFDATA2MSB) {
<<<<<<< HEAD
		err = -EOPNOTSUPP;
		pr_warn("unknown byte order of ELF file %s\n", filename);
		return err;
	}
	if (link_byteorder == ELFDATANONE) {
		linker->elf_hdr->e_ident[EI_DATA] = obj_byteorder;
		linker->swapped_endian = obj_byteorder != host_byteorder;
		pr_debug("linker: set %s-endian output byte order\n",
			 obj_byteorder == ELFDATA2MSB ? "big" : "little");
	} else if (link_byteorder != obj_byteorder) {
		err = -EOPNOTSUPP;
		pr_warn("byte order mismatch with ELF file %s\n", filename);
		return err;
	}
=======
		err = -EOPNOTSUPP;
		pr_warn("unknown byte order of ELF file %s\n", filename);
		return err;
	}
	if (link_byteorder == ELFDATANONE) {
		linker->elf_hdr->e_ident[EI_DATA] = obj_byteorder;
		linker->swapped_endian = obj_byteorder != host_byteorder;
		pr_debug("linker: set %s-endian output byte order\n",
			 obj_byteorder == ELFDATA2MSB ? "big" : "little");
	} else if (link_byteorder != obj_byteorder) {
		err = -EOPNOTSUPP;
		pr_warn("byte order mismatch with ELF file %s\n", filename);
		return err;
	}
>>>>>>> ae4ed7a8

	if (ehdr->e_type != ET_REL
	    || ehdr->e_machine != EM_BPF
	    || ehdr->e_ident[EI_CLASS] != ELFCLASS64) {
		err = -EOPNOTSUPP;
		pr_warn_elf("unsupported kind of ELF file %s", filename);
		return err;
	}

	if (elf_getshdrstrndx(obj->elf, &obj->shstrs_sec_idx)) {
		err = -errno;
		pr_warn_elf("failed to get SHSTRTAB section index for %s", filename);
		return err;
	}

	scn = NULL;
	while ((scn = elf_nextscn(obj->elf, scn)) != NULL) {
		size_t sec_idx = elf_ndxscn(scn);
		const char *sec_name;

		shdr = elf64_getshdr(scn);
		if (!shdr) {
			err = -errno;
			pr_warn_elf("failed to get section #%zu header for %s",
				    sec_idx, filename);
			return err;
		}

		sec_name = elf_strptr(obj->elf, obj->shstrs_sec_idx, shdr->sh_name);
		if (!sec_name) {
			err = -errno;
			pr_warn_elf("failed to get section #%zu name for %s",
				    sec_idx, filename);
			return err;
		}

		data = elf_getdata(scn, 0);
		if (!data) {
			err = -errno;
			pr_warn_elf("failed to get section #%zu (%s) data from %s",
				    sec_idx, sec_name, filename);
			return err;
		}

		sec = add_src_sec(obj, sec_name);
		if (!sec)
			return -ENOMEM;

		sec->scn = scn;
		sec->shdr = shdr;
		sec->data = data;
		sec->sec_idx = elf_ndxscn(scn);

		if (is_ignored_sec(sec)) {
			sec->skipped = true;
			continue;
		}

		switch (shdr->sh_type) {
		case SHT_SYMTAB:
			if (obj->symtab_sec_idx) {
				err = -EOPNOTSUPP;
				pr_warn("multiple SYMTAB sections found, not supported\n");
				return err;
			}
			obj->symtab_sec_idx = sec_idx;
			break;
		case SHT_STRTAB:
			/* we'll construct our own string table */
			break;
		case SHT_PROGBITS:
			if (strcmp(sec_name, BTF_ELF_SEC) == 0) {
				obj->btf = btf__new(data->d_buf, shdr->sh_size);
				err = libbpf_get_error(obj->btf);
				if (err) {
					pr_warn("failed to parse .BTF from %s: %d\n", filename, err);
					return err;
				}
				sec->skipped = true;
				continue;
			}
			if (strcmp(sec_name, BTF_EXT_ELF_SEC) == 0) {
				obj->btf_ext = btf_ext__new(data->d_buf, shdr->sh_size);
				err = libbpf_get_error(obj->btf_ext);
				if (err) {
					pr_warn("failed to parse .BTF.ext from '%s': %d\n", filename, err);
					return err;
				}
				sec->skipped = true;
				continue;
			}

			/* data & code */
			break;
		case SHT_NOBITS:
			/* BSS */
			break;
		case SHT_REL:
			/* relocations */
			break;
		default:
			pr_warn("unrecognized section #%zu (%s) in %s\n",
				sec_idx, sec_name, filename);
			err = -EINVAL;
			return err;
		}
	}

	err = err ?: linker_sanity_check_elf(obj);
	err = err ?: linker_sanity_check_btf(obj);
	err = err ?: linker_sanity_check_btf_ext(obj);
	err = err ?: linker_fixup_btf(obj);

	return err;
}

static int linker_sanity_check_elf(struct src_obj *obj)
{
	struct src_sec *sec;
	int i, err;

	if (!obj->symtab_sec_idx) {
		pr_warn("ELF is missing SYMTAB section in %s\n", obj->filename);
		return -EINVAL;
	}
	if (!obj->shstrs_sec_idx) {
		pr_warn("ELF is missing section headers STRTAB section in %s\n", obj->filename);
		return -EINVAL;
	}

	for (i = 1; i < obj->sec_cnt; i++) {
		sec = &obj->secs[i];

		if (sec->sec_name[0] == '\0') {
			pr_warn("ELF section #%zu has empty name in %s\n", sec->sec_idx, obj->filename);
			return -EINVAL;
		}

		if (is_dwarf_sec_name(sec->sec_name))
			continue;

		if (sec->shdr->sh_addralign && !is_pow_of_2(sec->shdr->sh_addralign)) {
			pr_warn("ELF section #%zu alignment %llu is non pow-of-2 alignment in %s\n",
				sec->sec_idx, (long long unsigned)sec->shdr->sh_addralign,
				obj->filename);
			return -EINVAL;
		}
		if (sec->shdr->sh_addralign != sec->data->d_align) {
			pr_warn("ELF section #%zu has inconsistent alignment addr=%llu != d=%llu in %s\n",
				sec->sec_idx, (long long unsigned)sec->shdr->sh_addralign,
				(long long unsigned)sec->data->d_align, obj->filename);
			return -EINVAL;
		}

		if (sec->shdr->sh_size != sec->data->d_size) {
			pr_warn("ELF section #%zu has inconsistent section size sh=%llu != d=%llu in %s\n",
				sec->sec_idx, (long long unsigned)sec->shdr->sh_size,
				(long long unsigned)sec->data->d_size, obj->filename);
			return -EINVAL;
		}

		switch (sec->shdr->sh_type) {
		case SHT_SYMTAB:
			err = linker_sanity_check_elf_symtab(obj, sec);
			if (err)
				return err;
			break;
		case SHT_STRTAB:
			break;
		case SHT_PROGBITS:
			if (sec->shdr->sh_flags & SHF_EXECINSTR) {
				if (sec->shdr->sh_size % sizeof(struct bpf_insn) != 0) {
					pr_warn("ELF section #%zu has unexpected size alignment %llu in %s\n",
						sec->sec_idx, (long long unsigned)sec->shdr->sh_size,
						obj->filename);
					return -EINVAL;
				}
			}
			break;
		case SHT_NOBITS:
			break;
		case SHT_REL:
			err = linker_sanity_check_elf_relos(obj, sec);
			if (err)
				return err;
			break;
		case SHT_LLVM_ADDRSIG:
			break;
		default:
			pr_warn("ELF section #%zu (%s) has unrecognized type %zu in %s\n",
				sec->sec_idx, sec->sec_name, (size_t)sec->shdr->sh_type, obj->filename);
			return -EINVAL;
		}
	}

	return 0;
}

static int linker_sanity_check_elf_symtab(struct src_obj *obj, struct src_sec *sec)
{
	struct src_sec *link_sec;
	Elf64_Sym *sym;
	int i, n;

	if (sec->shdr->sh_entsize != sizeof(Elf64_Sym))
		return -EINVAL;
	if (sec->shdr->sh_size % sec->shdr->sh_entsize != 0)
		return -EINVAL;

	if (!sec->shdr->sh_link || sec->shdr->sh_link >= obj->sec_cnt) {
		pr_warn("ELF SYMTAB section #%zu points to missing STRTAB section #%zu in %s\n",
			sec->sec_idx, (size_t)sec->shdr->sh_link, obj->filename);
		return -EINVAL;
	}
	link_sec = &obj->secs[sec->shdr->sh_link];
	if (link_sec->shdr->sh_type != SHT_STRTAB) {
		pr_warn("ELF SYMTAB section #%zu points to invalid STRTAB section #%zu in %s\n",
			sec->sec_idx, (size_t)sec->shdr->sh_link, obj->filename);
		return -EINVAL;
	}

	n = sec->shdr->sh_size / sec->shdr->sh_entsize;
	sym = sec->data->d_buf;
	for (i = 0; i < n; i++, sym++) {
		int sym_type = ELF64_ST_TYPE(sym->st_info);
		int sym_bind = ELF64_ST_BIND(sym->st_info);
		int sym_vis = ELF64_ST_VISIBILITY(sym->st_other);

		if (i == 0) {
			if (sym->st_name != 0 || sym->st_info != 0
			    || sym->st_other != 0 || sym->st_shndx != 0
			    || sym->st_value != 0 || sym->st_size != 0) {
				pr_warn("ELF sym #0 is invalid in %s\n", obj->filename);
				return -EINVAL;
			}
			continue;
		}
		if (sym_bind != STB_LOCAL && sym_bind != STB_GLOBAL && sym_bind != STB_WEAK) {
			pr_warn("ELF sym #%d in section #%zu has unsupported symbol binding %d\n",
				i, sec->sec_idx, sym_bind);
			return -EINVAL;
		}
		if (sym_vis != STV_DEFAULT && sym_vis != STV_HIDDEN) {
			pr_warn("ELF sym #%d in section #%zu has unsupported symbol visibility %d\n",
				i, sec->sec_idx, sym_vis);
			return -EINVAL;
		}
		if (sym->st_shndx == 0) {
			if (sym_type != STT_NOTYPE || sym_bind == STB_LOCAL
			    || sym->st_value != 0 || sym->st_size != 0) {
				pr_warn("ELF sym #%d is invalid extern symbol in %s\n",
					i, obj->filename);

				return -EINVAL;
			}
			continue;
		}
		if (sym->st_shndx < SHN_LORESERVE && sym->st_shndx >= obj->sec_cnt) {
			pr_warn("ELF sym #%d in section #%zu points to missing section #%zu in %s\n",
				i, sec->sec_idx, (size_t)sym->st_shndx, obj->filename);
			return -EINVAL;
		}
		if (sym_type == STT_SECTION) {
			if (sym->st_value != 0)
				return -EINVAL;
			continue;
		}
	}

	return 0;
}

static int linker_sanity_check_elf_relos(struct src_obj *obj, struct src_sec *sec)
{
	struct src_sec *link_sec, *sym_sec;
	Elf64_Rel *relo;
	int i, n;

	if (sec->shdr->sh_entsize != sizeof(Elf64_Rel))
		return -EINVAL;
	if (sec->shdr->sh_size % sec->shdr->sh_entsize != 0)
		return -EINVAL;

	/* SHT_REL's sh_link should point to SYMTAB */
	if (sec->shdr->sh_link != obj->symtab_sec_idx) {
		pr_warn("ELF relo section #%zu points to invalid SYMTAB section #%zu in %s\n",
			sec->sec_idx, (size_t)sec->shdr->sh_link, obj->filename);
		return -EINVAL;
	}

	/* SHT_REL's sh_info points to relocated section */
	if (!sec->shdr->sh_info || sec->shdr->sh_info >= obj->sec_cnt) {
		pr_warn("ELF relo section #%zu points to missing section #%zu in %s\n",
			sec->sec_idx, (size_t)sec->shdr->sh_info, obj->filename);
		return -EINVAL;
	}
	link_sec = &obj->secs[sec->shdr->sh_info];

	/* .rel<secname> -> <secname> pattern is followed */
	if (strncmp(sec->sec_name, ".rel", sizeof(".rel") - 1) != 0
	    || strcmp(sec->sec_name + sizeof(".rel") - 1, link_sec->sec_name) != 0) {
		pr_warn("ELF relo section #%zu name has invalid name in %s\n",
			sec->sec_idx, obj->filename);
		return -EINVAL;
	}

	/* don't further validate relocations for ignored sections */
	if (link_sec->skipped)
		return 0;

	/* relocatable section is data or instructions */
	if (link_sec->shdr->sh_type != SHT_PROGBITS && link_sec->shdr->sh_type != SHT_NOBITS) {
		pr_warn("ELF relo section #%zu points to invalid section #%zu in %s\n",
			sec->sec_idx, (size_t)sec->shdr->sh_info, obj->filename);
		return -EINVAL;
	}

	/* check sanity of each relocation */
	n = sec->shdr->sh_size / sec->shdr->sh_entsize;
	relo = sec->data->d_buf;
	sym_sec = &obj->secs[obj->symtab_sec_idx];
	for (i = 0; i < n; i++, relo++) {
		size_t sym_idx = ELF64_R_SYM(relo->r_info);
		size_t sym_type = ELF64_R_TYPE(relo->r_info);

		if (sym_type != R_BPF_64_64 && sym_type != R_BPF_64_32 &&
		    sym_type != R_BPF_64_ABS64 && sym_type != R_BPF_64_ABS32) {
			pr_warn("ELF relo #%d in section #%zu has unexpected type %zu in %s\n",
				i, sec->sec_idx, sym_type, obj->filename);
			return -EINVAL;
		}

		if (!sym_idx || sym_idx * sizeof(Elf64_Sym) >= sym_sec->shdr->sh_size) {
			pr_warn("ELF relo #%d in section #%zu points to invalid symbol #%zu in %s\n",
				i, sec->sec_idx, sym_idx, obj->filename);
			return -EINVAL;
		}

		if (link_sec->shdr->sh_flags & SHF_EXECINSTR) {
			if (relo->r_offset % sizeof(struct bpf_insn) != 0) {
				pr_warn("ELF relo #%d in section #%zu points to missing symbol #%zu in %s\n",
					i, sec->sec_idx, sym_idx, obj->filename);
				return -EINVAL;
			}
		}
	}

	return 0;
}

static int check_btf_type_id(__u32 *type_id, void *ctx)
{
	struct btf *btf = ctx;

	if (*type_id >= btf__type_cnt(btf))
		return -EINVAL;

	return 0;
}

static int check_btf_str_off(__u32 *str_off, void *ctx)
{
	struct btf *btf = ctx;
	const char *s;

	s = btf__str_by_offset(btf, *str_off);

	if (!s)
		return -EINVAL;

	return 0;
}

static int linker_sanity_check_btf(struct src_obj *obj)
{
	struct btf_type *t;
	int i, n, err;

	if (!obj->btf)
		return 0;

	n = btf__type_cnt(obj->btf);
	for (i = 1; i < n; i++) {
		struct btf_field_iter it;
		__u32 *type_id, *str_off;

		t = btf_type_by_id(obj->btf, i);

		err = btf_field_iter_init(&it, t, BTF_FIELD_ITER_IDS);
		if (err)
			return err;
		while ((type_id = btf_field_iter_next(&it))) {
			if (*type_id >= n)
				return -EINVAL;
		}

		err = btf_field_iter_init(&it, t, BTF_FIELD_ITER_STRS);
		if (err)
			return err;
		while ((str_off = btf_field_iter_next(&it))) {
			if (!btf__str_by_offset(obj->btf, *str_off))
				return -EINVAL;
		}
	}

	return 0;
}

static int linker_sanity_check_btf_ext(struct src_obj *obj)
{
	int err = 0;

	if (!obj->btf_ext)
		return 0;

	/* can't use .BTF.ext without .BTF */
	if (!obj->btf)
		return -EINVAL;

	err = err ?: btf_ext_visit_type_ids(obj->btf_ext, check_btf_type_id, obj->btf);
	err = err ?: btf_ext_visit_str_offs(obj->btf_ext, check_btf_str_off, obj->btf);
	if (err)
		return err;

	return 0;
}

static int init_sec(struct bpf_linker *linker, struct dst_sec *dst_sec, struct src_sec *src_sec)
{
	Elf_Scn *scn;
	Elf_Data *data;
	Elf64_Shdr *shdr;
	int name_off;

	dst_sec->sec_sz = 0;
	dst_sec->sec_idx = 0;
	dst_sec->ephemeral = src_sec->ephemeral;

	/* ephemeral sections are just thin section shells lacking most parts */
	if (src_sec->ephemeral)
		return 0;

	scn = elf_newscn(linker->elf);
	if (!scn)
		return -ENOMEM;
	data = elf_newdata(scn);
	if (!data)
		return -ENOMEM;
	shdr = elf64_getshdr(scn);
	if (!shdr)
		return -ENOMEM;

	dst_sec->scn = scn;
	dst_sec->shdr = shdr;
	dst_sec->data = data;
	dst_sec->sec_idx = elf_ndxscn(scn);

	name_off = strset__add_str(linker->strtab_strs, src_sec->sec_name);
	if (name_off < 0)
		return name_off;

	shdr->sh_name = name_off;
	shdr->sh_type = src_sec->shdr->sh_type;
	shdr->sh_flags = src_sec->shdr->sh_flags;
	shdr->sh_size = 0;
	/* sh_link and sh_info have different meaning for different types of
	 * sections, so we leave it up to the caller code to fill them in, if
	 * necessary
	 */
	shdr->sh_link = 0;
	shdr->sh_info = 0;
	shdr->sh_addralign = src_sec->shdr->sh_addralign;
	shdr->sh_entsize = src_sec->shdr->sh_entsize;

	data->d_type = src_sec->data->d_type;
	data->d_size = 0;
	data->d_buf = NULL;
	data->d_align = src_sec->data->d_align;
	data->d_off = 0;

	return 0;
}

static struct dst_sec *find_dst_sec_by_name(struct bpf_linker *linker, const char *sec_name)
{
	struct dst_sec *sec;
	int i;

	for (i = 1; i < linker->sec_cnt; i++) {
		sec = &linker->secs[i];

		if (strcmp(sec->sec_name, sec_name) == 0)
			return sec;
	}

	return NULL;
}

static bool secs_match(struct dst_sec *dst, struct src_sec *src)
{
	if (dst->ephemeral || src->ephemeral)
		return true;

	if (dst->shdr->sh_type != src->shdr->sh_type) {
		pr_warn("sec %s types mismatch\n", dst->sec_name);
		return false;
	}
	if (dst->shdr->sh_flags != src->shdr->sh_flags) {
		pr_warn("sec %s flags mismatch\n", dst->sec_name);
		return false;
	}
	if (dst->shdr->sh_entsize != src->shdr->sh_entsize) {
		pr_warn("sec %s entsize mismatch\n", dst->sec_name);
		return false;
	}

	return true;
}

static bool sec_content_is_same(struct dst_sec *dst_sec, struct src_sec *src_sec)
{
	if (dst_sec->sec_sz != src_sec->shdr->sh_size)
		return false;
	if (memcmp(dst_sec->raw_data, src_sec->data->d_buf, dst_sec->sec_sz) != 0)
		return false;
	return true;
}

static bool is_exec_sec(struct dst_sec *sec)
{
	if (!sec || sec->ephemeral)
		return false;
	return (sec->shdr->sh_type == SHT_PROGBITS) &&
	       (sec->shdr->sh_flags & SHF_EXECINSTR);
}

static void exec_sec_bswap(void *raw_data, int size)
{
	const int insn_cnt = size / sizeof(struct bpf_insn);
	struct bpf_insn *insn = raw_data;
	int i;

	for (i = 0; i < insn_cnt; i++, insn++)
		bpf_insn_bswap(insn);
}

static int extend_sec(struct bpf_linker *linker, struct dst_sec *dst, struct src_sec *src)
{
	void *tmp;
	size_t dst_align, src_align;
	size_t dst_align_sz, dst_final_sz;
	int err;

	/* Ephemeral source section doesn't contribute anything to ELF
	 * section data.
	 */
	if (src->ephemeral)
		return 0;

	/* Some sections (like .maps) can contain both externs (and thus be
	 * ephemeral) and non-externs (map definitions). So it's possible that
	 * it has to be "upgraded" from ephemeral to non-ephemeral when the
	 * first non-ephemeral entity appears. In such case, we add ELF
	 * section, data, etc.
	 */
	if (dst->ephemeral) {
		err = init_sec(linker, dst, src);
		if (err)
			return err;
	}

	dst_align = dst->shdr->sh_addralign;
	src_align = src->shdr->sh_addralign;
	if (dst_align == 0)
		dst_align = 1;
	if (dst_align < src_align)
		dst_align = src_align;

	dst_align_sz = (dst->sec_sz + dst_align - 1) / dst_align * dst_align;

	/* no need to re-align final size */
	dst_final_sz = dst_align_sz + src->shdr->sh_size;

	if (src->shdr->sh_type != SHT_NOBITS) {
		tmp = realloc(dst->raw_data, dst_final_sz);
		/* If dst_align_sz == 0, realloc() behaves in a special way:
		 * 1. When dst->raw_data is NULL it returns:
		 *    "either NULL or a pointer suitable to be passed to free()" [1].
		 * 2. When dst->raw_data is not-NULL it frees dst->raw_data and returns NULL,
		 *    thus invalidating any "pointer suitable to be passed to free()" obtained
		 *    at step (1).
		 *
		 * The dst_align_sz > 0 check avoids error exit after (2), otherwise
		 * dst->raw_data would be freed again in bpf_linker__free().
		 *
		 * [1] man 3 realloc
		 */
		if (!tmp && dst_align_sz > 0)
			return -ENOMEM;
		dst->raw_data = tmp;

		/* pad dst section, if it's alignment forced size increase */
		memset(dst->raw_data + dst->sec_sz, 0, dst_align_sz - dst->sec_sz);
		/* now copy src data at a properly aligned offset */
		memcpy(dst->raw_data + dst_align_sz, src->data->d_buf, src->shdr->sh_size);

		/* convert added bpf insns to native byte-order */
		if (linker->swapped_endian && is_exec_sec(dst))
			exec_sec_bswap(dst->raw_data + dst_align_sz, src->shdr->sh_size);
	}

	dst->sec_sz = dst_final_sz;
	dst->shdr->sh_size = dst_final_sz;
	dst->data->d_size = dst_final_sz;

	dst->shdr->sh_addralign = dst_align;
	dst->data->d_align = dst_align;

	src->dst_off = dst_align_sz;

	return 0;
}

static bool is_data_sec(struct src_sec *sec)
{
	if (!sec || sec->skipped)
		return false;
	/* ephemeral sections are data sections, e.g., .kconfig, .ksyms */
	if (sec->ephemeral)
		return true;
	return sec->shdr->sh_type == SHT_PROGBITS || sec->shdr->sh_type == SHT_NOBITS;
}

static bool is_relo_sec(struct src_sec *sec)
{
	if (!sec || sec->skipped || sec->ephemeral)
		return false;
	return sec->shdr->sh_type == SHT_REL;
}

static int linker_append_sec_data(struct bpf_linker *linker, struct src_obj *obj)
{
	int i, err;

	for (i = 1; i < obj->sec_cnt; i++) {
		struct src_sec *src_sec;
		struct dst_sec *dst_sec;

		src_sec = &obj->secs[i];
		if (!is_data_sec(src_sec))
			continue;

		dst_sec = find_dst_sec_by_name(linker, src_sec->sec_name);
		if (!dst_sec) {
			dst_sec = add_dst_sec(linker, src_sec->sec_name);
			if (!dst_sec)
				return -ENOMEM;
			err = init_sec(linker, dst_sec, src_sec);
			if (err) {
				pr_warn("failed to init section '%s'\n", src_sec->sec_name);
				return err;
			}
		} else {
			if (!secs_match(dst_sec, src_sec)) {
				pr_warn("ELF sections %s are incompatible\n", src_sec->sec_name);
				return -1;
			}

			/* "license" and "version" sections are deduped */
			if (strcmp(src_sec->sec_name, "license") == 0
			    || strcmp(src_sec->sec_name, "version") == 0) {
				if (!sec_content_is_same(dst_sec, src_sec)) {
					pr_warn("non-identical contents of section '%s' are not supported\n", src_sec->sec_name);
					return -EINVAL;
				}
				src_sec->skipped = true;
				src_sec->dst_id = dst_sec->id;
				continue;
			}
		}

		/* record mapped section index */
		src_sec->dst_id = dst_sec->id;

		err = extend_sec(linker, dst_sec, src_sec);
		if (err)
			return err;
	}

	return 0;
}

static int linker_append_elf_syms(struct bpf_linker *linker, struct src_obj *obj)
{
	struct src_sec *symtab = &obj->secs[obj->symtab_sec_idx];
	Elf64_Sym *sym = symtab->data->d_buf;
	int i, n = symtab->shdr->sh_size / symtab->shdr->sh_entsize, err;
	int str_sec_idx = symtab->shdr->sh_link;
	const char *sym_name;

	obj->sym_map = calloc(n + 1, sizeof(*obj->sym_map));
	if (!obj->sym_map)
		return -ENOMEM;

	for (i = 0; i < n; i++, sym++) {
		/* We already validated all-zero symbol #0 and we already
		 * appended it preventively to the final SYMTAB, so skip it.
		 */
		if (i == 0)
			continue;

		sym_name = elf_strptr(obj->elf, str_sec_idx, sym->st_name);
		if (!sym_name) {
			pr_warn("can't fetch symbol name for symbol #%d in '%s'\n", i, obj->filename);
			return -EINVAL;
		}

		err = linker_append_elf_sym(linker, obj, sym, sym_name, i);
		if (err)
			return err;
	}

	return 0;
}

static Elf64_Sym *get_sym_by_idx(struct bpf_linker *linker, size_t sym_idx)
{
	struct dst_sec *symtab = &linker->secs[linker->symtab_sec_idx];
	Elf64_Sym *syms = symtab->raw_data;

	return &syms[sym_idx];
}

static struct glob_sym *find_glob_sym(struct bpf_linker *linker, const char *sym_name)
{
	struct glob_sym *glob_sym;
	const char *name;
	int i;

	for (i = 0; i < linker->glob_sym_cnt; i++) {
		glob_sym = &linker->glob_syms[i];
		name = strset__data(linker->strtab_strs) + glob_sym->name_off;

		if (strcmp(name, sym_name) == 0)
			return glob_sym;
	}

	return NULL;
}

static struct glob_sym *add_glob_sym(struct bpf_linker *linker)
{
	struct glob_sym *syms, *sym;

	syms = libbpf_reallocarray(linker->glob_syms, linker->glob_sym_cnt + 1,
				   sizeof(*linker->glob_syms));
	if (!syms)
		return NULL;

	sym = &syms[linker->glob_sym_cnt];
	memset(sym, 0, sizeof(*sym));
	sym->var_idx = -1;

	linker->glob_syms = syms;
	linker->glob_sym_cnt++;

	return sym;
}

static bool glob_sym_btf_matches(const char *sym_name, bool exact,
				 const struct btf *btf1, __u32 id1,
				 const struct btf *btf2, __u32 id2)
{
	const struct btf_type *t1, *t2;
	bool is_static1, is_static2;
	const char *n1, *n2;
	int i, n;

recur:
	n1 = n2 = NULL;
	t1 = skip_mods_and_typedefs(btf1, id1, &id1);
	t2 = skip_mods_and_typedefs(btf2, id2, &id2);

	/* check if only one side is FWD, otherwise handle with common logic */
	if (!exact && btf_is_fwd(t1) != btf_is_fwd(t2)) {
		n1 = btf__str_by_offset(btf1, t1->name_off);
		n2 = btf__str_by_offset(btf2, t2->name_off);
		if (strcmp(n1, n2) != 0) {
			pr_warn("global '%s': incompatible forward declaration names '%s' and '%s'\n",
				sym_name, n1, n2);
			return false;
		}
		/* validate if FWD kind matches concrete kind */
		if (btf_is_fwd(t1)) {
			if (btf_kflag(t1) && btf_is_union(t2))
				return true;
			if (!btf_kflag(t1) && btf_is_struct(t2))
				return true;
			pr_warn("global '%s': incompatible %s forward declaration and concrete kind %s\n",
				sym_name, btf_kflag(t1) ? "union" : "struct", btf_kind_str(t2));
		} else {
			if (btf_kflag(t2) && btf_is_union(t1))
				return true;
			if (!btf_kflag(t2) && btf_is_struct(t1))
				return true;
			pr_warn("global '%s': incompatible %s forward declaration and concrete kind %s\n",
				sym_name, btf_kflag(t2) ? "union" : "struct", btf_kind_str(t1));
		}
		return false;
	}

	if (btf_kind(t1) != btf_kind(t2)) {
		pr_warn("global '%s': incompatible BTF kinds %s and %s\n",
			sym_name, btf_kind_str(t1), btf_kind_str(t2));
		return false;
	}

	switch (btf_kind(t1)) {
	case BTF_KIND_STRUCT:
	case BTF_KIND_UNION:
	case BTF_KIND_ENUM:
	case BTF_KIND_ENUM64:
	case BTF_KIND_FWD:
	case BTF_KIND_FUNC:
	case BTF_KIND_VAR:
		n1 = btf__str_by_offset(btf1, t1->name_off);
		n2 = btf__str_by_offset(btf2, t2->name_off);
		if (strcmp(n1, n2) != 0) {
			pr_warn("global '%s': incompatible %s names '%s' and '%s'\n",
				sym_name, btf_kind_str(t1), n1, n2);
			return false;
		}
		break;
	default:
		break;
	}

	switch (btf_kind(t1)) {
	case BTF_KIND_UNKN: /* void */
	case BTF_KIND_FWD:
		return true;
	case BTF_KIND_INT:
	case BTF_KIND_FLOAT:
	case BTF_KIND_ENUM:
	case BTF_KIND_ENUM64:
		/* ignore encoding for int and enum values for enum */
		if (t1->size != t2->size) {
			pr_warn("global '%s': incompatible %s '%s' size %u and %u\n",
				sym_name, btf_kind_str(t1), n1, t1->size, t2->size);
			return false;
		}
		return true;
	case BTF_KIND_PTR:
		/* just validate overall shape of the referenced type, so no
		 * contents comparison for struct/union, and allowed fwd vs
		 * struct/union
		 */
		exact = false;
		id1 = t1->type;
		id2 = t2->type;
		goto recur;
	case BTF_KIND_ARRAY:
		/* ignore index type and array size */
		id1 = btf_array(t1)->type;
		id2 = btf_array(t2)->type;
		goto recur;
	case BTF_KIND_FUNC:
		/* extern and global linkages are compatible */
		is_static1 = btf_func_linkage(t1) == BTF_FUNC_STATIC;
		is_static2 = btf_func_linkage(t2) == BTF_FUNC_STATIC;
		if (is_static1 != is_static2) {
			pr_warn("global '%s': incompatible func '%s' linkage\n", sym_name, n1);
			return false;
		}

		id1 = t1->type;
		id2 = t2->type;
		goto recur;
	case BTF_KIND_VAR:
		/* extern and global linkages are compatible */
		is_static1 = btf_var(t1)->linkage == BTF_VAR_STATIC;
		is_static2 = btf_var(t2)->linkage == BTF_VAR_STATIC;
		if (is_static1 != is_static2) {
			pr_warn("global '%s': incompatible var '%s' linkage\n", sym_name, n1);
			return false;
		}

		id1 = t1->type;
		id2 = t2->type;
		goto recur;
	case BTF_KIND_STRUCT:
	case BTF_KIND_UNION: {
		const struct btf_member *m1, *m2;

		if (!exact)
			return true;

		if (btf_vlen(t1) != btf_vlen(t2)) {
			pr_warn("global '%s': incompatible number of %s fields %u and %u\n",
				sym_name, btf_kind_str(t1), btf_vlen(t1), btf_vlen(t2));
			return false;
		}

		n = btf_vlen(t1);
		m1 = btf_members(t1);
		m2 = btf_members(t2);
		for (i = 0; i < n; i++, m1++, m2++) {
			n1 = btf__str_by_offset(btf1, m1->name_off);
			n2 = btf__str_by_offset(btf2, m2->name_off);
			if (strcmp(n1, n2) != 0) {
				pr_warn("global '%s': incompatible field #%d names '%s' and '%s'\n",
					sym_name, i, n1, n2);
				return false;
			}
			if (m1->offset != m2->offset) {
				pr_warn("global '%s': incompatible field #%d ('%s') offsets\n",
					sym_name, i, n1);
				return false;
			}
			if (!glob_sym_btf_matches(sym_name, exact, btf1, m1->type, btf2, m2->type))
				return false;
		}

		return true;
	}
	case BTF_KIND_FUNC_PROTO: {
		const struct btf_param *m1, *m2;

		if (btf_vlen(t1) != btf_vlen(t2)) {
			pr_warn("global '%s': incompatible number of %s params %u and %u\n",
				sym_name, btf_kind_str(t1), btf_vlen(t1), btf_vlen(t2));
			return false;
		}

		n = btf_vlen(t1);
		m1 = btf_params(t1);
		m2 = btf_params(t2);
		for (i = 0; i < n; i++, m1++, m2++) {
			/* ignore func arg names */
			if (!glob_sym_btf_matches(sym_name, exact, btf1, m1->type, btf2, m2->type))
				return false;
		}

		/* now check return type as well */
		id1 = t1->type;
		id2 = t2->type;
		goto recur;
	}

	/* skip_mods_and_typedefs() make this impossible */
	case BTF_KIND_TYPEDEF:
	case BTF_KIND_VOLATILE:
	case BTF_KIND_CONST:
	case BTF_KIND_RESTRICT:
	/* DATASECs are never compared with each other */
	case BTF_KIND_DATASEC:
	default:
		pr_warn("global '%s': unsupported BTF kind %s\n",
			sym_name, btf_kind_str(t1));
		return false;
	}
}

static bool map_defs_match(const char *sym_name,
			   const struct btf *main_btf,
			   const struct btf_map_def *main_def,
			   const struct btf_map_def *main_inner_def,
			   const struct btf *extra_btf,
			   const struct btf_map_def *extra_def,
			   const struct btf_map_def *extra_inner_def)
{
	const char *reason;

	if (main_def->map_type != extra_def->map_type) {
		reason = "type";
		goto mismatch;
	}

	/* check key type/size match */
	if (main_def->key_size != extra_def->key_size) {
		reason = "key_size";
		goto mismatch;
	}
	if (!!main_def->key_type_id != !!extra_def->key_type_id) {
		reason = "key type";
		goto mismatch;
	}
	if ((main_def->parts & MAP_DEF_KEY_TYPE)
	     && !glob_sym_btf_matches(sym_name, true /*exact*/,
				      main_btf, main_def->key_type_id,
				      extra_btf, extra_def->key_type_id)) {
		reason = "key type";
		goto mismatch;
	}

	/* validate value type/size match */
	if (main_def->value_size != extra_def->value_size) {
		reason = "value_size";
		goto mismatch;
	}
	if (!!main_def->value_type_id != !!extra_def->value_type_id) {
		reason = "value type";
		goto mismatch;
	}
	if ((main_def->parts & MAP_DEF_VALUE_TYPE)
	     && !glob_sym_btf_matches(sym_name, true /*exact*/,
				      main_btf, main_def->value_type_id,
				      extra_btf, extra_def->value_type_id)) {
		reason = "key type";
		goto mismatch;
	}

	if (main_def->max_entries != extra_def->max_entries) {
		reason = "max_entries";
		goto mismatch;
	}
	if (main_def->map_flags != extra_def->map_flags) {
		reason = "map_flags";
		goto mismatch;
	}
	if (main_def->numa_node != extra_def->numa_node) {
		reason = "numa_node";
		goto mismatch;
	}
	if (main_def->pinning != extra_def->pinning) {
		reason = "pinning";
		goto mismatch;
	}

	if ((main_def->parts & MAP_DEF_INNER_MAP) != (extra_def->parts & MAP_DEF_INNER_MAP)) {
		reason = "inner map";
		goto mismatch;
	}

	if (main_def->parts & MAP_DEF_INNER_MAP) {
		char inner_map_name[128];

		snprintf(inner_map_name, sizeof(inner_map_name), "%s.inner", sym_name);

		return map_defs_match(inner_map_name,
				      main_btf, main_inner_def, NULL,
				      extra_btf, extra_inner_def, NULL);
	}

	return true;

mismatch:
	pr_warn("global '%s': map %s mismatch\n", sym_name, reason);
	return false;
}

static bool glob_map_defs_match(const char *sym_name,
				struct bpf_linker *linker, struct glob_sym *glob_sym,
				struct src_obj *obj, Elf64_Sym *sym, int btf_id)
{
	struct btf_map_def dst_def = {}, dst_inner_def = {};
	struct btf_map_def src_def = {}, src_inner_def = {};
	const struct btf_type *t;
	int err;

	t = btf__type_by_id(obj->btf, btf_id);
	if (!btf_is_var(t)) {
		pr_warn("global '%s': invalid map definition type [%d]\n", sym_name, btf_id);
		return false;
	}
	t = skip_mods_and_typedefs(obj->btf, t->type, NULL);

	err = parse_btf_map_def(sym_name, obj->btf, t, true /*strict*/, &src_def, &src_inner_def);
	if (err) {
		pr_warn("global '%s': invalid map definition\n", sym_name);
		return false;
	}

	/* re-parse existing map definition */
	t = btf__type_by_id(linker->btf, glob_sym->btf_id);
	t = skip_mods_and_typedefs(linker->btf, t->type, NULL);
	err = parse_btf_map_def(sym_name, linker->btf, t, true /*strict*/, &dst_def, &dst_inner_def);
	if (err) {
		/* this should not happen, because we already validated it */
		pr_warn("global '%s': invalid dst map definition\n", sym_name);
		return false;
	}

	/* Currently extern map definition has to be complete and match
	 * concrete map definition exactly. This restriction might be lifted
	 * in the future.
	 */
	return map_defs_match(sym_name, linker->btf, &dst_def, &dst_inner_def,
			      obj->btf, &src_def, &src_inner_def);
}

static bool glob_syms_match(const char *sym_name,
			    struct bpf_linker *linker, struct glob_sym *glob_sym,
			    struct src_obj *obj, Elf64_Sym *sym, size_t sym_idx, int btf_id)
{
	const struct btf_type *src_t;

	/* if we are dealing with externs, BTF types describing both global
	 * and extern VARs/FUNCs should be completely present in all files
	 */
	if (!glob_sym->btf_id || !btf_id) {
		pr_warn("BTF info is missing for global symbol '%s'\n", sym_name);
		return false;
	}

	src_t = btf__type_by_id(obj->btf, btf_id);
	if (!btf_is_var(src_t) && !btf_is_func(src_t)) {
		pr_warn("only extern variables and functions are supported, but got '%s' for '%s'\n",
			btf_kind_str(src_t), sym_name);
		return false;
	}

	/* deal with .maps definitions specially */
	if (glob_sym->sec_id && strcmp(linker->secs[glob_sym->sec_id].sec_name, MAPS_ELF_SEC) == 0)
		return glob_map_defs_match(sym_name, linker, glob_sym, obj, sym, btf_id);

	if (!glob_sym_btf_matches(sym_name, true /*exact*/,
				  linker->btf, glob_sym->btf_id, obj->btf, btf_id))
		return false;

	return true;
}

static bool btf_is_non_static(const struct btf_type *t)
{
	return (btf_is_var(t) && btf_var(t)->linkage != BTF_VAR_STATIC)
	       || (btf_is_func(t) && btf_func_linkage(t) != BTF_FUNC_STATIC);
}

static int find_glob_sym_btf(struct src_obj *obj, Elf64_Sym *sym, const char *sym_name,
			     int *out_btf_sec_id, int *out_btf_id)
{
	int i, j, n, m, btf_id = 0;
	const struct btf_type *t;
	const struct btf_var_secinfo *vi;
	const char *name;

	if (!obj->btf) {
		pr_warn("failed to find BTF info for object '%s'\n", obj->filename);
		return -EINVAL;
	}

	n = btf__type_cnt(obj->btf);
	for (i = 1; i < n; i++) {
		t = btf__type_by_id(obj->btf, i);

		/* some global and extern FUNCs and VARs might not be associated with any
		 * DATASEC, so try to detect them in the same pass
		 */
		if (btf_is_non_static(t)) {
			name = btf__str_by_offset(obj->btf, t->name_off);
			if (strcmp(name, sym_name) != 0)
				continue;

			/* remember and still try to find DATASEC */
			btf_id = i;
			continue;
		}

		if (!btf_is_datasec(t))
			continue;

		vi = btf_var_secinfos(t);
		for (j = 0, m = btf_vlen(t); j < m; j++, vi++) {
			t = btf__type_by_id(obj->btf, vi->type);
			name = btf__str_by_offset(obj->btf, t->name_off);

			if (strcmp(name, sym_name) != 0)
				continue;
			if (btf_is_var(t) && btf_var(t)->linkage == BTF_VAR_STATIC)
				continue;
			if (btf_is_func(t) && btf_func_linkage(t) == BTF_FUNC_STATIC)
				continue;

			if (btf_id && btf_id != vi->type) {
				pr_warn("global/extern '%s' BTF is ambiguous: both types #%d and #%u match\n",
					sym_name, btf_id, vi->type);
				return -EINVAL;
			}

			*out_btf_sec_id = i;
			*out_btf_id = vi->type;

			return 0;
		}
	}

	/* free-floating extern or global FUNC */
	if (btf_id) {
		*out_btf_sec_id = 0;
		*out_btf_id = btf_id;
		return 0;
	}

	pr_warn("failed to find BTF info for global/extern symbol '%s'\n", sym_name);
	return -ENOENT;
}

static struct src_sec *find_src_sec_by_name(struct src_obj *obj, const char *sec_name)
{
	struct src_sec *sec;
	int i;

	for (i = 1; i < obj->sec_cnt; i++) {
		sec = &obj->secs[i];

		if (strcmp(sec->sec_name, sec_name) == 0)
			return sec;
	}

	return NULL;
}

static int complete_extern_btf_info(struct btf *dst_btf, int dst_id,
				    struct btf *src_btf, int src_id)
{
	struct btf_type *dst_t = btf_type_by_id(dst_btf, dst_id);
	struct btf_type *src_t = btf_type_by_id(src_btf, src_id);
	struct btf_param *src_p, *dst_p;
	const char *s;
	int i, n, off;

	/* We already made sure that source and destination types (FUNC or
	 * VAR) match in terms of types and argument names.
	 */
	if (btf_is_var(dst_t)) {
		btf_var(dst_t)->linkage = BTF_VAR_GLOBAL_ALLOCATED;
		return 0;
	}

	dst_t->info = btf_type_info(BTF_KIND_FUNC, BTF_FUNC_GLOBAL, 0);

	/* now onto FUNC_PROTO types */
	src_t = btf_type_by_id(src_btf, src_t->type);
	dst_t = btf_type_by_id(dst_btf, dst_t->type);

	/* Fill in all the argument names, which for extern FUNCs are missing.
	 * We'll end up with two copies of FUNCs/VARs for externs, but that
	 * will be taken care of by BTF dedup at the very end.
	 * It might be that BTF types for extern in one file has less/more BTF
	 * information (e.g., FWD instead of full STRUCT/UNION information),
	 * but that should be (in most cases, subject to BTF dedup rules)
	 * handled and resolved by BTF dedup algorithm as well, so we won't
	 * worry about it. Our only job is to make sure that argument names
	 * are populated on both sides, otherwise BTF dedup will pedantically
	 * consider them different.
	 */
	src_p = btf_params(src_t);
	dst_p = btf_params(dst_t);
	for (i = 0, n = btf_vlen(dst_t); i < n; i++, src_p++, dst_p++) {
		if (!src_p->name_off)
			continue;

		/* src_btf has more complete info, so add name to dst_btf */
		s = btf__str_by_offset(src_btf, src_p->name_off);
		off = btf__add_str(dst_btf, s);
		if (off < 0)
			return off;
		dst_p->name_off = off;
	}
	return 0;
}

static void sym_update_bind(Elf64_Sym *sym, int sym_bind)
{
	sym->st_info = ELF64_ST_INFO(sym_bind, ELF64_ST_TYPE(sym->st_info));
}

static void sym_update_type(Elf64_Sym *sym, int sym_type)
{
	sym->st_info = ELF64_ST_INFO(ELF64_ST_BIND(sym->st_info), sym_type);
}

static void sym_update_visibility(Elf64_Sym *sym, int sym_vis)
{
	/* libelf doesn't provide setters for ST_VISIBILITY,
	 * but it is stored in the lower 2 bits of st_other
	 */
	sym->st_other &= ~0x03;
	sym->st_other |= sym_vis;
}

static int linker_append_elf_sym(struct bpf_linker *linker, struct src_obj *obj,
				 Elf64_Sym *sym, const char *sym_name, int src_sym_idx)
{
	struct src_sec *src_sec = NULL;
	struct dst_sec *dst_sec = NULL;
	struct glob_sym *glob_sym = NULL;
	int name_off, sym_type, sym_bind, sym_vis, err;
	int btf_sec_id = 0, btf_id = 0;
	size_t dst_sym_idx;
	Elf64_Sym *dst_sym;
	bool sym_is_extern;

	sym_type = ELF64_ST_TYPE(sym->st_info);
	sym_bind = ELF64_ST_BIND(sym->st_info);
	sym_vis = ELF64_ST_VISIBILITY(sym->st_other);
	sym_is_extern = sym->st_shndx == SHN_UNDEF;

	if (sym_is_extern) {
		if (!obj->btf) {
			pr_warn("externs without BTF info are not supported\n");
			return -ENOTSUP;
		}
	} else if (sym->st_shndx < SHN_LORESERVE) {
		src_sec = &obj->secs[sym->st_shndx];
		if (src_sec->skipped)
			return 0;
		dst_sec = &linker->secs[src_sec->dst_id];

		/* allow only one STT_SECTION symbol per section */
		if (sym_type == STT_SECTION && dst_sec->sec_sym_idx) {
			obj->sym_map[src_sym_idx] = dst_sec->sec_sym_idx;
			return 0;
		}
	}

	if (sym_bind == STB_LOCAL)
		goto add_sym;

	/* find matching BTF info */
	err = find_glob_sym_btf(obj, sym, sym_name, &btf_sec_id, &btf_id);
	if (err)
		return err;

	if (sym_is_extern && btf_sec_id) {
		const char *sec_name = NULL;
		const struct btf_type *t;

		t = btf__type_by_id(obj->btf, btf_sec_id);
		sec_name = btf__str_by_offset(obj->btf, t->name_off);

		/* Clang puts unannotated extern vars into
		 * '.extern' BTF DATASEC. Treat them the same
		 * as unannotated extern funcs (which are
		 * currently not put into any DATASECs).
		 * Those don't have associated src_sec/dst_sec.
		 */
		if (strcmp(sec_name, BTF_EXTERN_SEC) != 0) {
			src_sec = find_src_sec_by_name(obj, sec_name);
			if (!src_sec) {
				pr_warn("failed to find matching ELF sec '%s'\n", sec_name);
				return -ENOENT;
			}
			dst_sec = &linker->secs[src_sec->dst_id];
		}
	}

	glob_sym = find_glob_sym(linker, sym_name);
	if (glob_sym) {
		/* Preventively resolve to existing symbol. This is
		 * needed for further relocation symbol remapping in
		 * the next step of linking.
		 */
		obj->sym_map[src_sym_idx] = glob_sym->sym_idx;

		/* If both symbols are non-externs, at least one of
		 * them has to be STB_WEAK, otherwise they are in
		 * a conflict with each other.
		 */
		if (!sym_is_extern && !glob_sym->is_extern
		    && !glob_sym->is_weak && sym_bind != STB_WEAK) {
			pr_warn("conflicting non-weak symbol #%d (%s) definition in '%s'\n",
				src_sym_idx, sym_name, obj->filename);
			return -EINVAL;
		}

		if (!glob_syms_match(sym_name, linker, glob_sym, obj, sym, src_sym_idx, btf_id))
			return -EINVAL;

		dst_sym = get_sym_by_idx(linker, glob_sym->sym_idx);

		/* If new symbol is strong, then force dst_sym to be strong as
		 * well; this way a mix of weak and non-weak extern
		 * definitions will end up being strong.
		 */
		if (sym_bind == STB_GLOBAL) {
			/* We still need to preserve type (NOTYPE or
			 * OBJECT/FUNC, depending on whether the symbol is
			 * extern or not)
			 */
			sym_update_bind(dst_sym, STB_GLOBAL);
			glob_sym->is_weak = false;
		}

		/* Non-default visibility is "contaminating", with stricter
		 * visibility overwriting more permissive ones, even if more
		 * permissive visibility comes from just an extern definition.
		 * Currently only STV_DEFAULT and STV_HIDDEN are allowed and
		 * ensured by ELF symbol sanity checks above.
		 */
		if (sym_vis > ELF64_ST_VISIBILITY(dst_sym->st_other))
			sym_update_visibility(dst_sym, sym_vis);

		/* If the new symbol is extern, then regardless if
		 * existing symbol is extern or resolved global, just
		 * keep the existing one untouched.
		 */
		if (sym_is_extern)
			return 0;

		/* If existing symbol is a strong resolved symbol, bail out,
		 * because we lost resolution battle have nothing to
		 * contribute. We already checked above that there is no
		 * strong-strong conflict. We also already tightened binding
		 * and visibility, so nothing else to contribute at that point.
		 */
		if (!glob_sym->is_extern && sym_bind == STB_WEAK)
			return 0;

		/* At this point, new symbol is strong non-extern,
		 * so overwrite glob_sym with new symbol information.
		 * Preserve binding and visibility.
		 */
		sym_update_type(dst_sym, sym_type);
		dst_sym->st_shndx = dst_sec->sec_idx;
		dst_sym->st_value = src_sec->dst_off + sym->st_value;
		dst_sym->st_size = sym->st_size;

		/* see comment below about dst_sec->id vs dst_sec->sec_idx */
		glob_sym->sec_id = dst_sec->id;
		glob_sym->is_extern = false;

		if (complete_extern_btf_info(linker->btf, glob_sym->btf_id,
					     obj->btf, btf_id))
			return -EINVAL;

		/* request updating VAR's/FUNC's underlying BTF type when appending BTF type */
		glob_sym->underlying_btf_id = 0;

		obj->sym_map[src_sym_idx] = glob_sym->sym_idx;
		return 0;
	}

add_sym:
	name_off = strset__add_str(linker->strtab_strs, sym_name);
	if (name_off < 0)
		return name_off;

	dst_sym = add_new_sym(linker, &dst_sym_idx);
	if (!dst_sym)
		return -ENOMEM;

	dst_sym->st_name = name_off;
	dst_sym->st_info = sym->st_info;
	dst_sym->st_other = sym->st_other;
	dst_sym->st_shndx = dst_sec ? dst_sec->sec_idx : sym->st_shndx;
	dst_sym->st_value = (src_sec ? src_sec->dst_off : 0) + sym->st_value;
	dst_sym->st_size = sym->st_size;

	obj->sym_map[src_sym_idx] = dst_sym_idx;

	if (sym_type == STT_SECTION && dst_sym) {
		dst_sec->sec_sym_idx = dst_sym_idx;
		dst_sym->st_value = 0;
	}

	if (sym_bind != STB_LOCAL) {
		glob_sym = add_glob_sym(linker);
		if (!glob_sym)
			return -ENOMEM;

		glob_sym->sym_idx = dst_sym_idx;
		/* we use dst_sec->id (and not dst_sec->sec_idx), because
		 * ephemeral sections (.kconfig, .ksyms, etc) don't have
		 * sec_idx (as they don't have corresponding ELF section), but
		 * still have id. .extern doesn't have even ephemeral section
		 * associated with it, so dst_sec->id == dst_sec->sec_idx == 0.
		 */
		glob_sym->sec_id = dst_sec ? dst_sec->id : 0;
		glob_sym->name_off = name_off;
		/* we will fill btf_id in during BTF merging step */
		glob_sym->btf_id = 0;
		glob_sym->is_extern = sym_is_extern;
		glob_sym->is_weak = sym_bind == STB_WEAK;
	}

	return 0;
}

static int linker_append_elf_relos(struct bpf_linker *linker, struct src_obj *obj)
{
	struct src_sec *src_symtab = &obj->secs[obj->symtab_sec_idx];
	int i, err;

	for (i = 1; i < obj->sec_cnt; i++) {
		struct src_sec *src_sec, *src_linked_sec;
		struct dst_sec *dst_sec, *dst_linked_sec;
		Elf64_Rel *src_rel, *dst_rel;
		int j, n;

		src_sec = &obj->secs[i];
		if (!is_relo_sec(src_sec))
			continue;

		/* shdr->sh_info points to relocatable section */
		src_linked_sec = &obj->secs[src_sec->shdr->sh_info];
		if (src_linked_sec->skipped)
			continue;

		dst_sec = find_dst_sec_by_name(linker, src_sec->sec_name);
		if (!dst_sec) {
			dst_sec = add_dst_sec(linker, src_sec->sec_name);
			if (!dst_sec)
				return -ENOMEM;
			err = init_sec(linker, dst_sec, src_sec);
			if (err) {
				pr_warn("failed to init section '%s'\n", src_sec->sec_name);
				return err;
			}
		} else if (!secs_match(dst_sec, src_sec)) {
			pr_warn("sections %s are not compatible\n", src_sec->sec_name);
			return -1;
		}

		/* shdr->sh_link points to SYMTAB */
		dst_sec->shdr->sh_link = linker->symtab_sec_idx;

		/* shdr->sh_info points to relocated section */
		dst_linked_sec = &linker->secs[src_linked_sec->dst_id];
		dst_sec->shdr->sh_info = dst_linked_sec->sec_idx;

		src_sec->dst_id = dst_sec->id;
		err = extend_sec(linker, dst_sec, src_sec);
		if (err)
			return err;

		src_rel = src_sec->data->d_buf;
		dst_rel = dst_sec->raw_data + src_sec->dst_off;
		n = src_sec->shdr->sh_size / src_sec->shdr->sh_entsize;
		for (j = 0; j < n; j++, src_rel++, dst_rel++) {
			size_t src_sym_idx, dst_sym_idx, sym_type;
			Elf64_Sym *src_sym;

			src_sym_idx = ELF64_R_SYM(src_rel->r_info);
			src_sym = src_symtab->data->d_buf + sizeof(*src_sym) * src_sym_idx;

			dst_sym_idx = obj->sym_map[src_sym_idx];
			dst_rel->r_offset += src_linked_sec->dst_off;
			sym_type = ELF64_R_TYPE(src_rel->r_info);
			dst_rel->r_info = ELF64_R_INFO(dst_sym_idx, sym_type);

			if (ELF64_ST_TYPE(src_sym->st_info) == STT_SECTION) {
				struct src_sec *sec = &obj->secs[src_sym->st_shndx];
				struct bpf_insn *insn;

				if (src_linked_sec->shdr->sh_flags & SHF_EXECINSTR) {
					/* calls to the very first static function inside
					 * .text section at offset 0 will
					 * reference section symbol, not the
					 * function symbol. Fix that up,
					 * otherwise it won't be possible to
					 * relocate calls to two different
					 * static functions with the same name
					 * (rom two different object files)
					 */
					insn = dst_linked_sec->raw_data + dst_rel->r_offset;
					if (insn->code == (BPF_JMP | BPF_CALL))
						insn->imm += sec->dst_off / sizeof(struct bpf_insn);
					else
						insn->imm += sec->dst_off;
				} else {
					pr_warn("relocation against STT_SECTION in non-exec section is not supported!\n");
					return -EINVAL;
				}
			}

		}
	}

	return 0;
}

static Elf64_Sym *find_sym_by_name(struct src_obj *obj, size_t sec_idx,
				   int sym_type, const char *sym_name)
{
	struct src_sec *symtab = &obj->secs[obj->symtab_sec_idx];
	Elf64_Sym *sym = symtab->data->d_buf;
	int i, n = symtab->shdr->sh_size / symtab->shdr->sh_entsize;
	int str_sec_idx = symtab->shdr->sh_link;
	const char *name;

	for (i = 0; i < n; i++, sym++) {
		if (sym->st_shndx != sec_idx)
			continue;
		if (ELF64_ST_TYPE(sym->st_info) != sym_type)
			continue;

		name = elf_strptr(obj->elf, str_sec_idx, sym->st_name);
		if (!name)
			return NULL;

		if (strcmp(sym_name, name) != 0)
			continue;

		return sym;
	}

	return NULL;
}

static int linker_fixup_btf(struct src_obj *obj)
{
	const char *sec_name;
	struct src_sec *sec;
	int i, j, n, m;

	if (!obj->btf)
		return 0;

	n = btf__type_cnt(obj->btf);
	for (i = 1; i < n; i++) {
		struct btf_var_secinfo *vi;
		struct btf_type *t;

		t = btf_type_by_id(obj->btf, i);
		if (btf_kind(t) != BTF_KIND_DATASEC)
			continue;

		sec_name = btf__str_by_offset(obj->btf, t->name_off);
		sec = find_src_sec_by_name(obj, sec_name);
		if (sec) {
			/* record actual section size, unless ephemeral */
			if (sec->shdr)
				t->size = sec->shdr->sh_size;
		} else {
			/* BTF can have some sections that are not represented
			 * in ELF, e.g., .kconfig, .ksyms, .extern, which are used
			 * for special extern variables.
			 *
			 * For all but one such special (ephemeral)
			 * sections, we pre-create "section shells" to be able
			 * to keep track of extra per-section metadata later
			 * (e.g., those BTF extern variables).
			 *
			 * .extern is even more special, though, because it
			 * contains extern variables that need to be resolved
			 * by static linker, not libbpf and kernel. When such
			 * externs are resolved, we are going to remove them
			 * from .extern BTF section and might end up not
			 * needing it at all. Each resolved extern should have
			 * matching non-extern VAR/FUNC in other sections.
			 *
			 * We do support leaving some of the externs
			 * unresolved, though, to support cases of building
			 * libraries, which will later be linked against final
			 * BPF applications. So if at finalization we still
			 * see unresolved externs, we'll create .extern
			 * section on our own.
			 */
			if (strcmp(sec_name, BTF_EXTERN_SEC) == 0)
				continue;

			sec = add_src_sec(obj, sec_name);
			if (!sec)
				return -ENOMEM;

			sec->ephemeral = true;
			sec->sec_idx = 0; /* will match UNDEF shndx in ELF */
		}

		/* remember ELF section and its BTF type ID match */
		sec->sec_type_id = i;

		/* fix up variable offsets */
		vi = btf_var_secinfos(t);
		for (j = 0, m = btf_vlen(t); j < m; j++, vi++) {
			const struct btf_type *vt = btf__type_by_id(obj->btf, vi->type);
			const char *var_name;
			int var_linkage;
			Elf64_Sym *sym;

			/* could be a variable or function */
			if (!btf_is_var(vt))
				continue;

			var_name = btf__str_by_offset(obj->btf, vt->name_off);
			var_linkage = btf_var(vt)->linkage;

			/* no need to patch up static or extern vars */
			if (var_linkage != BTF_VAR_GLOBAL_ALLOCATED)
				continue;

			sym = find_sym_by_name(obj, sec->sec_idx, STT_OBJECT, var_name);
			if (!sym) {
				pr_warn("failed to find symbol for variable '%s' in section '%s'\n", var_name, sec_name);
				return -ENOENT;
			}

			vi->offset = sym->st_value;
		}
	}

	return 0;
}

static int linker_append_btf(struct bpf_linker *linker, struct src_obj *obj)
{
	const struct btf_type *t;
	int i, j, n, start_id, id, err;
	const char *name;

	if (!obj->btf)
		return 0;

	start_id = btf__type_cnt(linker->btf);
	n = btf__type_cnt(obj->btf);

	obj->btf_type_map = calloc(n + 1, sizeof(int));
	if (!obj->btf_type_map)
		return -ENOMEM;

	for (i = 1; i < n; i++) {
		struct glob_sym *glob_sym = NULL;

		t = btf__type_by_id(obj->btf, i);

		/* DATASECs are handled specially below */
		if (btf_kind(t) == BTF_KIND_DATASEC)
			continue;

		if (btf_is_non_static(t)) {
			/* there should be glob_sym already */
			name = btf__str_by_offset(obj->btf, t->name_off);
			glob_sym = find_glob_sym(linker, name);

			/* VARs without corresponding glob_sym are those that
			 * belong to skipped/deduplicated sections (i.e.,
			 * license and version), so just skip them
			 */
			if (!glob_sym)
				continue;

			/* linker_append_elf_sym() might have requested
			 * updating underlying type ID, if extern was resolved
			 * to strong symbol or weak got upgraded to non-weak
			 */
			if (glob_sym->underlying_btf_id == 0)
				glob_sym->underlying_btf_id = -t->type;

			/* globals from previous object files that match our
			 * VAR/FUNC already have a corresponding associated
			 * BTF type, so just make sure to use it
			 */
			if (glob_sym->btf_id) {
				/* reuse existing BTF type for global var/func */
				obj->btf_type_map[i] = glob_sym->btf_id;
				continue;
			}
		}

		id = btf__add_type(linker->btf, obj->btf, t);
		if (id < 0) {
			pr_warn("failed to append BTF type #%d from file '%s'\n", i, obj->filename);
			return id;
		}

		obj->btf_type_map[i] = id;

		/* record just appended BTF type for var/func */
		if (glob_sym) {
			glob_sym->btf_id = id;
			glob_sym->underlying_btf_id = -t->type;
		}
	}

	/* remap all the types except DATASECs */
	n = btf__type_cnt(linker->btf);
	for (i = start_id; i < n; i++) {
		struct btf_type *dst_t = btf_type_by_id(linker->btf, i);
		struct btf_field_iter it;
		__u32 *type_id;

		err = btf_field_iter_init(&it, dst_t, BTF_FIELD_ITER_IDS);
		if (err)
			return err;

		while ((type_id = btf_field_iter_next(&it))) {
			int new_id = obj->btf_type_map[*type_id];

			/* Error out if the type wasn't remapped. Ignore VOID which stays VOID. */
			if (new_id == 0 && *type_id != 0) {
				pr_warn("failed to find new ID mapping for original BTF type ID %u\n",
					*type_id);
				return -EINVAL;
			}

			*type_id = obj->btf_type_map[*type_id];
		}
	}

	/* Rewrite VAR/FUNC underlying types (i.e., FUNC's FUNC_PROTO and VAR's
	 * actual type), if necessary
	 */
	for (i = 0; i < linker->glob_sym_cnt; i++) {
		struct glob_sym *glob_sym = &linker->glob_syms[i];
		struct btf_type *glob_t;

		if (glob_sym->underlying_btf_id >= 0)
			continue;

		glob_sym->underlying_btf_id = obj->btf_type_map[-glob_sym->underlying_btf_id];

		glob_t = btf_type_by_id(linker->btf, glob_sym->btf_id);
		glob_t->type = glob_sym->underlying_btf_id;
	}

	/* append DATASEC info */
	for (i = 1; i < obj->sec_cnt; i++) {
		struct src_sec *src_sec;
		struct dst_sec *dst_sec;
		const struct btf_var_secinfo *src_var;
		struct btf_var_secinfo *dst_var;

		src_sec = &obj->secs[i];
		if (!src_sec->sec_type_id || src_sec->skipped)
			continue;
		dst_sec = &linker->secs[src_sec->dst_id];

		/* Mark section as having BTF regardless of the presence of
		 * variables. In some cases compiler might generate empty BTF
		 * with no variables information. E.g., when promoting local
		 * array/structure variable initial values and BPF object
		 * file otherwise has no read-only static variables in
		 * .rodata. We need to preserve such empty BTF and just set
		 * correct section size.
		 */
		dst_sec->has_btf = true;

		t = btf__type_by_id(obj->btf, src_sec->sec_type_id);
		src_var = btf_var_secinfos(t);
		n = btf_vlen(t);
		for (j = 0; j < n; j++, src_var++) {
			void *sec_vars = dst_sec->sec_vars;
			int new_id = obj->btf_type_map[src_var->type];
			struct glob_sym *glob_sym = NULL;

			t = btf_type_by_id(linker->btf, new_id);
			if (btf_is_non_static(t)) {
				name = btf__str_by_offset(linker->btf, t->name_off);
				glob_sym = find_glob_sym(linker, name);
				if (glob_sym->sec_id != dst_sec->id) {
					pr_warn("global '%s': section mismatch %d vs %d\n",
						name, glob_sym->sec_id, dst_sec->id);
					return -EINVAL;
				}
			}

			/* If there is already a member (VAR or FUNC) mapped
			 * to the same type, don't add a duplicate entry.
			 * This will happen when multiple object files define
			 * the same extern VARs/FUNCs.
			 */
			if (glob_sym && glob_sym->var_idx >= 0) {
				__s64 sz;

				/* FUNCs don't have size, nothing to update */
				if (btf_is_func(t))
					continue;

				dst_var = &dst_sec->sec_vars[glob_sym->var_idx];
				/* Because underlying BTF type might have
				 * changed, so might its size have changed, so
				 * re-calculate and update it in sec_var.
				 */
				sz = btf__resolve_size(linker->btf, glob_sym->underlying_btf_id);
				if (sz < 0) {
					pr_warn("global '%s': failed to resolve size of underlying type: %d\n",
						name, (int)sz);
					return -EINVAL;
				}
				dst_var->size = sz;
				continue;
			}

			sec_vars = libbpf_reallocarray(sec_vars,
						       dst_sec->sec_var_cnt + 1,
						       sizeof(*dst_sec->sec_vars));
			if (!sec_vars)
				return -ENOMEM;

			dst_sec->sec_vars = sec_vars;
			dst_sec->sec_var_cnt++;

			dst_var = &dst_sec->sec_vars[dst_sec->sec_var_cnt - 1];
			dst_var->type = obj->btf_type_map[src_var->type];
			dst_var->size = src_var->size;
			dst_var->offset = src_sec->dst_off + src_var->offset;

			if (glob_sym)
				glob_sym->var_idx = dst_sec->sec_var_cnt - 1;
		}
	}

	return 0;
}

static void *add_btf_ext_rec(struct btf_ext_sec_data *ext_data, const void *src_rec)
{
	void *tmp;

	tmp = libbpf_reallocarray(ext_data->recs, ext_data->rec_cnt + 1, ext_data->rec_sz);
	if (!tmp)
		return NULL;
	ext_data->recs = tmp;

	tmp += ext_data->rec_cnt * ext_data->rec_sz;
	memcpy(tmp, src_rec, ext_data->rec_sz);

	ext_data->rec_cnt++;

	return tmp;
}

static int linker_append_btf_ext(struct bpf_linker *linker, struct src_obj *obj)
{
	const struct btf_ext_info_sec *ext_sec;
	const char *sec_name, *s;
	struct src_sec *src_sec;
	struct dst_sec *dst_sec;
	int rec_sz, str_off, i;

	if (!obj->btf_ext)
		return 0;

	rec_sz = obj->btf_ext->func_info.rec_size;
	for_each_btf_ext_sec(&obj->btf_ext->func_info, ext_sec) {
		struct bpf_func_info_min *src_rec, *dst_rec;

		sec_name = btf__name_by_offset(obj->btf, ext_sec->sec_name_off);
		src_sec = find_src_sec_by_name(obj, sec_name);
		if (!src_sec) {
			pr_warn("can't find section '%s' referenced from .BTF.ext\n", sec_name);
			return -EINVAL;
		}
		dst_sec = &linker->secs[src_sec->dst_id];

		if (dst_sec->func_info.rec_sz == 0)
			dst_sec->func_info.rec_sz = rec_sz;
		if (dst_sec->func_info.rec_sz != rec_sz) {
			pr_warn("incompatible .BTF.ext record sizes for section '%s'\n", sec_name);
			return -EINVAL;
		}

		for_each_btf_ext_rec(&obj->btf_ext->func_info, ext_sec, i, src_rec) {
			dst_rec = add_btf_ext_rec(&dst_sec->func_info, src_rec);
			if (!dst_rec)
				return -ENOMEM;

			dst_rec->insn_off += src_sec->dst_off;
			dst_rec->type_id = obj->btf_type_map[dst_rec->type_id];
		}
	}

	rec_sz = obj->btf_ext->line_info.rec_size;
	for_each_btf_ext_sec(&obj->btf_ext->line_info, ext_sec) {
		struct bpf_line_info_min *src_rec, *dst_rec;

		sec_name = btf__name_by_offset(obj->btf, ext_sec->sec_name_off);
		src_sec = find_src_sec_by_name(obj, sec_name);
		if (!src_sec) {
			pr_warn("can't find section '%s' referenced from .BTF.ext\n", sec_name);
			return -EINVAL;
		}
		dst_sec = &linker->secs[src_sec->dst_id];

		if (dst_sec->line_info.rec_sz == 0)
			dst_sec->line_info.rec_sz = rec_sz;
		if (dst_sec->line_info.rec_sz != rec_sz) {
			pr_warn("incompatible .BTF.ext record sizes for section '%s'\n", sec_name);
			return -EINVAL;
		}

		for_each_btf_ext_rec(&obj->btf_ext->line_info, ext_sec, i, src_rec) {
			dst_rec = add_btf_ext_rec(&dst_sec->line_info, src_rec);
			if (!dst_rec)
				return -ENOMEM;

			dst_rec->insn_off += src_sec->dst_off;

			s = btf__str_by_offset(obj->btf, src_rec->file_name_off);
			str_off = btf__add_str(linker->btf, s);
			if (str_off < 0)
				return -ENOMEM;
			dst_rec->file_name_off = str_off;

			s = btf__str_by_offset(obj->btf, src_rec->line_off);
			str_off = btf__add_str(linker->btf, s);
			if (str_off < 0)
				return -ENOMEM;
			dst_rec->line_off = str_off;

			/* dst_rec->line_col is fine */
		}
	}

	rec_sz = obj->btf_ext->core_relo_info.rec_size;
	for_each_btf_ext_sec(&obj->btf_ext->core_relo_info, ext_sec) {
		struct bpf_core_relo *src_rec, *dst_rec;

		sec_name = btf__name_by_offset(obj->btf, ext_sec->sec_name_off);
		src_sec = find_src_sec_by_name(obj, sec_name);
		if (!src_sec) {
			pr_warn("can't find section '%s' referenced from .BTF.ext\n", sec_name);
			return -EINVAL;
		}
		dst_sec = &linker->secs[src_sec->dst_id];

		if (dst_sec->core_relo_info.rec_sz == 0)
			dst_sec->core_relo_info.rec_sz = rec_sz;
		if (dst_sec->core_relo_info.rec_sz != rec_sz) {
			pr_warn("incompatible .BTF.ext record sizes for section '%s'\n", sec_name);
			return -EINVAL;
		}

		for_each_btf_ext_rec(&obj->btf_ext->core_relo_info, ext_sec, i, src_rec) {
			dst_rec = add_btf_ext_rec(&dst_sec->core_relo_info, src_rec);
			if (!dst_rec)
				return -ENOMEM;

			dst_rec->insn_off += src_sec->dst_off;
			dst_rec->type_id = obj->btf_type_map[dst_rec->type_id];

			s = btf__str_by_offset(obj->btf, src_rec->access_str_off);
			str_off = btf__add_str(linker->btf, s);
			if (str_off < 0)
				return -ENOMEM;
			dst_rec->access_str_off = str_off;

			/* dst_rec->kind is fine */
		}
	}

	return 0;
}

int bpf_linker__finalize(struct bpf_linker *linker)
{
	struct dst_sec *sec;
	size_t strs_sz;
	const void *strs;
	int err, i;

	if (!linker->elf)
		return libbpf_err(-EINVAL);

	err = finalize_btf(linker);
	if (err)
		return libbpf_err(err);

	/* Finalize strings */
	strs_sz = strset__data_size(linker->strtab_strs);
	strs = strset__data(linker->strtab_strs);

	sec = &linker->secs[linker->strtab_sec_idx];
	sec->data->d_align = 1;
	sec->data->d_off = 0LL;
	sec->data->d_buf = (void *)strs;
	sec->data->d_type = ELF_T_BYTE;
	sec->data->d_size = strs_sz;
	sec->shdr->sh_size = strs_sz;

	for (i = 1; i < linker->sec_cnt; i++) {
		sec = &linker->secs[i];

		/* STRTAB is handled specially above */
		if (sec->sec_idx == linker->strtab_sec_idx)
			continue;

		/* special ephemeral sections (.ksyms, .kconfig, etc) */
		if (!sec->scn)
			continue;

		/* restore sections with bpf insns to target byte-order */
		if (linker->swapped_endian && is_exec_sec(sec))
			exec_sec_bswap(sec->raw_data, sec->sec_sz);

		sec->data->d_buf = sec->raw_data;
	}

	/* Finalize ELF layout */
	if (elf_update(linker->elf, ELF_C_NULL) < 0) {
		err = -errno;
		pr_warn_elf("failed to finalize ELF layout");
		return libbpf_err(err);
	}

	/* Write out final ELF contents */
	if (elf_update(linker->elf, ELF_C_WRITE) < 0) {
		err = -errno;
		pr_warn_elf("failed to write ELF contents");
		return libbpf_err(err);
	}

	elf_end(linker->elf);
	close(linker->fd);

	linker->elf = NULL;
	linker->fd = -1;

	return 0;
}

static int emit_elf_data_sec(struct bpf_linker *linker, const char *sec_name,
			     size_t align, const void *raw_data, size_t raw_sz)
{
	Elf_Scn *scn;
	Elf_Data *data;
	Elf64_Shdr *shdr;
	int name_off;

	name_off = strset__add_str(linker->strtab_strs, sec_name);
	if (name_off < 0)
		return name_off;

	scn = elf_newscn(linker->elf);
	if (!scn)
		return -ENOMEM;
	data = elf_newdata(scn);
	if (!data)
		return -ENOMEM;
	shdr = elf64_getshdr(scn);
	if (!shdr)
		return -EINVAL;

	shdr->sh_name = name_off;
	shdr->sh_type = SHT_PROGBITS;
	shdr->sh_flags = 0;
	shdr->sh_size = raw_sz;
	shdr->sh_link = 0;
	shdr->sh_info = 0;
	shdr->sh_addralign = align;
	shdr->sh_entsize = 0;

	data->d_type = ELF_T_BYTE;
	data->d_size = raw_sz;
	data->d_buf = (void *)raw_data;
	data->d_align = align;
	data->d_off = 0;

	return 0;
}

static int finalize_btf(struct bpf_linker *linker)
{
	enum btf_endianness link_endianness;
	LIBBPF_OPTS(btf_dedup_opts, opts);
	struct btf *btf = linker->btf;
	const void *raw_data;
	int i, j, id, err;
	__u32 raw_sz;

	/* bail out if no BTF data was produced */
	if (btf__type_cnt(linker->btf) == 1)
		return 0;

	for (i = 1; i < linker->sec_cnt; i++) {
		struct dst_sec *sec = &linker->secs[i];

		if (!sec->has_btf)
			continue;

		id = btf__add_datasec(btf, sec->sec_name, sec->sec_sz);
		if (id < 0) {
			pr_warn("failed to add consolidated BTF type for datasec '%s': %d\n",
				sec->sec_name, id);
			return id;
		}

		for (j = 0; j < sec->sec_var_cnt; j++) {
			struct btf_var_secinfo *vi = &sec->sec_vars[j];

			if (btf__add_datasec_var_info(btf, vi->type, vi->offset, vi->size))
				return -EINVAL;
		}
	}

	err = finalize_btf_ext(linker);
	if (err) {
		pr_warn(".BTF.ext generation failed: %d\n", err);
		return err;
	}

	opts.btf_ext = linker->btf_ext;
	err = btf__dedup(linker->btf, &opts);
	if (err) {
		pr_warn("BTF dedup failed: %d\n", err);
		return err;
	}

	/* Set .BTF and .BTF.ext output byte order */
	link_endianness = linker->elf_hdr->e_ident[EI_DATA] == ELFDATA2MSB ?
			  BTF_BIG_ENDIAN : BTF_LITTLE_ENDIAN;
	btf__set_endianness(linker->btf, link_endianness);
	if (linker->btf_ext)
		btf_ext__set_endianness(linker->btf_ext, link_endianness);

	/* Emit .BTF section */
	raw_data = btf__raw_data(linker->btf, &raw_sz);
	if (!raw_data)
		return -ENOMEM;

	err = emit_elf_data_sec(linker, BTF_ELF_SEC, 8, raw_data, raw_sz);
	if (err) {
		pr_warn("failed to write out .BTF ELF section: %d\n", err);
		return err;
	}

	/* Emit .BTF.ext section */
	if (linker->btf_ext) {
		raw_data = btf_ext__raw_data(linker->btf_ext, &raw_sz);
		if (!raw_data)
			return -ENOMEM;

		err = emit_elf_data_sec(linker, BTF_EXT_ELF_SEC, 8, raw_data, raw_sz);
		if (err) {
			pr_warn("failed to write out .BTF.ext ELF section: %d\n", err);
			return err;
		}
	}

	return 0;
}

static int emit_btf_ext_data(struct bpf_linker *linker, void *output,
			     const char *sec_name, struct btf_ext_sec_data *sec_data)
{
	struct btf_ext_info_sec *sec_info;
	void *cur = output;
	int str_off;
	size_t sz;

	if (!sec_data->rec_cnt)
		return 0;

	str_off = btf__add_str(linker->btf, sec_name);
	if (str_off < 0)
		return -ENOMEM;

	sec_info = cur;
	sec_info->sec_name_off = str_off;
	sec_info->num_info = sec_data->rec_cnt;
	cur += sizeof(struct btf_ext_info_sec);

	sz = sec_data->rec_cnt * sec_data->rec_sz;
	memcpy(cur, sec_data->recs, sz);
	cur += sz;

	return cur - output;
}

static int finalize_btf_ext(struct bpf_linker *linker)
{
	size_t funcs_sz = 0, lines_sz = 0, core_relos_sz = 0, total_sz = 0;
	size_t func_rec_sz = 0, line_rec_sz = 0, core_relo_rec_sz = 0;
	struct btf_ext_header *hdr;
	void *data, *cur;
	int i, err, sz;

	/* validate that all sections have the same .BTF.ext record sizes
	 * and calculate total data size for each type of data (func info,
	 * line info, core relos)
	 */
	for (i = 1; i < linker->sec_cnt; i++) {
		struct dst_sec *sec = &linker->secs[i];

		if (sec->func_info.rec_cnt) {
			if (func_rec_sz == 0)
				func_rec_sz = sec->func_info.rec_sz;
			if (func_rec_sz != sec->func_info.rec_sz) {
				pr_warn("mismatch in func_info record size %zu != %u\n",
					func_rec_sz, sec->func_info.rec_sz);
				return -EINVAL;
			}

			funcs_sz += sizeof(struct btf_ext_info_sec) + func_rec_sz * sec->func_info.rec_cnt;
		}
		if (sec->line_info.rec_cnt) {
			if (line_rec_sz == 0)
				line_rec_sz = sec->line_info.rec_sz;
			if (line_rec_sz != sec->line_info.rec_sz) {
				pr_warn("mismatch in line_info record size %zu != %u\n",
					line_rec_sz, sec->line_info.rec_sz);
				return -EINVAL;
			}

			lines_sz += sizeof(struct btf_ext_info_sec) + line_rec_sz * sec->line_info.rec_cnt;
		}
		if (sec->core_relo_info.rec_cnt) {
			if (core_relo_rec_sz == 0)
				core_relo_rec_sz = sec->core_relo_info.rec_sz;
			if (core_relo_rec_sz != sec->core_relo_info.rec_sz) {
				pr_warn("mismatch in core_relo_info record size %zu != %u\n",
					core_relo_rec_sz, sec->core_relo_info.rec_sz);
				return -EINVAL;
			}

			core_relos_sz += sizeof(struct btf_ext_info_sec) + core_relo_rec_sz * sec->core_relo_info.rec_cnt;
		}
	}

	if (!funcs_sz && !lines_sz && !core_relos_sz)
		return 0;

	total_sz += sizeof(struct btf_ext_header);
	if (funcs_sz) {
		funcs_sz += sizeof(__u32); /* record size prefix */
		total_sz += funcs_sz;
	}
	if (lines_sz) {
		lines_sz += sizeof(__u32); /* record size prefix */
		total_sz += lines_sz;
	}
	if (core_relos_sz) {
		core_relos_sz += sizeof(__u32); /* record size prefix */
		total_sz += core_relos_sz;
	}

	cur = data = calloc(1, total_sz);
	if (!data)
		return -ENOMEM;

	hdr = cur;
	hdr->magic = BTF_MAGIC;
	hdr->version = BTF_VERSION;
	hdr->flags = 0;
	hdr->hdr_len = sizeof(struct btf_ext_header);
	cur += sizeof(struct btf_ext_header);

	/* All offsets are in bytes relative to the end of this header */
	hdr->func_info_off = 0;
	hdr->func_info_len = funcs_sz;
	hdr->line_info_off = funcs_sz;
	hdr->line_info_len = lines_sz;
	hdr->core_relo_off = funcs_sz + lines_sz;
	hdr->core_relo_len = core_relos_sz;

	if (funcs_sz) {
		*(__u32 *)cur = func_rec_sz;
		cur += sizeof(__u32);

		for (i = 1; i < linker->sec_cnt; i++) {
			struct dst_sec *sec = &linker->secs[i];

			sz = emit_btf_ext_data(linker, cur, sec->sec_name, &sec->func_info);
			if (sz < 0) {
				err = sz;
				goto out;
			}

			cur += sz;
		}
	}

	if (lines_sz) {
		*(__u32 *)cur = line_rec_sz;
		cur += sizeof(__u32);

		for (i = 1; i < linker->sec_cnt; i++) {
			struct dst_sec *sec = &linker->secs[i];

			sz = emit_btf_ext_data(linker, cur, sec->sec_name, &sec->line_info);
			if (sz < 0) {
				err = sz;
				goto out;
			}

			cur += sz;
		}
	}

	if (core_relos_sz) {
		*(__u32 *)cur = core_relo_rec_sz;
		cur += sizeof(__u32);

		for (i = 1; i < linker->sec_cnt; i++) {
			struct dst_sec *sec = &linker->secs[i];

			sz = emit_btf_ext_data(linker, cur, sec->sec_name, &sec->core_relo_info);
			if (sz < 0) {
				err = sz;
				goto out;
			}

			cur += sz;
		}
	}

	linker->btf_ext = btf_ext__new(data, total_sz);
	err = libbpf_get_error(linker->btf_ext);
	if (err) {
		linker->btf_ext = NULL;
		pr_warn("failed to parse final .BTF.ext data: %d\n", err);
		goto out;
	}

out:
	free(data);
	return err;
}<|MERGE_RESOLUTION|>--- conflicted
+++ resolved
@@ -581,7 +581,6 @@
 	/* Linker output endianness set by first input object */
 	obj_byteorder = ehdr->e_ident[EI_DATA];
 	if (obj_byteorder != ELFDATA2LSB && obj_byteorder != ELFDATA2MSB) {
-<<<<<<< HEAD
 		err = -EOPNOTSUPP;
 		pr_warn("unknown byte order of ELF file %s\n", filename);
 		return err;
@@ -596,22 +595,6 @@
 		pr_warn("byte order mismatch with ELF file %s\n", filename);
 		return err;
 	}
-=======
-		err = -EOPNOTSUPP;
-		pr_warn("unknown byte order of ELF file %s\n", filename);
-		return err;
-	}
-	if (link_byteorder == ELFDATANONE) {
-		linker->elf_hdr->e_ident[EI_DATA] = obj_byteorder;
-		linker->swapped_endian = obj_byteorder != host_byteorder;
-		pr_debug("linker: set %s-endian output byte order\n",
-			 obj_byteorder == ELFDATA2MSB ? "big" : "little");
-	} else if (link_byteorder != obj_byteorder) {
-		err = -EOPNOTSUPP;
-		pr_warn("byte order mismatch with ELF file %s\n", filename);
-		return err;
-	}
->>>>>>> ae4ed7a8
 
 	if (ehdr->e_type != ET_REL
 	    || ehdr->e_machine != EM_BPF

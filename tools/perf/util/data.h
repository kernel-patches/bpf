/* SPDX-License-Identifier: GPL-2.0 */
#ifndef __PERF_DATA_H
#define __PERF_DATA_H

#include <stdio.h>
#include <stdbool.h>
<<<<<<< HEAD
=======
#include <unistd.h>
>>>>>>> 7365df19
#include <linux/types.h>

enum perf_data_mode {
	PERF_DATA_MODE_WRITE,
	PERF_DATA_MODE_READ,
};

enum perf_dir_version {
	PERF_DIR_SINGLE_FILE	= 0,
	PERF_DIR_VERSION	= 1,
};

struct perf_data_file {
	char		*path;
	union {
		int	 fd;
		FILE	*fptr;
	};
	unsigned long	 size;
};

struct perf_data {
	const char		*path;
	struct perf_data_file	 file;
	bool			 is_pipe;
	bool			 is_dir;
	bool			 force;
	bool			 use_stdio;
	bool			 in_place_update;
	enum perf_data_mode	 mode;

	struct {
		u64			 version;
		struct perf_data_file	*files;
		int			 nr;
	} dir;
};

static inline bool perf_data__is_read(struct perf_data *data)
{
	return data->mode == PERF_DATA_MODE_READ;
}

static inline bool perf_data__is_write(struct perf_data *data)
{
	return data->mode == PERF_DATA_MODE_WRITE;
}

static inline int perf_data__is_pipe(struct perf_data *data)
{
	return data->is_pipe;
}

static inline bool perf_data__is_dir(struct perf_data *data)
{
	return data->is_dir;
}

static inline bool perf_data__is_single_file(struct perf_data *data)
{
	return data->dir.version == PERF_DIR_SINGLE_FILE;
}

static inline int perf_data__fd(struct perf_data *data)
{
	if (data->use_stdio)
		return fileno(data->file.fptr);

	return data->file.fd;
}

int perf_data__open(struct perf_data *data);
void perf_data__close(struct perf_data *data);
ssize_t perf_data__read(struct perf_data *data, void *buf, size_t size);
ssize_t perf_data__write(struct perf_data *data,
			      void *buf, size_t size);
ssize_t perf_data_file__write(struct perf_data_file *file,
			      void *buf, size_t size);
/*
 * If at_exit is set, only rename current perf.data to
 * perf.data.<postfix>, continue write on original data.
 * Set at_exit when flushing the last output.
 *
 * Return value is fd of new output.
 */
int perf_data__switch(struct perf_data *data,
			   const char *postfix,
			   size_t pos, bool at_exit, char **new_filepath);

int perf_data__create_dir(struct perf_data *data, int nr);
int perf_data__open_dir(struct perf_data *data);
void perf_data__close_dir(struct perf_data *data);
int perf_data__update_dir(struct perf_data *data);
unsigned long perf_data__size(struct perf_data *data);
int perf_data__make_kcore_dir(struct perf_data *data, char *buf, size_t buf_sz);
bool has_kcore_dir(const char *path);
char *perf_data__kallsyms_name(struct perf_data *data);
char *perf_data__guest_kallsyms_name(struct perf_data *data, pid_t machine_pid);
bool is_perf_data(const char *path);
#endif /* __PERF_DATA_H */<|MERGE_RESOLUTION|>--- conflicted
+++ resolved
@@ -4,10 +4,7 @@
 
 #include <stdio.h>
 #include <stdbool.h>
-<<<<<<< HEAD
-=======
 #include <unistd.h>
->>>>>>> 7365df19
 #include <linux/types.h>
 
 enum perf_data_mode {

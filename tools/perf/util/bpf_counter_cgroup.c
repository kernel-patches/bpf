--- conflicted
+++ resolved
@@ -95,7 +95,7 @@
 
 	perf_cpu_map__for_each_cpu(cpu, i, evlist->core.all_cpus) {
 		link = bpf_program__attach_perf_event(skel->progs.on_cgrp_switch,
-						      FD(cgrp_switch, cpu.cpu));
+						      FD(cgrp_switch, i));
 		if (IS_ERR(link)) {
 			pr_err("Failed to attach cgroup program\n");
 			err = PTR_ERR(link);
@@ -122,13 +122,8 @@
 			}
 
 			map_fd = bpf_map__fd(skel->maps.events);
-<<<<<<< HEAD
-			perf_cpu_map__for_each_cpu(cpu, j, evlist->core.all_cpus) {
-				int fd = FD(evsel, cpu.cpu);
-=======
 			perf_cpu_map__for_each_cpu(cpu, j, evsel->core.cpus) {
 				int fd = FD(evsel, j);
->>>>>>> 7365df19
 				__u32 idx = evsel->core.idx * total_cpus + cpu.cpu;
 
 				err = bpf_map_update_elem(map_fd, &idx, &fd,
@@ -274,11 +269,7 @@
 			goto out;
 		}
 
-<<<<<<< HEAD
-		perf_cpu_map__for_each_cpu(cpu, i, evlist->core.all_cpus) {
-=======
 		perf_cpu_map__for_each_cpu(cpu, i, evsel->core.cpus) {
->>>>>>> 7365df19
 			counts = perf_counts(evsel->counts, i, 0);
 			counts->val = values[cpu.cpu].counter;
 			counts->ena = values[cpu.cpu].enabled;

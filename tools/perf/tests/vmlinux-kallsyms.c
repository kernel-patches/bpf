// SPDX-License-Identifier: GPL-2.0
#include <linux/compiler.h>
#include <linux/rbtree.h>
#include <inttypes.h>
#include <string.h>
#include <ctype.h>
#include <stdlib.h>
#include "dso.h"
#include "map.h"
#include "symbol.h"
#include <internal/lib.h> // page_size
#include "tests.h"
#include "debug.h"
#include "machine.h"

#define UM(x) map__unmap_ip(kallsyms_map, (x))

static bool is_ignored_symbol(const char *name, char type)
{
	/* Symbol names that exactly match to the following are ignored.*/
	static const char * const ignored_symbols[] = {
		/*
		 * Symbols which vary between passes. Passes 1 and 2 must have
		 * identical symbol lists. The kallsyms_* symbols below are
		 * only added after pass 1, they would be included in pass 2
		 * when --all-symbols is specified so exclude them to get a
		 * stable symbol list.
		 */
		"kallsyms_addresses",
		"kallsyms_offsets",
		"kallsyms_relative_base",
		"kallsyms_num_syms",
		"kallsyms_names",
		"kallsyms_markers",
		"kallsyms_token_table",
		"kallsyms_token_index",
		/* Exclude linker generated symbols which vary between passes */
		"_SDA_BASE_",		/* ppc */
		"_SDA2_BASE_",		/* ppc */
		NULL
	};

	/* Symbol names that begin with the following are ignored.*/
	static const char * const ignored_prefixes[] = {
		"$",			/* local symbols for ARM, MIPS, etc. */
		".L",			/* local labels, .LBB,.Ltmpxxx,.L__unnamed_xx,.LASANPC, etc. */
		"__crc_",		/* modversions */
		"__efistub_",		/* arm64 EFI stub namespace */
		"__kvm_nvhe_$",		/* arm64 local symbols in non-VHE KVM namespace */
		"__kvm_nvhe_.L",	/* arm64 local symbols in non-VHE KVM namespace */
		"__AArch64ADRPThunk_",	/* arm64 lld */
		"__ARMV5PILongThunk_",	/* arm lld */
		"__ARMV7PILongThunk_",
		"__ThumbV7PILongThunk_",
		"__LA25Thunk_",		/* mips lld */
		"__microLA25Thunk_",
		NULL
	};

	/* Symbol names that end with the following are ignored.*/
	static const char * const ignored_suffixes[] = {
		"_from_arm",		/* arm */
		"_from_thumb",		/* arm */
		"_veneer",		/* arm */
		NULL
	};

	/* Symbol names that contain the following are ignored.*/
	static const char * const ignored_matches[] = {
		".long_branch.",	/* ppc stub */
		".plt_branch.",		/* ppc stub */
		NULL
	};

	const char * const *p;

	for (p = ignored_symbols; *p; p++)
		if (!strcmp(name, *p))
			return true;

	for (p = ignored_prefixes; *p; p++)
		if (!strncmp(name, *p, strlen(*p)))
			return true;

	for (p = ignored_suffixes; *p; p++) {
		int l = strlen(name) - strlen(*p);

		if (l >= 0 && !strcmp(name + l, *p))
			return true;
	}

	for (p = ignored_matches; *p; p++) {
		if (strstr(name, *p))
			return true;
	}

	if (type == 'U' || type == 'u')
		return true;
	/* exclude debugging symbols */
	if (type == 'N' || type == 'n')
		return true;

	if (toupper(type) == 'A') {
		/* Keep these useful absolute symbols */
		if (strcmp(name, "__kernel_syscall_via_break") &&
		    strcmp(name, "__kernel_syscall_via_epc") &&
		    strcmp(name, "__kernel_sigtramp") &&
		    strcmp(name, "__gp"))
			return true;
	}

	return false;
}

struct test__vmlinux_matches_kallsyms_cb_args {
	struct machine kallsyms;
	struct map *vmlinux_map;
	bool header_printed;
};

static int test__vmlinux_matches_kallsyms_cb1(struct map *map, void *data)
{
	struct test__vmlinux_matches_kallsyms_cb_args *args = data;
	struct dso *dso = map__dso(map);
	/*
	 * If it is the kernel, kallsyms is always "[kernel.kallsyms]", while
	 * the kernel will have the path for the vmlinux file being used, so use
	 * the short name, less descriptive but the same ("[kernel]" in both
	 * cases.
	 */
	struct map *pair = maps__find_by_name(args->kallsyms.kmaps,
<<<<<<< HEAD
					(dso->kernel ? dso->short_name : dso->name));
=======
					(dso__kernel(dso) ? dso__short_name(dso) : dso__name(dso)));
>>>>>>> 0c383648

	if (pair) {
		map__set_priv(pair, 1);
		map__put(pair);
	} else {
		if (!args->header_printed) {
			pr_info("WARN: Maps only in vmlinux:\n");
			args->header_printed = true;
		}
		map__fprintf(map, stderr);
	}
	return 0;
}

static int test__vmlinux_matches_kallsyms_cb2(struct map *map, void *data)
{
	struct test__vmlinux_matches_kallsyms_cb_args *args = data;
	struct map *pair;
	u64 mem_start = map__unmap_ip(args->vmlinux_map, map__start(map));
	u64 mem_end = map__unmap_ip(args->vmlinux_map, map__end(map));

	pair = maps__find(args->kallsyms.kmaps, mem_start);

	if (pair != NULL && !map__priv(pair) && map__start(pair) == mem_start) {
		struct dso *dso = map__dso(map);

		if (!args->header_printed) {
			pr_info("WARN: Maps in vmlinux with a different name in kallsyms:\n");
			args->header_printed = true;
		}

		pr_info("WARN: %" PRIx64 "-%" PRIx64 " %" PRIx64 " %s in kallsyms as",
<<<<<<< HEAD
			map__start(map), map__end(map), map__pgoff(map), dso->name);
		if (mem_end != map__end(pair))
			pr_info(":\nWARN: *%" PRIx64 "-%" PRIx64 " %" PRIx64,
				map__start(pair), map__end(pair), map__pgoff(pair));
		pr_info(" %s\n", dso->name);
=======
			map__start(map), map__end(map), map__pgoff(map), dso__name(dso));
		if (mem_end != map__end(pair))
			pr_info(":\nWARN: *%" PRIx64 "-%" PRIx64 " %" PRIx64,
				map__start(pair), map__end(pair), map__pgoff(pair));
		pr_info(" %s\n", dso__name(dso));
>>>>>>> 0c383648
		map__set_priv(pair, 1);
	}
	map__put(pair);
	return 0;
}

static int test__vmlinux_matches_kallsyms_cb3(struct map *map, void *data)
{
	struct test__vmlinux_matches_kallsyms_cb_args *args = data;

	if (!map__priv(map)) {
		if (!args->header_printed) {
			pr_info("WARN: Maps only in kallsyms:\n");
			args->header_printed = true;
		}
		map__fprintf(map, stderr);
	}
	return 0;
}

static int test__vmlinux_matches_kallsyms(struct test_suite *test __maybe_unused,
					int subtest __maybe_unused)
{
	int err = TEST_FAIL;
	struct rb_node *nd;
	struct symbol *sym;
	struct map *kallsyms_map;
	struct machine vmlinux;
	struct maps *maps;
	u64 mem_start, mem_end;
	struct test__vmlinux_matches_kallsyms_cb_args args;

	/*
	 * Step 1:
	 *
	 * Init the machines that will hold kernel, modules obtained from
	 * both vmlinux + .ko files and from /proc/kallsyms split by modules.
	 */
	machine__init(&args.kallsyms, "", HOST_KERNEL_ID);
	machine__init(&vmlinux, "", HOST_KERNEL_ID);

	maps = machine__kernel_maps(&vmlinux);

	/*
	 * Step 2:
	 *
	 * Create the kernel maps for kallsyms and the DSO where we will then
	 * load /proc/kallsyms. Also create the modules maps from /proc/modules
	 * and find the .ko files that match them in /lib/modules/`uname -r`/.
	 */
	if (machine__create_kernel_maps(&args.kallsyms) < 0) {
		pr_debug("machine__create_kernel_maps failed");
		err = TEST_SKIP;
		goto out;
	}

	/*
	 * Step 3:
	 *
	 * Load and split /proc/kallsyms into multiple maps, one per module.
	 * Do not use kcore, as this test was designed before kcore support
	 * and has parts that only make sense if using the non-kcore code.
	 * XXX: extend it to stress the kcorre code as well, hint: the list
	 * of modules extracted from /proc/kcore, in its current form, can't
	 * be compacted against the list of modules found in the "vmlinux"
	 * code and with the one got from /proc/modules from the "kallsyms" code.
	 */
	if (machine__load_kallsyms(&args.kallsyms, "/proc/kallsyms") <= 0) {
		pr_debug("machine__load_kallsyms failed");
		err = TEST_SKIP;
		goto out;
	}

	/*
	 * Step 4:
	 *
	 * kallsyms will be internally on demand sorted by name so that we can
	 * find the reference relocation * symbol, i.e. the symbol we will use
	 * to see if the running kernel was relocated by checking if it has the
	 * same value in the vmlinux file we load.
	 */
	kallsyms_map = machine__kernel_map(&args.kallsyms);

	/*
	 * Step 5:
	 *
	 * Now repeat step 2, this time for the vmlinux file we'll auto-locate.
	 */
	if (machine__create_kernel_maps(&vmlinux) < 0) {
		pr_info("machine__create_kernel_maps failed");
		goto out;
	}

	args.vmlinux_map = machine__kernel_map(&vmlinux);

	/*
	 * Step 6:
	 *
	 * Locate a vmlinux file in the vmlinux path that has a buildid that
	 * matches the one of the running kernel.
	 *
	 * While doing that look if we find the ref reloc symbol, if we find it
	 * we'll have its ref_reloc_symbol.unrelocated_addr and then
	 * maps__reloc_vmlinux will notice and set proper ->[un]map_ip routines
	 * to fixup the symbols.
	 */
	if (machine__load_vmlinux_path(&vmlinux) <= 0) {
		pr_info("Couldn't find a vmlinux that matches the kernel running on this machine, skipping test\n");
		err = TEST_SKIP;
		goto out;
	}

	err = 0;
	/*
	 * Step 7:
	 *
	 * Now look at the symbols in the vmlinux DSO and check if we find all of them
	 * in the kallsyms dso. For the ones that are in both, check its names and
	 * end addresses too.
	 */
	map__for_each_symbol(args.vmlinux_map, sym, nd) {
		struct symbol *pair, *first_pair;

		sym  = rb_entry(nd, struct symbol, rb_node);

		if (sym->start == sym->end)
			continue;

		mem_start = map__unmap_ip(args.vmlinux_map, sym->start);
		mem_end = map__unmap_ip(args.vmlinux_map, sym->end);

		first_pair = machine__find_kernel_symbol(&args.kallsyms, mem_start, NULL);
		pair = first_pair;

		if (pair && UM(pair->start) == mem_start) {
next_pair:
			if (arch__compare_symbol_names(sym->name, pair->name) == 0) {
				/*
				 * kallsyms don't have the symbol end, so we
				 * set that by using the next symbol start - 1,
				 * in some cases we get this up to a page
				 * wrong, trace_kmalloc when I was developing
				 * this code was one such example, 2106 bytes
				 * off the real size. More than that and we
				 * _really_ have a problem.
				 */
				s64 skew = mem_end - UM(pair->end);
				if (llabs(skew) >= page_size)
					pr_debug("WARN: %#" PRIx64 ": diff end addr for %s v: %#" PRIx64 " k: %#" PRIx64 "\n",
						 mem_start, sym->name, mem_end,
						 UM(pair->end));

				/*
				 * Do not count this as a failure, because we
				 * could really find a case where it's not
				 * possible to get proper function end from
				 * kallsyms.
				 */
				continue;
			} else {
				pair = machine__find_kernel_symbol_by_name(&args.kallsyms,
									   sym->name, NULL);
				if (pair) {
					if (UM(pair->start) == mem_start)
						goto next_pair;

					pr_debug("WARN: %#" PRIx64 ": diff name v: %s k: %s\n",
						 mem_start, sym->name, pair->name);
				} else {
					pr_debug("WARN: %#" PRIx64 ": diff name v: %s k: %s\n",
						 mem_start, sym->name, first_pair->name);
				}

				continue;
			}
		} else if (mem_start == map__end(args.kallsyms.vmlinux_map)) {
			/*
			 * Ignore aliases to _etext, i.e. to the end of the kernel text area,
			 * such as __indirect_thunk_end.
			 */
			continue;
		} else if (is_ignored_symbol(sym->name, sym->type)) {
			/*
			 * Ignore hidden symbols, see scripts/kallsyms.c for the details
			 */
			continue;
		} else {
			pr_debug("ERR : %#" PRIx64 ": %s not on kallsyms\n",
				 mem_start, sym->name);
		}

		err = -1;
	}

	if (verbose <= 0)
		goto out;

	args.header_printed = false;
	maps__for_each_map(maps, test__vmlinux_matches_kallsyms_cb1, &args);

	args.header_printed = false;
	maps__for_each_map(maps, test__vmlinux_matches_kallsyms_cb2, &args);

	args.header_printed = false;
	maps = machine__kernel_maps(&args.kallsyms);
	maps__for_each_map(maps, test__vmlinux_matches_kallsyms_cb3, &args);

out:
	machine__exit(&args.kallsyms);
	machine__exit(&vmlinux);
	return err;
}

DEFINE_SUITE("vmlinux symtab matches kallsyms", vmlinux_matches_kallsyms);<|MERGE_RESOLUTION|>--- conflicted
+++ resolved
@@ -129,11 +129,7 @@
 	 * cases.
 	 */
 	struct map *pair = maps__find_by_name(args->kallsyms.kmaps,
-<<<<<<< HEAD
-					(dso->kernel ? dso->short_name : dso->name));
-=======
 					(dso__kernel(dso) ? dso__short_name(dso) : dso__name(dso)));
->>>>>>> 0c383648
 
 	if (pair) {
 		map__set_priv(pair, 1);
@@ -166,19 +162,11 @@
 		}
 
 		pr_info("WARN: %" PRIx64 "-%" PRIx64 " %" PRIx64 " %s in kallsyms as",
-<<<<<<< HEAD
-			map__start(map), map__end(map), map__pgoff(map), dso->name);
-		if (mem_end != map__end(pair))
-			pr_info(":\nWARN: *%" PRIx64 "-%" PRIx64 " %" PRIx64,
-				map__start(pair), map__end(pair), map__pgoff(pair));
-		pr_info(" %s\n", dso->name);
-=======
 			map__start(map), map__end(map), map__pgoff(map), dso__name(dso));
 		if (mem_end != map__end(pair))
 			pr_info(":\nWARN: *%" PRIx64 "-%" PRIx64 " %" PRIx64,
 				map__start(pair), map__end(pair), map__pgoff(pair));
 		pr_info(" %s\n", dso__name(dso));
->>>>>>> 0c383648
 		map__set_priv(pair, 1);
 	}
 	map__put(pair);

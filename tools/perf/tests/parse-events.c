--- conflicted
+++ resolved
@@ -2064,8 +2064,6 @@
 		ret = e->check(evlist);
 	}
 	parse_events_error__exit(&err);
-<<<<<<< HEAD
-=======
 	evlist__delete(evlist);
 
 	return ret;
@@ -2091,7 +2089,6 @@
 	}
 
 	parse_events_error__exit(&err);
->>>>>>> 754e0b0e
 	evlist__delete(evlist);
 
 	return ret;
@@ -2304,8 +2301,6 @@
 	return test_event(&e);
 }
 
-<<<<<<< HEAD
-=======
 static int test_pmu_events_alias2(void)
 {
 	static const char events[][30] = {
@@ -2326,7 +2321,6 @@
 	return ret;
 }
 
->>>>>>> 754e0b0e
 static int test__parse_events(struct test_suite *test __maybe_unused, int subtest __maybe_unused)
 {
 	int ret1, ret2 = 0;

--- conflicted
+++ resolved
@@ -510,23 +510,6 @@
 			rcu_read_unlock();
 			return zwplug;
 		}
-<<<<<<< HEAD
-		set_bit(idx, args->conv_zones_bitmap);
-		break;
-	case BLK_ZONE_TYPE_SEQWRITE_REQ:
-		if (!args->seq_zones_wlock) {
-			args->seq_zones_wlock =
-				blk_alloc_zone_bitmap(q->node, args->nr_zones);
-			if (!args->seq_zones_wlock)
-				return -ENOMEM;
-		}
-		break;
-	case BLK_ZONE_TYPE_SEQWRITE_PREF:
-	default:
-		pr_warn("%s: Invalid zone type 0x%x at sectors %llu\n",
-			disk->disk_name, (int)zone->type, zone->start);
-		return -ENODEV;
-=======
 	}
 
 	rcu_read_unlock();
@@ -632,7 +615,6 @@
 			goto again;
 		}
 		return zwplug;
->>>>>>> 0c383648
 	}
 
 	/*
@@ -865,9 +847,6 @@
 
 	return false;
 }
-<<<<<<< HEAD
-EXPORT_SYMBOL_GPL(blk_revalidate_disk_zones);
-=======
 
 static inline void blk_zone_wplug_add_bio(struct blk_zone_wplug *zwplug,
 					  struct bio *bio, unsigned int nr_segs)
@@ -1971,5 +1950,4 @@
 	return 0;
 }
 
-#endif
->>>>>>> 0c383648
+#endif